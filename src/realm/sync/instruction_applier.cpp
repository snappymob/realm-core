#include <realm/sync/instruction_applier.hpp>
#include <realm/sync/object.hpp>

#include <realm/group.hpp>

namespace realm::sync {

StringData InstructionApplier::get_string(InternString str) const
{
    auto string = m_log->try_get_intern_string(str);
    if (REALM_UNLIKELY(!string))
        bad_transaction_log("string read fails");
    return m_log->get_string(*string);
}

StringData InstructionApplier::get_string(StringBufferRange range) const
{
    auto string = m_log->try_get_string(range);
    if (!string)
        bad_transaction_log("string read error");
    return *string;
}

BinaryData InstructionApplier::get_binary(StringBufferRange range) const
{
    auto string = m_log->try_get_string(range);
    if (!string)
        bad_transaction_log("binary read error");
    return BinaryData{string->data(), string->size()};
}

TableRef InstructionApplier::table_for_class_name(StringData class_name) const
{
    if (class_name.size() >= Group::max_table_name_length - 6)
        bad_transaction_log("class name too long");
    TableNameBuffer buffer;
    return m_transaction.get_table(class_name_to_table_name(class_name, buffer));
}

void InstructionApplier::operator()(const Instruction::AddTable& instr)
{
    auto table_name = get_table_name(instr);

    auto add_table = util::overloaded{
        [&](const Instruction::AddTable::PrimaryKeySpec& spec) {
            if (spec.type == Instruction::Payload::Type::GlobalKey) {
                log("sync::create_table(group, \"%1\");", table_name);
                sync::create_table(m_transaction, table_name);
            }
            else {

                if (!is_valid_key_type(spec.type)) {
                    bad_transaction_log("Invalid primary key type");
                }
                DataType pk_type = get_data_type(spec.type);
                StringData pk_field = get_string(spec.field);
                bool nullable = spec.nullable;
                log("sync::create_table_with_primary_key(group, \"%1\", %2, \"%3\", %4);", table_name, pk_type,
                    pk_field, nullable);
                sync::create_table_with_primary_key(m_transaction, table_name, pk_type, pk_field, nullable);
            }
        },
        [&](const Instruction::AddTable::EmbeddedTable&) {
            log("group.add_embedded_table(\"%1\");", table_name);
            m_transaction.add_embedded_table(table_name);
        },
    };

    mpark::visit(std::move(add_table), instr.type);
}

void InstructionApplier::operator()(const Instruction::EraseTable& instr)
{
    auto table_name = get_table_name(instr);

    if (REALM_UNLIKELY(REALM_COVER_NEVER(!m_transaction.has_table(table_name)))) {
        // FIXME: Should EraseTable be considered idempotent?
        bad_transaction_log("table does not exist");
    }

    log("sync::erase_table(m_group, \"%1\")", table_name);
    sync::erase_table(m_transaction, table_name);
}

void InstructionApplier::operator()(const Instruction::CreateObject& instr)
{
    auto table = get_table(instr);
    ColKey pk_col = table->get_primary_key_column();

    mpark::visit(
        util::overloaded{
            [&](mpark::monostate) {
                if (!pk_col) {
                    bad_transaction_log("CreateObject(NULL) on table without a primary key");
                }
                if (!table->is_nullable(pk_col)) {
                    bad_transaction_log("CreateObject(NULL) on a table with a non-nullable primary key");
                }
                log("sync::create_object_with_primary_key(group, get_table(\"%1\"), realm::util::none);",
                    table->get_name());
                table->create_object_with_primary_key(util::none);
            },
            [&](int64_t pk) {
                if (!pk_col) {
                    bad_transaction_log("CreateObject(Int) on table without a primary key");
                }
                if (table->get_column_type(pk_col) != type_Int) {
                    bad_transaction_log("CreateObject(Int) on a table with primary key type %1",
                                        table->get_column_type(pk_col));
                }
                log("sync::create_object_with_primary_key(group, get_table(\"%1\"), %2);", table->get_name(), pk);
                table->create_object_with_primary_key(pk);
            },
            [&](InternString pk) {
                if (!pk_col) {
                    bad_transaction_log("CreateObject(String) on table without a primary key");
                }
                if (table->get_column_type(pk_col) != type_String) {
                    bad_transaction_log("CreateObject(String) on a table with primary key type %1",
                                        table->get_column_type(pk_col));
                }
                StringData str = get_string(pk);
                log("sync::create_object_with_primary_key(group, get_table(\"%1\"), \"%2\");", table->get_name(),
                    str);
                table->create_object_with_primary_key(str);
            },
            [&](const ObjectId& id) {
                if (!pk_col) {
                    bad_transaction_log("CreateObject(ObjectId) on table without a primary key");
                }
                if (table->get_column_type(pk_col) != type_ObjectId) {
                    bad_transaction_log("CreateObject(ObjectId) on a table with primary key type %1",
                                        table->get_column_type(pk_col));
                }
                log("sync::create_object_with_primary_key(group, get_table(\"%1\"), %2);", table->get_name(), id);
                table->create_object_with_primary_key(id);
            },
            [&](GlobalKey key) {
                if (pk_col) {
                    bad_transaction_log("CreateObject(GlobalKey) on table with a primary key");
                }
                log("sync::create_object_with_primary_key(group, get_table(\"%1\"), GlobalKey{%2, %3});",
                    table->get_name(), key, key.hi(), key.lo());
                table->create_object(key);
            },
        },
        instr.object);
}

void InstructionApplier::operator()(const Instruction::EraseObject& instr)
{
    // FIXME: Log actions.
    // Note: EraseObject is idempotent.
    if (auto obj = get_top_object(instr, "EraseObject")) {
        // This call will prevent incoming links to be nullified/deleted
        obj->invalidate();
    }
    m_last_object.reset();
}

template <class F>
void InstructionApplier::visit_payload(const Instruction::Payload& payload, F&& visitor)
{
    using Type = Instruction::Payload::Type;

    const auto& data = payload.data;
    switch (payload.type) {
        case Type::ObjectValue:
            return visitor(Instruction::Payload::ObjectValue{});
        case Type::Dictionary:
            return bad_transaction_log("Nested dictionaries not supported yet");
        case Type::Erased:
            return visitor(Instruction::Payload::Erased{});
        case Type::GlobalKey:
            return visitor(realm::util::none); // FIXME: Not sure about this
        case Type::Null:
            return visitor(realm::util::none);
        case Type::Int:
            return visitor(data.integer);
        case Type::Bool:
            return visitor(data.boolean);
        case Type::String: {
            StringData value = get_string(data.str);
            return visitor(value);
        }
        case Type::Binary: {
            BinaryData value = get_binary(data.binary);
            return visitor(value);
        }
        case Type::Timestamp:
            return visitor(data.timestamp);
        case Type::Float:
            return visitor(data.fnum);
        case Type::Double:
            return visitor(data.dnum);
        case Type::Decimal:
            return visitor(data.decimal);
        case Type::Link: {
            StringData class_name = get_string(data.link.target_table);
            TableNameBuffer buffer;
            StringData target_table_name = class_name_to_table_name(class_name, buffer);
            TableRef target_table = m_transaction.get_table(target_table_name);
            if (!target_table) {
                bad_transaction_log("Link with invalid target table '%1'", target_table_name);
            }
            if (target_table->is_embedded()) {
                bad_transaction_log("Link to embedded table '%1'", target_table_name);
            }
            ObjKey target = get_object_key(*target_table, data.link.target);
            ObjLink link = ObjLink{target_table->get_key(), target};
            return visitor(link);
        }
        case Type::ObjectId:
            return visitor(data.object_id);
    }
}


void InstructionApplier::operator()(const Instruction::Update& instr)
{
<<<<<<< HEAD
    if (!instr.is_array_update()) {
        auto path = get_field(instr, "Set");
        // FIXME: Would use structured bindings, but they cannot be captured by lamdas.
        auto obj = std::move(std::get<0>(path));
        auto col = std::move(std::get<1>(path));

        auto table = obj.get_table();
        SetTargetInfo info;
        info.table_name = table->get_name();
        info.col_name = table->get_column_name(col);
        info.type = table->get_column_type(col);
        info.nullable = table->is_nullable(col);
        info.is_embedded_link = (info.type == type_Link && table->get_link_target(col)->is_embedded());

        auto setter = util::overloaded{
            [&](const util::None&) {
                obj.set_null(col, instr.is_default);
            },
            [&](const Instruction::Payload::ObjectValue&) {
                // FIXME: Embedded object creation is not idempotent in Core.
                if (obj.is_null(col)) {
                    obj.create_and_set_linked_object(col);
                }
            },
            [&](const ObjLink& link) {
                if (info.type == type_Mixed) {
                    obj.set<Mixed>(col, Mixed{link}, instr.is_default);
                }
                else if (info.type == type_TypedLink) {
                    obj.set<ObjLink>(col, link, instr.is_default);
                }
            },
            [&](const auto& val) {
                if (info.type != type_Mixed) {
                    obj.set(col, val, instr.is_default);
                }
                else {
                    obj.set<Mixed>(col, val, instr.is_default);
                }
            },
        };

        set_value(info, instr.value, std::move(setter), "Set");
    }
    else {
        auto& list = get_list(instr, "ArraySet");
        auto table = list.get_table();
        ColKey col = list.get_col_key();
        SetTargetInfo info;
        info.table_name = table->get_name();
        info.col_name = table->get_column_name(col);
        info.type = table->get_column_type(col);
        info.nullable = table->is_nullable(col);

        if (info.type == type_LinkList) {
            info.type = type_Link;
        }

        info.is_embedded_link = (info.type == type_Link && table->get_link_target(col)->is_embedded());

        size_t ndx = instr.index();

        if (ndx >= list.size()) {
            bad_transaction_log("Set out of bounds on list '%1.%2' (%3 >= %4)", info.table_name, info.col_name, ndx,
                                list.size());
        }
=======
    auto setter = util::overloaded{
        [&](Obj& obj, ColKey col) {
            // Update of object field.

            auto table = obj.get_table();
            auto table_name = table->get_name();
            auto field_name = table->get_column_name(col);
            auto data_type = DataType(col.get_type());

            auto visitor = util::overloaded{
                [&](const ObjLink& link) {
                    if (data_type == type_Mixed || data_type == type_TypedLink) {
                        obj.set_any(col, link, instr.is_default);
                    }
                    else if (data_type == type_Link) {
                        // Validate target table.
                        auto target_table = table->get_link_target(col);
                        if (target_table->get_key() != link.get_table_key()) {
                            bad_transaction_log("Update: Target table mismatch (expected %1, got %2)",
                                                target_table->get_name(),
                                                m_transaction.get_table(link.get_table_key())->get_name());
                        }
                        obj.set<ObjKey>(col, link.get_obj_key(), instr.is_default);
                    }
                    else {
                        bad_transaction_log("Update: Type mismatch in '%2.%1' (expected %3, got %4)", field_name,
                                            table_name, col.get_type(), type_Link);
                    }
                },
                [&](Mixed value) {
                    if (value.is_null()) {
                        if (col.is_nullable()) {
                            obj.set_null(col, instr.is_default);
                        }
                        else {
                            bad_transaction_log("Update: NULL in non-nullable field '%2.%1'", field_name, table_name);
                        }
                    }
                    else if (data_type == type_Mixed || value.get_type() == data_type) {
                        obj.set_any(col, value, instr.is_default);
                    }
                    else {
                        bad_transaction_log("Update: Type mismatch in '%2.%1' (expected %3, got %4)", field_name,
                                            table_name, col.get_type(), value.get_type());
                    }
                },
                [&](const Instruction::Payload::ObjectValue&) {
                    if (obj.is_null(col)) {
                        obj.create_and_set_linked_object(col);
                    }
                },
                [&](const Instruction::Payload::Erased&) {
                    bad_transaction_log("Update: Dictionary erase at object field");
                },
            };
>>>>>>> 3a611575

            visit_payload(instr.value, visitor);
        },
        [&](LstBase& list, size_t index) {
            // Update of list element.

            auto col = list.get_col_key();
            auto data_type = DataType(col.get_type());
            auto table = list.get_table();
            auto table_name = table->get_name();
            auto field_name = table->get_column_name(col);

            auto visitor = util::overloaded{
                [&](const ObjLink& link) {
                    if (data_type == type_TypedLink) {
                        auto& link_list = static_cast<Lst<ObjLink>&>(list);
                        link_list.set(index, link);
                    }
                    else if (data_type == type_Mixed) {
                        auto& mixed_list = static_cast<Lst<Mixed>&>(list);
                        mixed_list.set(index, link);
                    }
                    else if (data_type == type_LinkList || data_type == type_Link) {
                        auto& link_list = static_cast<Lst<ObjKey>&>(list);
                        // Validate the target.
                        auto target_table = table->get_link_target(col);
                        if (target_table->get_key() != link.get_table_key()) {
                            bad_transaction_log("Update: Target table mismatch (expected '%1', got '%2')",
                                                target_table->get_name(),
                                                m_transaction.get_table(link.get_table_key())->get_name());
                        }
                        link_list.set(index, link.get_obj_key());
                    }
                    else {
                        bad_transaction_log("Update: Type mismatch in list at '%2.%1' (expected link type, was %3)",
                                            field_name, table_name, data_type);
                    }
                },
                [&](Mixed value) {
                    if (value.is_null()) {
                        if (col.is_nullable()) {
                            list.set_null(index);
                        }
                        else {
                            bad_transaction_log("Update: NULL in non-nullable list '%2.%1'", field_name, table_name);
                        }
                    }
                    else {
                        if (data_type == type_Mixed || value.get_type() == data_type) {
                            list.set_any(index, value);
                        }
                        else {
                            bad_transaction_log("Update: Type mismatch in list at '%2.%1' (expected %3, got %4)",
                                                field_name, table_name, data_type, value.get_type());
                        }
                    }
                },
                [&](const Instruction::Payload::ObjectValue&) {
                    // Embedded object creation is idempotent, and link lists cannot
                    // contain nulls, so this is a no-op.
                },
                [&](const Instruction::Payload::Erased&) {
                    bad_transaction_log("Update: Dictionary erase of list element");
                },
            };

            visit_payload(instr.value, visitor);
        },
        [&](Dictionary& dict, Mixed key) {
            // Update (insert) of dictionary element.

            auto visitor = util::overloaded{
                [&](Mixed value) {
                    if (value.is_null()) {
                        // FIXME: Separate handling of NULL is needed because
                        // `Mixed::get_type()` asserts on NULL.
                        dict.insert(key, value);
                    }
                    else if (value.get_type() == type_Link) {
                        bad_transaction_log("Update: Untyped links are not supported in dictionaries.");
                    }
                    else {
                        dict.insert(key, value);
                    }
                },
                [&](const Instruction::Payload::Erased&) {
                    dict.erase(key);
                },
                [&](const Instruction::Payload::ObjectValue&) {
                    bad_transaction_log("Update: Embedded objects in dictionaries not supported yet.");
                },
            };

            visit_payload(instr.value, visitor);
        },
        [&](auto&&...) {
            bad_transaction_log("Update: Invalid path");
        },
    };

    resolve_path(instr, "Update", std::move(setter));
}

void InstructionApplier::operator()(const Instruction::AddInteger& instr)
{
    auto setter = util::overloaded{
        [&](Obj& obj, ColKey col) {
            // Increment of object field.

            if (col.get_type() != col_type_Int) {
                auto table = obj.get_table();
                bad_transaction_log("AddInteger: Not an integer field '%2.%1'", table->get_column_name(col),
                                    table->get_name());
            }

            if (!obj.is_null(col)) {
                obj.add_int(col, instr.value);
            }
        },
        // FIXME: Implement increments of array elements, dictionary values.
        [&](auto&&...) {
            bad_transaction_log("AddInteger: Invalid path");
        },
    };
    resolve_path(instr, "AddInteger", std::move(setter));
}

void InstructionApplier::operator()(const Instruction::AddColumn& instr)
{
    using Type = Instruction::Payload::Type;
    using CollectionType = Instruction::AddColumn::CollectionType;

    auto table = get_table(instr, "AddColumn");
    auto col_name = get_string(instr.field);

    if (table->get_column_key(col_name)) {
        bad_transaction_log("AddColumn '%1.%3' which already exists", table->get_name(), col_name);
    }

    if (instr.collection_type == CollectionType::Dictionary && instr.key_type != Type::String) {
        bad_transaction_log("AddColumn '%1.%3' adding dictionary column with non-string keys", table->get_name(),
                            col_name);
    }

    if (instr.collection_type == CollectionType::Dictionary && instr.nullable) {
        bad_transaction_log("AddColumn '%1.%3' adding dictinoary with nullable keys", table->get_name(), col_name);
    }

    if (instr.type != Type::Link) {
        DataType type = (instr.type == Type::Null) ? type_Mixed : get_data_type(instr.type);
        switch (instr.collection_type) {
            case CollectionType::Single: {
                table->add_column(type, col_name, instr.nullable);
                break;
            }
            case CollectionType::List: {
                table->add_column_list(type, col_name, instr.nullable);
                break;
            }
            case CollectionType::Dictionary: {
                DataType key_type = (instr.key_type == Type::Null) ? type_Mixed : get_data_type(instr.key_type);
                table->add_column_dictionary(type, col_name, key_type);
                break;
            }
            case CollectionType::Set: {
                REALM_ASSERT(false); // TODO: implement
                break;
            }
        }
    }
    else {
        TableNameBuffer buffer;
        auto target_table_name = get_string(instr.link_target_table);
        if (target_table_name.size() != 0) {
            TableRef target = m_transaction.get_table(class_name_to_table_name(target_table_name, buffer));
            if (!target) {
                bad_transaction_log("AddColumn(Link) '%1.%2' to table '%3' which doesn't exist", table->get_name(),
                                    col_name, target_table_name);
            }
            if (instr.collection_type == CollectionType::List) {
                table->add_column_list(*target, col_name);
            }
            else {
                REALM_ASSERT(instr.collection_type == CollectionType::Single);
                table->add_column(*target, col_name);
            }
        }
        else {
            if (instr.collection_type == CollectionType::List) {
                table->add_column_list(type_TypedLink, col_name);
            }
            else {
                REALM_ASSERT(instr.collection_type == CollectionType::Single);
                table->add_column(type_TypedLink, col_name);
            }
        }
    }
}

void InstructionApplier::operator()(const Instruction::EraseColumn& instr)
{
    auto table = get_table(instr, "EraseColumn");
    auto col_name = get_string(instr.field);

    ColKey col = table->get_column_key(col_name);
    if (!col) {
        bad_transaction_log("EraseColumn '%1.%2' which doesn't exist");
    }

    table->remove_column(col);
}

void InstructionApplier::operator()(const Instruction::ArrayInsert& instr)
{
    auto callback = util::overloaded{
        [&](LstBase& list, size_t index) {
            auto col = list.get_col_key();
            auto data_type = DataType(col.get_type());
            auto table = list.get_table();
            auto table_name = table->get_name();
            auto field_name = table->get_column_name(col);

            if (index > instr.prior_size) {
                bad_transaction_log("ArrayInsert: Invalid insertion index (index = %1, prior_size = %2)", index,
                                    instr.prior_size);
            }

            if (index > list.size()) {
                bad_transaction_log("ArrayInsert: Index out of bounds (%1 > %2)", index, list.size());
            }

            if (instr.prior_size != list.size()) {
                bad_transaction_log("ArrayInsert: Invalid prior_size (list size = %1, prior_size = %2)", list.size(),
                                    instr.prior_size);
            }

            auto inserter = util::overloaded{
                [&](const ObjLink& link) {
                    if (data_type == type_TypedLink) {
                        auto& link_list = static_cast<Lst<ObjLink>&>(list);
                        link_list.insert(index, link);
                    }
                    else if (data_type == type_Mixed) {
                        auto& mixed_list = static_cast<Lst<Mixed>&>(list);
                        mixed_list.insert(index, link);
                    }
                    else if (data_type == type_LinkList || data_type == type_Link) {
                        auto& link_list = static_cast<Lst<ObjKey>&>(list);
                        // Validate the target.
                        auto target_table = table->get_link_target(col);
                        if (target_table->get_key() != link.get_table_key()) {
                            bad_transaction_log("ArrayInsert: Target table mismatch (expected '%1', got '%2')",
                                                target_table->get_name(),
                                                m_transaction.get_table(link.get_table_key())->get_name());
                        }
                        link_list.insert(index, link.get_obj_key());
                    }
                    else {
                        bad_transaction_log(
                            "ArrayInsert: Type mismatch in list at '%2.%1' (expected link type, was %3)", field_name,
                            table_name, data_type);
                    }
                },
                [&](Mixed value) {
                    if (value.is_null()) {
                        if (col.is_nullable()) {
                            list.set_null(index);
                        }
                        else {
                            bad_transaction_log("ArrayInsert: NULL in non-nullable list '%2.%1'", field_name,
                                                table_name);
                        }
                    }
                    else {
                        if (data_type == type_Mixed || value.get_type() == data_type) {
                            list.insert_any(index, value);
                        }
                        else {
                            bad_transaction_log("ArrayInsert: Type mismatch in list at '%2.%1' (expected %3, got %4)",
                                                field_name, table_name, data_type, value.get_type());
                        }
                    }
                },
                [&](const Instruction::Payload::ObjectValue&) {
                    if (col.get_type() == col_type_LinkList || col.get_type() == col_type_Link) {
                        auto target_table = list.get_table()->get_link_target(col);
                        if (!target_table->is_embedded()) {
                            bad_transaction_log("ArrayInsert: Creation of embedded object of type '%1', which is not "
                                                "an embedded table",
                                                target_table->get_name());
                        }

                        auto& link_list = static_cast<LnkLst&>(list);
                        link_list.create_and_insert_linked_object(index);
                    }
                    else {
                        bad_transaction_log("ArrayInsert: Creation of embedded object in non-link list field '%2.%1'",
                                            field_name, table_name);
                    }
                },
                [&](const Instruction::Payload::Dictionary&) {
                    bad_transaction_log("Dictionary payload for ArrayInsert");
                },
                [&](const Instruction::Payload::Erased&) {
                    bad_transaction_log("Dictionary erase payload for ArrayInsert");
                },
            };

            visit_payload(instr.value, inserter);
        },
        [&](auto&&...) {
            bad_transaction_log("Invalid path for ArrayInsert");
        },
    };

    resolve_path(instr, "ArrayInsert", callback);
}

void InstructionApplier::operator()(const Instruction::SetInsert& instr)
{
    auto& set = get_set(instr, "SetInsert");

    auto table = set.get_table();
    ColKey col = set.get_col_key();
    SetTargetInfo info;
    info.table_name = table->get_name();
    info.col_name = table->get_column_name(col);
    info.type = table->get_column_type(col);
    info.nullable = table->is_nullable(col);

    if (info.type == type_LinkList) {
        // FIXME: Should sets of links have `type_LinkList`?
        info.type = type_Link;
    }

    if (info.type == type_Link && table->get_link_target(col)->is_embedded()) {
        bad_transaction_log("Sets of embedded objects not supported");
    }

    auto setter = util::overloaded{
        [&](const util::None&) {
            set.insert_null();
        },
        [&](const Instruction::Payload::ObjectValue&) {
            bad_transaction_log("Sets of embedded objects not supported");
        },
        [&](const ObjLink& link) {
            if (info.type == type_Mixed) {
                auto& st = static_cast<Set<Mixed>&>(set);
                st.insert(Mixed{link});
            }
            else if (info.type == type_TypedLink) {
                auto& st = static_cast<Set<ObjLink>&>(set);
                st.insert(link);
            }
        },
        [&](const auto& value) {
            if (info.type != type_Mixed) {
                using type = std::remove_cv_t<std::remove_reference_t<decltype(value)>>;
                auto& st = static_cast<Set<type>&>(set);
                st.insert(value);
            }
            else {
                auto& st = static_cast<Set<Mixed>&>(set);
                st.insert(value);
            }
        },
    };

    set_value(info, instr.value, std::move(setter), "SetInsert");
}

void InstructionApplier::operator()(const Instruction::SetErase& instr)
{
    auto& set = get_set(instr, "SetInsert");

    auto table = set.get_table();
    ColKey col = set.get_col_key();
    SetTargetInfo info;
    info.table_name = table->get_name();
    info.col_name = table->get_column_name(col);
    info.type = table->get_column_type(col);
    info.nullable = table->is_nullable(col);

    if (info.type == type_LinkList) {
        // FIXME: Should sets of links have `type_LinkList`?
        info.type = type_Link;
    }

    if (info.type == type_Link && table->get_link_target(col)->is_embedded()) {
        bad_transaction_log("Sets of embedded objects not supported");
    }

    auto setter = util::overloaded{
        [&](const util::None&) {
            set.erase_null();
        },
        [&](const Instruction::Payload::ObjectValue&) {
            bad_transaction_log("Sets of embedded objects not supported");
        },
        [&](const ObjLink& link) {
            if (info.type == type_Mixed) {
                auto& st = static_cast<Set<Mixed>&>(set);
                st.erase(Mixed{link});
            }
            else if (info.type == type_TypedLink) {
                auto& st = static_cast<Set<ObjLink>&>(set);
                st.erase(link);
            }
        },
        [&](const auto& value) {
            if (info.type != type_Mixed) {
                using type = std::remove_cv_t<std::remove_reference_t<decltype(value)>>;
                auto& st = static_cast<Set<type>&>(set);
                st.erase(value);
            }
            else {
                auto& st = static_cast<Set<Mixed>&>(set);
                st.erase(value);
            }
        },
    };

    set_value(info, instr.value, std::move(setter), "SetErase");
}

void InstructionApplier::operator()(const Instruction::SetClear& instr)
{
    auto& set = get_set(instr, "SetClear");

    set.clear();
}

void InstructionApplier::operator()(const Instruction::ArrayMove& instr)
{
    auto callback = util::overloaded{
        [&](LstBase& list, size_t index) {
            if (index >= list.size()) {
                bad_transaction_log("ArrayMove from out of bounds (%1 >= %2)", instr.index(), list.size());
            }
            if (instr.ndx_2 >= list.size()) {
                bad_transaction_log("ArrayMove to out of bounds (%1 >= %2)", instr.ndx_2, list.size());
            }
            if (index == instr.ndx_2) {
                // FIXME: Does this really need to be an error?
                bad_transaction_log("ArrayMove to same location (%1)", instr.index());
            }

            if (instr.prior_size != list.size()) {
                bad_transaction_log("ArrayMove: Invalid prior_size (list size = %1, prior_size = %2)", list.size(),
                                    instr.prior_size);
            }
            list.move(index, instr.ndx_2);
        },
        [&](auto&&...) {
            bad_transaction_log("Invalid path for ArrayMode");
        },
    };
    resolve_path(instr, "ArrayMove", std::move(callback));
}

void InstructionApplier::operator()(const Instruction::ArrayErase& instr)
{
    auto callback = util::overloaded{
        [&](LstBase& list, size_t index) {
            if (index >= instr.prior_size) {
                bad_transaction_log("ArrayErase: Invalid index (index = %1, prior_size = %2)", index,
                                    instr.prior_size);
            }
            if (index >= list.size()) {
                bad_transaction_log("ArrayErase: Index out of bounds (%1 >= %2)", index, list.size());
            }
            if (instr.prior_size != list.size()) {
                bad_transaction_log("ArrayErase: Invalid prior_size (list size = %1, prior_size = %2)", list.size(),
                                    instr.prior_size);
            }

            list.remove(index, index + 1);
        },
        [&](auto&&...) {
            bad_transaction_log("Invalid path for ArrayErase");
        },
    };
    resolve_path(instr, "ArrayErase", callback);
}

void InstructionApplier::operator()(const Instruction::ArrayClear& instr)
{
    auto callback = util::overloaded{
        [&](LstBase& list) {
            if (instr.prior_size != list.size()) {
                bad_transaction_log("ArrayClear: Invalid prior_size (list size = %1, prior_size = %2)", list.size(),
                                    instr.prior_size);
            }
            list.clear();
        },
        [](Dictionary& dict) {
            dict.clear();
        },
        [&](auto&&...) {
            bad_transaction_log("Invalid path for ArrayClear");
        },
    };

    resolve_path(instr, "ArrayClear", callback);
}

StringData InstructionApplier::get_table_name(const Instruction::TableInstruction& instr, const char* name)
{
    if (auto class_name = m_log->try_get_string(instr.table)) {
        return class_name_to_table_name(*class_name, m_table_name_buffer);
    }
    else {
        bad_transaction_log("Corrupt table name in %1 instruction", name);
    }
}

TableRef InstructionApplier::get_table(const Instruction::TableInstruction& instr, const char* name)
{
    if (instr.table == m_last_table_name) {
        return m_last_table;
    }
    else {
        auto table_name = get_table_name(instr, name);
        TableRef table = m_transaction.get_table(table_name);
        if (!table) {
            bad_transaction_log("%1: Table '%2' does not exist", name, table_name);
        }
        m_last_table = table;
        m_last_table_name = instr.table;
        m_last_object_key.reset();
        m_last_object.reset();
        m_last_field_name = InternString{};
        m_last_field = ColKey{};
        return table;
    }
}

util::Optional<Obj> InstructionApplier::get_top_object(const Instruction::ObjectInstruction& instr, const char* name)
{
    if (m_last_table_name == instr.table && m_last_object_key && m_last_object &&
        *m_last_object_key == instr.object) {
        // We have already found the object, reuse it.
        return *m_last_object;
    }
    else {
        TableRef table = get_table(instr, name);
        ObjKey key = get_object_key(*table, instr.object, name);
        if (!key) {
            return util::none;
        }
        if (!table->is_valid(key)) {
            // Check if the object is deleted or is a tombstone.
            return util::none;
        }

        Obj obj = table->get_object(key);
        m_last_object_key = instr.object;
        m_last_object = obj;
        return obj;
    }
}

template <class F>
void InstructionApplier::resolve_path(const Instruction::PathInstruction& instr, const char* instr_name, F&& callback)
{
    Obj obj;
    if (auto mobj = get_top_object(instr, instr_name)) {
        obj = std::move(*mobj);
    }
    else {
        bad_transaction_log("%1: No such object: %3 in class '%2'", instr_name,
                            format_pk(m_log->get_key(instr.object)), get_string(instr.table));
    }

    resolve_field(obj, instr.field, instr.path.begin(), instr.path.end(), instr_name, std::forward<F>(callback));
}

template <class F>
void InstructionApplier::resolve_field(Obj& obj, InternString field, Instruction::Path::const_iterator begin,
                                       Instruction::Path::const_iterator end, const char* instr_name, F&& callback)
{
    auto field_name = get_string(field);
    ColKey col = obj.get_table()->get_column_key(field_name);
    if (!col) {
        bad_transaction_log("%1: No such field: '%2' in class '%3'", instr_name, field_name,
                            obj.get_table()->get_name());
    }

    if (begin == end) {
        if (col.is_list()) {
            auto list = obj.get_listbase_ptr(col);
            return callback(*list);
        }
        else if (col.is_dictionary()) {
            auto dict = obj.get_dictionary(col);
            return callback(dict);
        }
        return callback(obj, col);
    }

    if (col.is_list()) {
        if (auto pindex = mpark::get_if<uint32_t>(&*begin)) {
            // For link columns, `Obj::get_listbase_ptr()` always returns an instance whose concrete type is
            // `LnkLst`, which uses condensed indexes. However, we are interested in using non-condensed
            // indexes, so we need to manually construct a `Lst<ObjKey>` instead for lists of non-embedded
            // links.
            std::unique_ptr<LstBase> list;
            if (col.get_type() == col_type_Link || col.get_type() == col_type_LinkList) {
                auto table = obj.get_table();
                if (!table->get_link_target(col)->is_embedded()) {
                    list = std::make_unique<Lst<ObjKey>>(obj, col);
                }
                else {
                    list = obj.get_listbase_ptr(col);
                }
            }
            else {
                list = obj.get_listbase_ptr(col);
            }

            ++begin;
            return resolve_list_element(*list, *pindex, begin, end, instr_name, std::forward<F>(callback));
        }
        else {
            bad_transaction_log("%1: List index is not an integer on field '%2' in class '%3'", instr_name,
                                field_name, obj.get_table()->get_name());
        }
    }
    else if (col.is_dictionary()) {
        if (auto pkey = mpark::get_if<InternString>(&*begin)) {
            auto dict = obj.get_dictionary(col);
            ++begin;
            return resolve_dictionary_element(dict, *pkey, begin, end, instr_name, std::forward<F>(callback));
        }
        else {
            bad_transaction_log("%1: Dictionary key is not a string on field '%2' in class '%3'", instr_name,
                                field_name, obj.get_table()->get_name());
        }
    }
    else if (col.get_type() == col_type_Link) {
        auto target = obj.get_table()->get_link_target(col);
        if (!target->is_embedded()) {
            bad_transaction_log("%1: Reference through non-embedded link in field '%2' in class '%3'", instr_name,
                                field_name, obj.get_table()->get_name());
        }
        if (obj.is_null(col)) {
            bad_transaction_log("%1: Reference through NULL embedded link in field '%2' in class '%3'", instr_name,
                                field_name, obj.get_table()->get_name());
        }

        auto embedded_object = obj.get_linked_object(col);
        if (auto pfield = mpark::get_if<InternString>(&*begin)) {
            ++begin;
            return resolve_field(embedded_object, *pfield, begin, end, instr_name, std::forward<F>(callback));
        }
        else {
            bad_transaction_log("%1: Embedded object field reference is not a string", instr_name);
        }
    }
    else {
        bad_transaction_log("%1: Resolving path through unstructured field '%3.%2' of type %4", instr_name,
                            field_name, obj.get_table()->get_name(), col.get_type());
    }
}

template <class F>
void InstructionApplier::resolve_list_element(LstBase& list, size_t index, Instruction::Path::const_iterator begin,
                                              Instruction::Path::const_iterator end, const char* instr_name,
                                              F&& callback)
{
    if (begin == end) {
        return callback(list, index);
    }

    auto col = list.get_col_key();
    auto field_name = list.get_table()->get_column_name(col);

    if (col.get_type() == col_type_LinkList) {
        auto target = list.get_table()->get_link_target(col);
        if (!target->is_embedded()) {
            bad_transaction_log("%1: Reference through non-embedded link at '%3.%2[%4]'", instr_name, field_name,
                                list.get_table()->get_name(), index);
        }

        auto& link_list = static_cast<LnkLst&>(list);
        if (index >= link_list.size()) {
            bad_transaction_log("%1: Out-of-bounds index through list at '%3.%2[%4]'", instr_name, field_name,
                                list.get_table()->get_name(), index);
        }
        auto embedded_object = link_list.get_object(index);

        if (auto pfield = mpark::get_if<InternString>(&*begin)) {
            ++begin;
            return resolve_field(embedded_object, *pfield, begin, end, instr_name, std::forward<F>(callback));
        }
        else {
            bad_transaction_log("%1: Embedded object field reference is not a string", instr_name);
        }
    }
    else {
        bad_transaction_log(
            "%1: Resolving path through unstructured list element on '%3.%2', which is a list of type '%4'",
            instr_name, field_name, list.get_table()->get_name(), col.get_type());
    }
}

template <class F>
void InstructionApplier::resolve_dictionary_element(Dictionary& dict, InternString key,
                                                    Instruction::Path::const_iterator begin,
                                                    Instruction::Path::const_iterator end, const char* instr_name,
                                                    F&& callback)
{
    if (begin == end) {
        auto string_key = get_string(key);
        return callback(dict, Mixed{string_key});
    }

    bad_transaction_log("%1: Nested dictionaries are not supported yet", instr_name);
}

<<<<<<< HEAD
SetBase& InstructionApplier::get_set(const Instruction::PathInstruction& instr, const char* name)
{
    auto [obj, col] = get_field(instr, name);

    // FIXME: Handle lists of sets.

    auto table = obj.get_table();
    if (!table->is_set(col)) {
        bad_transaction_log("%1: '%2.%3' is not a set", name, table->get_name(), table->get_column_name(col));
    }

    m_last_set = obj.get_setbase_ptr(col);
    return *m_last_set;
}
=======
>>>>>>> 3a611575

ObjKey InstructionApplier::get_object_key(Table& table, const Instruction::PrimaryKey& primary_key,
                                          const char* name) const
{
    StringData table_name = table.get_name();
    ColKey pk_col = table.get_primary_key_column();
    StringData pk_name = "";
    DataType pk_type;
    if (pk_col) {
        pk_name = table.get_column_name(pk_col);
        pk_type = table.get_column_type(pk_col);
    }
    return mpark::visit(
        util::overloaded{
            [&](mpark::monostate) {
                if (!pk_col) {
                    bad_transaction_log(
                        "%1 instruction with NULL primary key, but table '%2' does not have a primary key column",
                        name, table_name);
                }
                if (!table.is_nullable(pk_col)) {
                    bad_transaction_log("%1 instruction with NULL primary key, but column '%2.%3' is not nullable",
                                        name, table_name, pk_name);
                }

                ObjKey key = table.get_objkey_from_primary_key(realm::util::none);
                return key;
            },
            [&](int64_t pk) {
                if (!pk_col) {
                    bad_transaction_log("%1 instruction with integer primary key (%2), but table '%3' does not have "
                                        "a primary key column",
                                        name, pk, table_name);
                }
                if (pk_type != type_Int) {
                    bad_transaction_log(
                        "%1 instruction with integer primary key (%2), but '%3.%4' has primary keys of type '%5'",
                        name, pk, table_name, pk_name, pk_type);
                }
                ObjKey key = table.get_objkey_from_primary_key(pk);
                return key;
            },
            [&](InternString interned_pk) {
                auto pk = get_string(interned_pk);
                if (!pk_col) {
                    bad_transaction_log("%1 instruction with string primary key (\"%2\"), but table '%3' does not "
                                        "have a primary key column",
                                        name, pk, table_name);
                }
                if (pk_type != type_String) {
                    bad_transaction_log(
                        "%1 instruction with string primary key (\"%2\"), but '%3.%4' has primary keys of type '%5'",
                        name, pk, table_name, pk_name, pk_type);
                }
                ObjKey key = table.get_objkey_from_primary_key(pk);
                return key;
            },
            [&](GlobalKey id) {
                if (pk_col) {
                    bad_transaction_log(
                        "%1 instruction without primary key, but table '%2' has a primary key column of type %3",
                        name, table_name, pk_type);
                }
                ObjKey key = table.get_objkey_from_global_key(id);
                return key;
            },
            [&](ObjectId pk) {
                if (!pk_col) {
                    bad_transaction_log("%1 instruction with ObjectId primary key (\"%2\"), but table '%3' does not "
                                        "have a primary key column",
                                        name, pk, table_name);
                }
                if (pk_type != type_ObjectId) {
                    bad_transaction_log(
                        "%1 instruction with ObjectId primary key (%2), but '%3.%4' has primary keys of type '%5'",
                        name, pk, table_name, pk_name, pk_type);
                }
                ObjKey key = table.get_objkey_from_primary_key(pk);
                return key;
            }},
        primary_key);
}


} // namespace realm::sync<|MERGE_RESOLUTION|>--- conflicted
+++ resolved
@@ -218,74 +218,6 @@
 
 void InstructionApplier::operator()(const Instruction::Update& instr)
 {
-<<<<<<< HEAD
-    if (!instr.is_array_update()) {
-        auto path = get_field(instr, "Set");
-        // FIXME: Would use structured bindings, but they cannot be captured by lamdas.
-        auto obj = std::move(std::get<0>(path));
-        auto col = std::move(std::get<1>(path));
-
-        auto table = obj.get_table();
-        SetTargetInfo info;
-        info.table_name = table->get_name();
-        info.col_name = table->get_column_name(col);
-        info.type = table->get_column_type(col);
-        info.nullable = table->is_nullable(col);
-        info.is_embedded_link = (info.type == type_Link && table->get_link_target(col)->is_embedded());
-
-        auto setter = util::overloaded{
-            [&](const util::None&) {
-                obj.set_null(col, instr.is_default);
-            },
-            [&](const Instruction::Payload::ObjectValue&) {
-                // FIXME: Embedded object creation is not idempotent in Core.
-                if (obj.is_null(col)) {
-                    obj.create_and_set_linked_object(col);
-                }
-            },
-            [&](const ObjLink& link) {
-                if (info.type == type_Mixed) {
-                    obj.set<Mixed>(col, Mixed{link}, instr.is_default);
-                }
-                else if (info.type == type_TypedLink) {
-                    obj.set<ObjLink>(col, link, instr.is_default);
-                }
-            },
-            [&](const auto& val) {
-                if (info.type != type_Mixed) {
-                    obj.set(col, val, instr.is_default);
-                }
-                else {
-                    obj.set<Mixed>(col, val, instr.is_default);
-                }
-            },
-        };
-
-        set_value(info, instr.value, std::move(setter), "Set");
-    }
-    else {
-        auto& list = get_list(instr, "ArraySet");
-        auto table = list.get_table();
-        ColKey col = list.get_col_key();
-        SetTargetInfo info;
-        info.table_name = table->get_name();
-        info.col_name = table->get_column_name(col);
-        info.type = table->get_column_type(col);
-        info.nullable = table->is_nullable(col);
-
-        if (info.type == type_LinkList) {
-            info.type = type_Link;
-        }
-
-        info.is_embedded_link = (info.type == type_Link && table->get_link_target(col)->is_embedded());
-
-        size_t ndx = instr.index();
-
-        if (ndx >= list.size()) {
-            bad_transaction_log("Set out of bounds on list '%1.%2' (%3 >= %4)", info.table_name, info.col_name, ndx,
-                                list.size());
-        }
-=======
     auto setter = util::overloaded{
         [&](Obj& obj, ColKey col) {
             // Update of object field.
@@ -341,7 +273,6 @@
                     bad_transaction_log("Update: Dictionary erase at object field");
                 },
             };
->>>>>>> 3a611575
 
             visit_payload(instr.value, visitor);
         },
@@ -658,121 +589,6 @@
     };
 
     resolve_path(instr, "ArrayInsert", callback);
-}
-
-void InstructionApplier::operator()(const Instruction::SetInsert& instr)
-{
-    auto& set = get_set(instr, "SetInsert");
-
-    auto table = set.get_table();
-    ColKey col = set.get_col_key();
-    SetTargetInfo info;
-    info.table_name = table->get_name();
-    info.col_name = table->get_column_name(col);
-    info.type = table->get_column_type(col);
-    info.nullable = table->is_nullable(col);
-
-    if (info.type == type_LinkList) {
-        // FIXME: Should sets of links have `type_LinkList`?
-        info.type = type_Link;
-    }
-
-    if (info.type == type_Link && table->get_link_target(col)->is_embedded()) {
-        bad_transaction_log("Sets of embedded objects not supported");
-    }
-
-    auto setter = util::overloaded{
-        [&](const util::None&) {
-            set.insert_null();
-        },
-        [&](const Instruction::Payload::ObjectValue&) {
-            bad_transaction_log("Sets of embedded objects not supported");
-        },
-        [&](const ObjLink& link) {
-            if (info.type == type_Mixed) {
-                auto& st = static_cast<Set<Mixed>&>(set);
-                st.insert(Mixed{link});
-            }
-            else if (info.type == type_TypedLink) {
-                auto& st = static_cast<Set<ObjLink>&>(set);
-                st.insert(link);
-            }
-        },
-        [&](const auto& value) {
-            if (info.type != type_Mixed) {
-                using type = std::remove_cv_t<std::remove_reference_t<decltype(value)>>;
-                auto& st = static_cast<Set<type>&>(set);
-                st.insert(value);
-            }
-            else {
-                auto& st = static_cast<Set<Mixed>&>(set);
-                st.insert(value);
-            }
-        },
-    };
-
-    set_value(info, instr.value, std::move(setter), "SetInsert");
-}
-
-void InstructionApplier::operator()(const Instruction::SetErase& instr)
-{
-    auto& set = get_set(instr, "SetInsert");
-
-    auto table = set.get_table();
-    ColKey col = set.get_col_key();
-    SetTargetInfo info;
-    info.table_name = table->get_name();
-    info.col_name = table->get_column_name(col);
-    info.type = table->get_column_type(col);
-    info.nullable = table->is_nullable(col);
-
-    if (info.type == type_LinkList) {
-        // FIXME: Should sets of links have `type_LinkList`?
-        info.type = type_Link;
-    }
-
-    if (info.type == type_Link && table->get_link_target(col)->is_embedded()) {
-        bad_transaction_log("Sets of embedded objects not supported");
-    }
-
-    auto setter = util::overloaded{
-        [&](const util::None&) {
-            set.erase_null();
-        },
-        [&](const Instruction::Payload::ObjectValue&) {
-            bad_transaction_log("Sets of embedded objects not supported");
-        },
-        [&](const ObjLink& link) {
-            if (info.type == type_Mixed) {
-                auto& st = static_cast<Set<Mixed>&>(set);
-                st.erase(Mixed{link});
-            }
-            else if (info.type == type_TypedLink) {
-                auto& st = static_cast<Set<ObjLink>&>(set);
-                st.erase(link);
-            }
-        },
-        [&](const auto& value) {
-            if (info.type != type_Mixed) {
-                using type = std::remove_cv_t<std::remove_reference_t<decltype(value)>>;
-                auto& st = static_cast<Set<type>&>(set);
-                st.erase(value);
-            }
-            else {
-                auto& st = static_cast<Set<Mixed>&>(set);
-                st.erase(value);
-            }
-        },
-    };
-
-    set_value(info, instr.value, std::move(setter), "SetErase");
-}
-
-void InstructionApplier::operator()(const Instruction::SetClear& instr)
-{
-    auto& set = get_set(instr, "SetClear");
-
-    set.clear();
 }
 
 void InstructionApplier::operator()(const Instruction::ArrayMove& instr)
@@ -1063,23 +879,6 @@
     bad_transaction_log("%1: Nested dictionaries are not supported yet", instr_name);
 }
 
-<<<<<<< HEAD
-SetBase& InstructionApplier::get_set(const Instruction::PathInstruction& instr, const char* name)
-{
-    auto [obj, col] = get_field(instr, name);
-
-    // FIXME: Handle lists of sets.
-
-    auto table = obj.get_table();
-    if (!table->is_set(col)) {
-        bad_transaction_log("%1: '%2.%3' is not a set", name, table->get_name(), table->get_column_name(col));
-    }
-
-    m_last_set = obj.get_setbase_ptr(col);
-    return *m_last_set;
-}
-=======
->>>>>>> 3a611575
 
 ObjKey InstructionApplier::get_object_key(Table& table, const Instruction::PrimaryKey& primary_key,
                                           const char* name) const
