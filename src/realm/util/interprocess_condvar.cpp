/*************************************************************************
 *
 * Copyright 2016 Realm Inc.
 *
 * Licensed under the Apache License, Version 2.0 (the "License");
 * you may not use this file except in compliance with the License.
 * You may obtain a copy of the License at
 *
 * http://www.apache.org/licenses/LICENSE-2.0
 *
 * Unless required by applicable law or agreed to in writing, software
 * distributed under the License is distributed on an "AS IS" BASIS,
 * WITHOUT WARRANTIES OR CONDITIONS OF ANY KIND, either express or implied.
 * See the License for the specific language governing permissions and
 * limitations under the License.
 *
 **************************************************************************/

#include <realm/util/interprocess_condvar.hpp>

#include <fcntl.h>
#include <system_error>
#include <sstream>

#ifdef REALM_CONDVAR_EMULATION
#include <unistd.h>
#include <poll.h>
#endif

using namespace realm;
using namespace realm::util;

#ifdef REALM_CONDVAR_EMULATION

namespace {

// Write a byte to a pipe to notify anyone waiting for data on the pipe
void notify_fd(int fd)
{
    while (true) {
        char c = 0;
        ssize_t ret = write(fd, &c, 1);
        if (ret == 1) {
            break;
        }

        // If the pipe's buffer is full, we need to wait a bit for any waiter
        // to consume data before we proceed. This situation should not arise
        // under normal circumstances (it requires more pending waits than the
        // size of the buffer, which is not a likely scenario)
        REALM_ASSERT_EX(ret == -1 && errno == EAGAIN, errno);
        millisleep(1);
        continue;
    }
}
} // anonymous namespace
#endif // REALM_CONDVAR_EMULATION


InterprocessCondVar::InterprocessCondVar()
{
}


void InterprocessCondVar::close() noexcept
{
    if (uses_emulation) { // true if emulating a process shared condvar
        uses_emulation = false;
#ifdef REALM_CONDVAR_EMULATION
        ::close(m_fd_read);
        ::close(m_fd_write);
#endif
        return; // we don't need to clean up the SharedPart
    }
    // we don't do anything to the shared part, other CondVars may share it
    m_shared_part = nullptr;
}


InterprocessCondVar::~InterprocessCondVar() noexcept
{
    close();
}


<<<<<<< HEAD
void InterprocessCondVar::set_shared_part(SharedPart& shared_part, std::string base_path, std::string condvar_name)
=======

void InterprocessCondVar::set_shared_part(SharedPart& shared_part, std::string base_path,
                                          std::string condvar_name, std::string tmp_path)
>>>>>>> dc042b12
{
    close();
    uses_emulation = true;
    m_shared_part = &shared_part;
    static_cast<void>(base_path);
    static_cast<void>(condvar_name);
    static_cast<void>(tmp_path);
#ifdef REALM_CONDVAR_EMULATION
#if !REALM_TVOS
    m_resource_path = base_path + "." + condvar_name + ".cv";

    // Create and open the named pipe
    int ret = mkfifo(m_resource_path.c_str(), 0600);
    if (ret == -1) {
        int err = errno;
        if (err == ENOTSUP || err == EACCES) {
            // Filesystem doesn't support named pipes, so try putting it in tmp instead
            // Hash collisions are okay here because they just result in doing
            // extra work, as opposed to correctness problems
            std::ostringstream ss;
            ss << tmp_path;
            ss << "realm_" << std::hash<std::string>()(m_resource_path) << ".cv";
            m_resource_path = ss.str();
            ret = mkfifo(m_resource_path.c_str(), 0600);
            err = errno;
        }

        // the fifo already existing isn't an error
        if (ret == -1 && err != EEXIST) {
            // Workaround for a mkfifo bug on Blackberry devices:
            // When the fifo already exists, mkfifo fails with error ENOSYS which is not correct.
            // In this case, we use stat to check if the path exists and it is a fifo.
            struct stat stat_buf;
            if (stat(m_resource_path.c_str(), &stat_buf) == 0) {
                if ((stat_buf.st_mode & S_IFMT) != S_IFIFO) {
                    throw std::runtime_error(m_resource_path + " exists and it is not a fifo.");
                }
            }
            else {
                throw std::system_error(err, std::system_category());
            }
        }
    }

    m_fd_write = open(m_resource_path.c_str(), O_RDWR);
    if (m_fd_write == -1) {
        throw std::system_error(errno, std::system_category());
    }

    m_fd_read = open(m_resource_path.c_str(), O_RDONLY);
    if (m_fd_read == -1) {
        throw std::system_error(errno, std::system_category());
    }

#else // !REALM_TVOS

    // tvOS does not support named pipes, so use an anonymous pipe instead
    int notification_pipe[2];
    int ret = pipe(notification_pipe);
    if (ret == -1) {
        throw std::system_error(errno, std::system_category());
    }

    m_fd_read = notification_pipe[0];
    m_fd_write = notification_pipe[1];

#endif // REALM_TVOS

    // Make writing to the pipe return -1 when the pipe's buffer is full
    // rather than blocking until there's space available
    ret = fcntl(m_fd_write, F_SETFL, O_NONBLOCK);
    if (ret == -1) {
        throw std::system_error(errno, std::system_category());
    }

    // Make reading from the pipe return -1 when the pipe's buffer is empty
    // rather than blocking until there's data available
    ret = fcntl(m_fd_read, F_SETFL, O_NONBLOCK);
    if (ret == -1) {
        throw std::system_error(errno, std::system_category());
    }

#endif
}


void InterprocessCondVar::init_shared_part(SharedPart& shared_part)
{
#ifdef REALM_CONDVAR_EMULATION
    shared_part.wait_counter = 0;
    shared_part.signal_counter = 0;
#else
    new (&shared_part) CondVar(CondVar::process_shared_tag());
#endif // REALM_CONDVAR_EMULATION
}


void InterprocessCondVar::release_shared_part()
{
#ifdef REALM_CONDVAR_EMULATION
    File::try_remove(m_resource_path);
#else
#endif
}

// Wait/notify combined invariant:
// - (number of bytes in the fifo - number of suspended thread)
//          = (wait_counter - signal_counter)
// - holds at the point of entry/exit from the critical section.

void InterprocessCondVar::wait(InterprocessMutex& m, const struct timespec* tp)
{
    // precondition: Caller holds the mutex ensuring exclusive access to variables
    // in the shared part.
    // postcondition: regardless of cause for return (timeout or notification),
    // the lock is held.
    REALM_ASSERT(m_shared_part);
#ifdef REALM_CONDVAR_EMULATION

    // indicate arrival of a new waiter (me) and get our own number in the
    // line of waiters. We later use this number to determine if a wakeup
    // is done because of valid signaling or should be ignored. We also use
    // wait count in the shared part to limit the number of wakeups that a
    // signaling process can buffer up. This is needed because a condition
    // variable is supposed to be state-less, so any signals sent before a
    // waiter has arrived must be lost.
    uint64_t my_wait_counter = ++m_shared_part->wait_counter;
    for (;;) {

        struct pollfd poll_d;
        poll_d.fd = m_fd_read;
        poll_d.events = POLLIN;
        poll_d.revents = 0;

        m.unlock(); // open for race from here

        // Race: A signal may trigger a write to the fifo both before and after
        // the call to poll(). If the write occurs before the call to poll(),
        // poll() will not block. This is intended.

        // Race: Another reader may overtake this one while the mutex is lifted,
        // and thus pass through the poll() call, even though it has arrived later
        // than the current thread. If so, the ticket (my_wait_counter) is used
        // below to filter waiters for fairness. The other thread will see that
        // its ticket is newer than the head of the queue and it will retry the
        // call to poll() - eventually allowing this thread to also get through
        // poll() and complete the wait().

        int r;
        {
            if (tp) {
                long miliseconds = tp->tv_sec * 1000 + tp->tv_nsec / 1000000;
                REALM_ASSERT_DEBUG(!util::int_cast_has_overflow<int>(miliseconds));
                int timeout = int(miliseconds);
                r = poll(&poll_d, 1, timeout);
            }
            else
                r = poll(&poll_d, 1, -1);
        }
        m.lock(); // no race after this point.
        uint64_t my_signal_counter = m_shared_part->signal_counter;

        // if wait returns with no ready fd it's a timeout:
        if (r == 0) {
            // We've earlier indicated that we're waiting and increased
            // the wait counter. Eventually (and possibly already after the return
            // from poll() but before locking the mutex) someone will write
            // to the fifo to wake us up. To keep the balance, we fake that
            // this signaling has already been done:
            ++m_shared_part->signal_counter;
            // even though we do this, a byte may be pending on the fifo.
            // we ignore this - so it may cause another, later, waiter to pass
            // through poll and grab that byte from the fifo. This will cause
            // said waiter to do a spurious return.
            return;
        }
        if (r == -1) {
            // if wait returns due to a signal, we must retry:
            if (errno == EINTR)
                continue;
        }
        // If we've been woken up, but actually arrived later than the
        // signal sent (have a later ticket), we allow someone else to
        // wake up. This can cause spinning until the right process acts
        // on its notification. To minimize this, we explicitly yield(),
        // hopefully advancing the point in time, where the rightful reciever
        // acts on the notification.
        if (my_signal_counter < my_wait_counter) {
            sched_yield();
            continue;
        }
        // Acting on the notification:
        // We need to consume the pipe data, if not, subsequent
        // waits will have their call to poll() return immediately.
        // This would effectively turn the condition variable into
        // a spinning wait, which will have correct behavior (provided
        // the user remembers to always validate the condition and
        // potentially loop on it), but it will consume excess CPU/battery
        // and may also cause priority inversion
        char c;
        ssize_t ret = read(m_fd_read, &c, 1);
        if (ret == -1)
            continue; // FIXME: If the invariants hold, this is unreachable
        return;
    }
#else
    m_shared_part->wait(*m.m_shared_part, []() {}, tp);
#endif
}


// Notify:
// precondition: The caller holds the mutex guarding the condition variable.
// operation: If a waiter is present, we wake her up by writing a single
// byte to the fifo.

void InterprocessCondVar::notify() noexcept
{
    REALM_ASSERT(m_shared_part);
#ifdef REALM_CONDVAR_EMULATION
    if (m_shared_part->wait_counter > m_shared_part->signal_counter) {
        m_shared_part->signal_counter++;
        notify_fd(m_fd_write);
    }
#else
    m_shared_part->notify();
#endif
}


// Notify_all:
// precondition: The caller holds the mutex guarding the condition variable.
// operation: If waiters are present, we wake them up by writing a single
// byte to the fifo for each waiter.

void InterprocessCondVar::notify_all() noexcept
{
    REALM_ASSERT(m_shared_part);
#ifdef REALM_CONDVAR_EMULATION
    while (m_shared_part->wait_counter > m_shared_part->signal_counter) {
        m_shared_part->signal_counter++;
        notify_fd(m_fd_write);
    }
#else
    m_shared_part->notify_all();
#endif
}<|MERGE_RESOLUTION|>--- conflicted
+++ resolved
@@ -83,13 +83,9 @@
 }
 
 
-<<<<<<< HEAD
-void InterprocessCondVar::set_shared_part(SharedPart& shared_part, std::string base_path, std::string condvar_name)
-=======
 
 void InterprocessCondVar::set_shared_part(SharedPart& shared_part, std::string base_path,
                                           std::string condvar_name, std::string tmp_path)
->>>>>>> dc042b12
 {
     close();
     uses_emulation = true;
