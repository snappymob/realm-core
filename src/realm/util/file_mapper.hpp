/*************************************************************************
 *
 * Copyright 2016 Realm Inc.
 *
 * Licensed under the Apache License, Version 2.0 (the "License");
 * you may not use this file except in compliance with the License.
 * You may obtain a copy of the License at
 *
 * http://www.apache.org/licenses/LICENSE-2.0
 *
 * Unless required by applicable law or agreed to in writing, software
 * distributed under the License is distributed on an "AS IS" BASIS,
 * WITHOUT WARRANTIES OR CONDITIONS OF ANY KIND, either express or implied.
 * See the License for the specific language governing permissions and
 * limitations under the License.
 *
 **************************************************************************/

#ifndef REALM_UTIL_FILE_MAPPER_HPP
#define REALM_UTIL_FILE_MAPPER_HPP

#include <realm/util/file.hpp>
#include <realm/utilities.hpp>
#include <realm/util/thread.hpp>
#include <realm/util/encrypted_file_mapping.hpp>

#include <functional>

namespace realm {
namespace util {

void* mmap(FileDesc fd, size_t size, File::AccessMode access, size_t offset, const char* encryption_key);
void* mmap_fixed(FileDesc fd, void* address_request, size_t size, File::AccessMode access, size_t offset,
                 const char* enc_key);
void* mmap_reserve(FileDesc fd, size_t size, size_t offset);
void munmap(void* addr, size_t size);
void* mremap(FileDesc fd, size_t file_offset, void* old_addr, size_t old_size, File::AccessMode a, size_t new_size,
             const char* encryption_key);
void msync(FileDesc fd, void* addr, size_t size);
void* mmap_anon(size_t size);

// A function which may be given to encryption_read_barrier. If present, the read barrier is a
// a barrier for a full array. If absent, the read barrier is a barrier only for the address
// range give as argument. If the barrier is for a full array, it will read the array header
// and determine the address range from the header.
using HeaderToSize = size_t (*)(const char* addr);
class EncryptedFileMapping;

class PageReclaimGovernor {
public:
    // Called by the page reclaimer with the current load (in bytes) and
    // must return the target load (also in bytes). Returns no_match if no
<<<<<<< HEAD
    // target can be set
    static constexpr int64_t no_match = -1;
    virtual int64_t get_current_target(size_t current_load) = 0;
=======
	// target can be set
	static constexpr int64_t no_match = -1;
    virtual std::function<int64_t()> current_target_getter(size_t load) = 0;
    virtual void report_target_result(int64_t) = 0;
>>>>>>> 28119b83
};

// Set a page reclaim governor. The governor is an object with a method which will be called periodically
// and must return a 'target' amount of memory to hold decrypted pages. The page reclaim daemon
// will then try to release pages to meet the target. The governor is called with the current
// amount of data used, for the purpose of logging - or possibly for computing the target
//
// The governor is called approximately once per second.
//
// If no governor is installed, the page reclaim daemon will not start.
void set_page_reclaim_governor(PageReclaimGovernor* governor);

// Use the default governor. The default governor is used automatically if nothing else is set, so
// this funciton is mostly useful for tests where changing back to the default could be desirable.
inline void set_page_reclaim_governor_to_default()
{
    set_page_reclaim_governor(nullptr);
}

// Retrieves the number of in memory decrypted pages, across all open files.
size_t get_num_decrypted_pages();

#if REALM_ENABLE_ENCRYPTION

void encryption_note_reader_start(SharedFileInfo& info, void* reader_id);
void encryption_note_reader_end(SharedFileInfo& info, void* reader_id);

SharedFileInfo* get_file_info_for_file(File& file);

// This variant allows the caller to obtain direct access to the encrypted file mapping
// for optimization purposes.
void* mmap(FileDesc fd, size_t size, File::AccessMode access, size_t offset, const char* encryption_key,
           EncryptedFileMapping*& mapping);
void* mmap_fixed(FileDesc fd, void* address_request, size_t size, File::AccessMode access, size_t offset,
                 const char* enc_key, EncryptedFileMapping* mapping);

void* mmap_reserve(FileDesc fd, size_t size, File::AccessMode am, size_t offset, const char* enc_key,
                   EncryptedFileMapping*& mapping);

void do_encryption_read_barrier(const void* addr, size_t size, HeaderToSize header_to_size,
                                EncryptedFileMapping* mapping);

void do_encryption_write_barrier(const void* addr, size_t size, EncryptedFileMapping* mapping);

void inline encryption_read_barrier(const void* addr, size_t size, EncryptedFileMapping* mapping,
                                    HeaderToSize header_to_size = nullptr)
{
    if (mapping)
        do_encryption_read_barrier(addr, size, header_to_size, mapping);
}

void inline encryption_write_barrier(const void* addr, size_t size, EncryptedFileMapping* mapping)
{
    if (mapping)
        do_encryption_write_barrier(addr, size, mapping);
}


extern util::Mutex& mapping_mutex;

inline void do_encryption_read_barrier(const void* addr, size_t size, HeaderToSize header_to_size,
                                       EncryptedFileMapping* mapping)
{
    UniqueLock lock(mapping_mutex);
    mapping->read_barrier(addr, size, header_to_size);
}

inline void do_encryption_write_barrier(const void* addr, size_t size, EncryptedFileMapping* mapping)
{
    LockGuard lock(mapping_mutex);
    mapping->write_barrier(addr, size);
}

#else

void inline set_page_reclaim_governor(PageReclaimGovernor*)
{
}

<<<<<<< HEAD
void inline set_page_reclaim_governor_to_default() {}

=======
>>>>>>> 28119b83
size_t inline get_num_decrypted_pages()
{
    return 0;
}

void inline encryption_read_barrier(const void*, size_t, EncryptedFileMapping*, HeaderToSize = nullptr)
{
}

void inline encryption_write_barrier(const void*, size_t)
{
}

void inline encryption_write_barrier(const void*, size_t, EncryptedFileMapping*)
{
}

#endif

// helpers for encrypted Maps
template <typename T>
void encryption_read_barrier(const File::Map<T>& map, size_t index, size_t num_elements = 1)
{
    T* addr = map.get_addr();
    encryption_read_barrier(addr + index, sizeof(T) * num_elements, map.get_encrypted_mapping());
}

template <typename T>
void encryption_write_barrier(const File::Map<T>& map, size_t index, size_t num_elements = 1)
{
    T* addr = map.get_addr();
    encryption_write_barrier(addr + index, sizeof(T) * num_elements, map.get_encrypted_mapping());
}

File::SizeType encrypted_size_to_data_size(File::SizeType size) noexcept;
File::SizeType data_size_to_encrypted_size(File::SizeType size) noexcept;

size_t round_up_to_page_size(size_t size) noexcept;
}
}
#endif<|MERGE_RESOLUTION|>--- conflicted
+++ resolved
@@ -50,16 +50,10 @@
 public:
     // Called by the page reclaimer with the current load (in bytes) and
     // must return the target load (also in bytes). Returns no_match if no
-<<<<<<< HEAD
     // target can be set
     static constexpr int64_t no_match = -1;
-    virtual int64_t get_current_target(size_t current_load) = 0;
-=======
-	// target can be set
-	static constexpr int64_t no_match = -1;
     virtual std::function<int64_t()> current_target_getter(size_t load) = 0;
     virtual void report_target_result(int64_t) = 0;
->>>>>>> 28119b83
 };
 
 // Set a page reclaim governor. The governor is an object with a method which will be called periodically
@@ -139,11 +133,6 @@
 {
 }
 
-<<<<<<< HEAD
-void inline set_page_reclaim_governor_to_default() {}
-
-=======
->>>>>>> 28119b83
 size_t inline get_num_decrypted_pages()
 {
     return 0;
