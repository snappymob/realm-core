--- conflicted
+++ resolved
@@ -40,12 +40,7 @@
             return;
         }
         // Big blobs root leaf
-<<<<<<< HEAD
         ArrayBigBlobs* root = new ArrayBigBlobs(alloc, nullable); // Throws
-=======
-        // fixme, modify the 'nullable' arguments to constructor to support null for binary columns
-        ArrayBigBlobs* root = new ArrayBigBlobs(alloc, false); // Throws
->>>>>>> 72d7e253
         root->init_from_mem(mem);
         m_array.reset(root);
         return;
