/*************************************************************************
 *
 * Copyright 2016 Realm Inc.
 *
 * Licensed under the Apache License, Version 2.0 (the "License");
 * you may not use this file except in compliance with the License.
 * You may obtain a copy of the License at
 *
 * http://www.apache.org/licenses/LICENSE-2.0
 *
 * Unless required by applicable law or agreed to in writing, software
 * distributed under the License is distributed on an "AS IS" BASIS,
 * WITHOUT WARRANTIES OR CONDITIONS OF ANY KIND, either express or implied.
 * See the License for the specific language governing permissions and
 * limitations under the License.
 *
 **************************************************************************/

#ifndef REALM_TABLE_BASIC_HPP
#define REALM_TABLE_BASIC_HPP

#include <stdint.h> // unint8_t etc
#include <cstddef>
#include <utility>

#include <realm/util/meta.hpp>
#include <realm/util/tuple.hpp>
#include <realm/table.hpp>
#include <realm/descriptor.hpp>
#include <realm/query.hpp>
#include <realm/table_accessors.hpp>
#include <realm/table_view_basic.hpp>

namespace realm {


namespace _impl {

template<class Type, int col_idx>
struct AddCol;
template<class Type, int col_idx>
struct CmpColType;
template<class Type, int col_idx>
struct AssignIntoCol;

} // namespace _impl



/// This class is non-polymorphic, that is, it has no virtual
/// functions. Further more, it has no destructor, and it adds no new
/// data-members. These properties are important, because it ensures
/// that there is no run-time distinction between a Table instance and
/// an instance of any variation of this class, and therefore it is
/// valid to cast a pointer from Table to BasicTable<Spec> even when
/// the instance is constructed as a Table. Of couse, this also
/// assumes that Table is non-polymorphic. Further more, accessing the
/// Table via a pointer or reference to a BasicTable is not in
/// violation of the strict aliasing rule.
template<class Spec>
class BasicTable: private Table, public Spec::ConvenienceMethods {
public:
    typedef Spec spec_type;
    typedef typename Spec::Columns Columns;

    typedef BasicTableRef<BasicTable> Ref;
    typedef BasicTableRef<const BasicTable> ConstRef;

    typedef BasicTableView<BasicTable> View;
    typedef BasicTableView<const BasicTable> ConstView;

    using Table::is_attached;
    using Table::has_shared_type;
    using Table::is_empty;
    using Table::size;
    using Table::clear;
    using Table::remove;
    using Table::remove_last;
    using Table::move_last_over;
    using Table::optimize;
    using Table::add_empty_row;
    using Table::insert_empty_row;
    using Table::aggregate;

    using Table::get_backlink_count;
    using Table::get_backlink;

    using Table::is_group_level;
    using Table::get_index_in_group;

    BasicTable(Allocator& alloc = Allocator::get_default()): Table(alloc)
    {
        set_dynamic_type(*this);
    }

    BasicTable(const BasicTable& t, Allocator& alloc = Allocator::get_default()): Table(t, alloc) {}

    ~BasicTable() noexcept {}

    static Ref create(Allocator& = Allocator::get_default());

    Ref copy(Allocator& = Allocator::get_default()) const;

    static int get_column_count() noexcept
    {
        return util::TypeCount<typename Spec::Columns>::value;
    }

    Ref get_table_ref() { return Ref(this); }

    ConstRef get_table_ref() const { return ConstRef(this); }

private:
    template<int col_idx>
    struct Col {
        typedef typename util::TypeAt<typename Spec::Columns, col_idx>::type value_type;
        typedef _impl::ColumnAccessor<BasicTable, col_idx, value_type> type;
    };
    typedef typename Spec::template ColNames<Col, BasicTable*> ColsAccessor;

    template<int col_idx>
    struct ConstCol {
        typedef typename util::TypeAt<typename Spec::Columns, col_idx>::type value_type;
        typedef _impl::ColumnAccessor<const BasicTable, col_idx, value_type> type;
    };
    typedef typename Spec::template ColNames<ConstCol, const BasicTable*> ConstColsAccessor;

public:
    ColsAccessor column() noexcept { return ColsAccessor(this); }
    ConstColsAccessor column() const noexcept { return ConstColsAccessor(this); }

private:
    template<int col_idx>
    struct Field {
        typedef typename util::TypeAt<typename Spec::Columns, col_idx>::type value_type;
        typedef _impl::FieldAccessor<BasicTable, col_idx, value_type, false> type;
    };
    typedef std::pair<BasicTable*, size_t> FieldInit;

    template<int col_idx>
    struct ConstField {
        typedef typename util::TypeAt<typename Spec::Columns, col_idx>::type value_type;
        typedef _impl::FieldAccessor<const BasicTable, col_idx, value_type, true> type;
    };
    typedef std::pair<const BasicTable*, size_t> ConstFieldInit;

public:
    typedef typename Spec::template ColNames<Field, FieldInit> RowAccessor;
    typedef typename Spec::template ColNames<ConstField, ConstFieldInit> ConstRowAccessor;

    RowAccessor operator[](size_t row_idx) noexcept
    {
        return RowAccessor(std::make_pair(this, row_idx));
    }

    ConstRowAccessor operator[](size_t row_idx) const noexcept
    {
        return ConstRowAccessor(std::make_pair(this, row_idx));
    }

    RowAccessor front() noexcept
    {
        return RowAccessor(std::make_pair(this, 0));
    }

    ConstRowAccessor front() const noexcept
    {
        return ConstRowAccessor(std::make_pair(this, 0));
    }

    /// Access the last row, or one of its predecessors.
    ///
    /// \param rel_idx An optional index of the row specified relative
    /// to the end. Thus, <tt>table.back(rel_idx)</tt> is the same as
    /// <tt>table[table.size() + rel_idx]</tt>.
    ///
    RowAccessor back(int rel_idx = -1) noexcept
    {
        return RowAccessor(std::make_pair(this, size() + rel_idx));
    }

    ConstRowAccessor back(int rel_idx = -1) const noexcept
    {
        return ConstRowAccessor(std::make_pair(this, size() + rel_idx));
    }

    RowAccessor add() { return RowAccessor(std::make_pair(this, add_empty_row())); }

    template<class L>
    void add(const util::Tuple<L>& tuple)
    {
        size_t i = size();
        insert(i, tuple);
    }

    void insert(size_t i) { insert_empty_row(i); }

    template<class L>
    void insert(size_t i, const util::Tuple<L>& tuple)
    {
        insert(i);
        set(i, tuple);
    }

    template<class L>
    void set(size_t i, const util::Tuple<L>& tuple)
    {
        using namespace realm::util;
        static_assert(TypeCount<L>::value == TypeCount<Columns>::value,
                      "Wrong number of tuple elements");
        ForEachType<Columns, _impl::AssignIntoCol>::exec(static_cast<Table*>(this), i, tuple);
    }

    // FIXME: This probably fails if Spec::ConvenienceMethods has no add().
    using Spec::ConvenienceMethods::add;
    // FIXME: This probably fails if Spec::ConvenienceMethods has no insert().
    using Spec::ConvenienceMethods::insert;
    // FIXME: This probably fails if Spec::ConvenienceMethods has no set().
    using Spec::ConvenienceMethods::set;

    // FIXME: A cursor must be a distinct class that can be constructed from a RowAccessor
    typedef RowAccessor Cursor;
    typedef ConstRowAccessor ConstCursor;


    class Query;
    Query       where(typename BasicTable<Spec>::View* tv = nullptr) { return Query(*this, tv ? tv->get_impl() : nullptr); }
    Query where(typename BasicTable<Spec>::View* tv = nullptr) const { return Query(*this, tv ? tv->get_impl() : nullptr); }

    /// Compare two tables for equality. Two tables are equal if, and
    /// only if, they contain the same rows in the same order, that
    /// is, for each value V at column index C and row index R in one
    /// of the tables, there is a value at column index C and row
    /// index R in the other table that is equal to V.
    bool operator==(const BasicTable& t) const { return compare_rows(t); }

    /// Compare two tables for inequality. See operator==().
    bool operator!=(const BasicTable& t) const { return !compare_rows(t); }

    /// Checks whether the dynamic type of the specified table matches
    /// the statically specified table type. The two types (or specs)
    /// must have the same columns, and in the same order. Two columns
    /// are considered equal if, and only if they have the same name
    /// and the same type. The type is understood as the value encoded
    /// by the DataType enumeration. This check proceeds recursively
    /// for subtable columns.
    ///
    /// \tparam T The static table type. It makes no difference
    /// whether it is const-qualified or not.
    ///
    /// FIXME: Consider dropping the requirement that column names
    /// must be equal. There does not seem to be any value for the
    /// user in that requirement. Further more, there may be cases
    /// where it is desirable to be able to cast to a table type with
    /// different column names. Similar changes are needed in the Java
    /// and Objective-C language bindings.
    template<class T>
    friend bool is_a(const Table&) noexcept;

    //@{
    /// These functions return null if the specified table is not
    /// compatible with the specified table type.
    template<class T>
    friend BasicTableRef<T> checked_cast(TableRef) noexcept;

    template<class T>
    friend BasicTableRef<const T> checked_cast(ConstTableRef) noexcept;
    //@}

    using Table::verify;

#ifdef REALM_DEBUG
    using Table::print;
    using Table::dump_node_structure;
#endif

private:
    template<int col_idx>
    struct QueryCol {
        typedef typename util::TypeAt<typename Spec::Columns, col_idx>::type value_type;
        typedef _impl::QueryColumn<BasicTable, col_idx, value_type> type;
    };

    // These are intende to be used only by accessor classes
    Table* get_impl() noexcept { return this; }
    const Table* get_impl() const noexcept { return this; }

    template<class Subtab>
    Subtab* get_subtable_ptr(size_t col_idx, size_t row_idx)
    {
        return static_cast<Subtab*>(Table::get_subtable_ptr(col_idx, row_idx));
    }

    template<class Subtab>
    const Subtab* get_subtable_ptr(size_t col_idx, size_t row_idx) const
    {
        return static_cast<const Subtab*>(Table::get_subtable_ptr(col_idx, row_idx));
    }

    static void set_dynamic_type(Table& table)
    {
        using namespace realm::util;
        DescriptorRef desc = table.get_descriptor(); // Throws
        const int num_cols = TypeCount<typename Spec::Columns>::value;
        StringData dyn_col_names[num_cols];
        Spec::dyn_col_names(dyn_col_names);
        ForEachType<typename Spec::Columns, _impl::AddCol>::exec(&*desc, dyn_col_names); // Throws
    }

    static bool matches_dynamic_type(const realm::Spec& spec) noexcept
    {
        using namespace realm::util;
        const int num_cols = util::TypeCount<typename Spec::Columns>::value;
        StringData dyn_col_names[num_cols];
        Spec::dyn_col_names(dyn_col_names);
        return !HasType<typename Spec::Columns,
               _impl::CmpColType>::exec(&spec, dyn_col_names);
    }

    // This one allows a BasicTable to know that BasicTables with
    // other Specs are also derived from Table.
    template<class>
    friend class BasicTable;

    // This one allows util::bind_ptr to know that all BasicTable template
    // instantiations are derived from Table.
    template<class>
    friend class util::bind_ptr;

    // These allow BasicTableRef to refer to RowAccessor and
    // ConstRowAccessor.
    friend class BasicTableRef<BasicTable>;
    friend class BasicTableRef<const BasicTable>;

    // These allow BasicTableView to call get_subtable_ptr().
    friend class BasicTableView<BasicTable>;
    friend class BasicTableView<const BasicTable>;

    template<class, int>
    friend struct _impl::CmpColType;

    template<class, int, class, bool>
    friend class _impl::FieldAccessor;

    template<class, int, class>
    friend class _impl::MixedFieldAccessorBase;

    template<class, int, class>
    friend class _impl::ColumnAccessorBase;

    template<class, int, class>
    friend class _impl::ColumnAccessor;

    template<class, int, class>
    friend class _impl::QueryColumn;

    friend class Group;
};


#ifdef _MSC_VER
    #pragma warning(push)
    #pragma warning(disable: 4355)
#endif

// Code formatting is tricked by this
#define BASIC_TABLE_PARENT Spec::template ColNames<QueryCol, Query*>

template<class Spec>
class BasicTable<Spec>::Query: public BASIC_TABLE_PARENT {
public:
    Query(const Query& q) : Spec::template ColNames<QueryCol, Query*>(this), m_impl(q.m_impl) {}
    virtual ~Query() noexcept {}

    Query& group() { m_impl.group(); return *this; }

    Query& end_group() { m_impl.end_group(); return *this; }

    Query& end_subtable() { m_impl.end_subtable(); return *this; }

    Query& Or() { m_impl.Or(); return *this; }

    Query& Not() { m_impl.Not(); return *this; }

    size_t find(size_t begin_at_table_row = 0)
    {
        return m_impl.find(begin_at_table_row);
    }

    typename BasicTable<Spec>::View find_all(size_t start = 0,
                                             size_t end   = size_t(-1),
                                             size_t limit = size_t(-1))
    {
        return m_impl.find_all(start, end, limit);
    }

    typename BasicTable<Spec>::ConstView find_all(size_t start = 0,
                                                  size_t end   = size_t(-1),
                                                  size_t limit = size_t(-1)) const
    {
        return m_impl.find_all(start, end, limit);
    }

    size_t count(size_t start = 0,
                 size_t end   = size_t(-1),
                 size_t limit = size_t(-1)) const
    {
        return m_impl.count(start, end, limit);
    }

<<<<<<< HEAD
    size_t remove()
=======
    size_t remove(size_t start = 0,
                  size_t end   = size_t(-1),
                  size_t limit = size_t(-1))
>>>>>>> f8c0a1cb
    {
        return m_impl.remove();
    }

    std::string validate() { return m_impl.validate(); }

protected:
    Query(const BasicTable<Spec>& table, TableViewBase* tv)
        : Spec::template ColNames<QueryCol, Query*>(this), m_impl(table, tv)
    {
    }

    using HandoverPatch = QueryHandoverPatch;
    Query(const Query& source, HandoverPatch& patch, ConstSourcePayload mode)
        : Spec::template ColNames<QueryCol, Query*>(this), m_impl(source.m_impl, patch, mode)
    {
    }

    Query(Query& source, HandoverPatch& patch, MutableSourcePayload mode)
        : Spec::template ColNames<QueryCol, Query*>(this), m_impl(source.m_impl, patch, mode)
    {
    }

    void apply_patch(HandoverPatch& patch, Group& dest_group)
    {
        m_impl.apply_patch(patch, dest_group);
    }

    virtual std::unique_ptr<Query>
    clone_for_handover(std::unique_ptr<HandoverPatch>& patch, ConstSourcePayload mode) const
    {
        patch.reset(new HandoverPatch);
        std::unique_ptr<Query> retval( new Query(*this, *patch, mode));
        return retval;
    }

    virtual std::unique_ptr<Query>
    clone_for_handover(std::unique_ptr<HandoverPatch>& patch, MutableSourcePayload mode)
    {
        patch.reset(new HandoverPatch);
        std::unique_ptr<Query> retval( new Query(*this, *patch, mode));
        return retval;
    }

    virtual void apply_and_consume_patch(std::unique_ptr<HandoverPatch>& patch, Group& dest_group)
    {
        apply_patch(*patch, dest_group);
        patch.reset();
    }

private:
    realm::Query m_impl;

    friend class BasicTable;
    friend class SharedGroup;

    template<class, int, class>
    friend class _impl::QueryColumnBase;

    template<class, int, class>
    friend class _impl::QueryColumn;
};

#ifdef _MSC_VER
    #pragma warning(pop)
#endif




// Implementation:

namespace _impl {

template<class T>
struct GetColumnTypeId;

template<>
struct GetColumnTypeId<int64_t> {
    static const DataType id = type_Int;
};
template<class E>
struct GetColumnTypeId<SpecBase::Enum<E>> {
    static const DataType id = type_Int;
};
template<>
struct GetColumnTypeId<bool> {
    static const DataType id = type_Bool;
};
template<>
struct GetColumnTypeId<float> {
    static const DataType id = type_Float;
};
template<>
struct GetColumnTypeId<double> {
    static const DataType id = type_Double;
};
template<>
struct GetColumnTypeId<StringData> {
    static const DataType id = type_String;
};
template<>
struct GetColumnTypeId<BinaryData> {
    static const DataType id = type_Binary;
};
template<>
struct GetColumnTypeId<OldDateTime> {
    static const DataType id = type_OldDateTime;
};
template<>
struct GetColumnTypeId<Mixed> {
    static const DataType id = type_Mixed;
};
template<>
struct GetColumnTypeId<Timestamp> {
    static const DataType id = type_Timestamp;
};

template<class Type, int col_idx>
struct AddCol {
    static void exec(Descriptor* desc, const StringData* col_names)
    {
        REALM_ASSERT(col_idx == desc->get_column_count());
        desc->add_column(GetColumnTypeId<Type>::id, col_names[col_idx]); // Throws
    }
};

// AddCol specialization for subtables
template<class Subtab, int col_idx>
struct AddCol<SpecBase::Subtable<Subtab>, col_idx> {
    static void exec(Descriptor* desc, const StringData* col_names)
    {
        REALM_ASSERT(col_idx == desc->get_column_count());
        DescriptorRef subdesc;
        desc->add_column(type_Table, col_names[col_idx], &subdesc); // Throws
        using namespace realm::util;
        const int num_subcols = TypeCount<typename Subtab::spec_type::Columns>::value;
        StringData subcol_names[num_subcols];
        Subtab::spec_type::dyn_col_names(subcol_names);
        typedef typename Subtab::Columns Subcolumns;
        ForEachType<Subcolumns, _impl::AddCol>::exec(&*subdesc, subcol_names); // Throws
    }
};



template<class Type, int col_idx>
struct CmpColType {
    static bool exec(const Spec* spec, const StringData* col_names)
    {
        return GetColumnTypeId<Type>::id != spec->get_public_column_type(col_idx) ||
               col_names[col_idx] != spec->get_column_name(col_idx);
    }
};

// CmpColType specialization for subtables
template<class Subtab, int col_idx>
struct CmpColType<SpecBase::Subtable<Subtab>, col_idx> {
    static bool exec(const Spec* spec, const StringData* col_names)
    {
        if (spec->get_column_type(col_idx) != col_type_Table ||
                col_names[col_idx] != spec->get_column_name(col_idx)) return true;
        const Spec subspec = const_cast<Spec*>(spec)->get_subtable_spec(col_idx);
        return !Subtab::matches_dynamic_type(subspec);
    }
};


// AssignIntoCol specialization for integers
template<int col_idx>
struct AssignIntoCol<int64_t, col_idx> {
    template<class L>
    static void exec(Table* t, size_t row_idx, util::Tuple<L> tuple)
    {
        t->set_int(col_idx, row_idx, util::at<col_idx>(tuple));
    }
};

// AssignIntoCol specialization for floats
template<int col_idx>
struct AssignIntoCol<float, col_idx> {
    template<class L>
    static void exec(Table* t, size_t row_idx, util::Tuple<L> tuple)
    {
        t->set_float(col_idx, row_idx, util::at<col_idx>(tuple));
    }
};

// AssignIntoCol specialization for doubles
template<int col_idx>
struct AssignIntoCol<double, col_idx> {
    template<class L>
    static void exec(Table* t, size_t row_idx, util::Tuple<L> tuple)
    {
        t->set_double(col_idx, row_idx, util::at<col_idx>(tuple));
    }
};

// AssignIntoCol specialization for booleans
template<int col_idx>
struct AssignIntoCol<bool, col_idx> {
    template<class L>
    static void exec(Table* t, size_t row_idx, util::Tuple<L> tuple)
    {
        t->set_bool(col_idx, row_idx, util::at<col_idx>(tuple));
    }
};

// AssignIntoCol specialization for strings
template<int col_idx>
struct AssignIntoCol<StringData, col_idx> {
    template<class L>
    static void exec(Table* t, size_t row_idx, util::Tuple<L> tuple)
    {
        t->set_string(col_idx, row_idx, util::at<col_idx>(tuple));
    }
};

// AssignIntoCol specialization for enumerations
template<class E, int col_idx>
struct AssignIntoCol<SpecBase::Enum<E>, col_idx> {
    template<class L>
    static void exec(Table* t, size_t row_idx, util::Tuple<L> tuple)
    {
        t->set_enum(col_idx, row_idx, util::at<col_idx>(tuple));
    }
};

// AssignIntoCol specialization for dates
template<int col_idx>
struct AssignIntoCol<OldDateTime, col_idx> {
    template<class L>
    static void exec(Table* t, size_t row_idx, util::Tuple<L> tuple)
    {
        t->set_olddatetime(col_idx, row_idx, util::at<col_idx>(tuple));
    }
};

// AssignIntoCol specialization for timestamps
template<int col_idx>
struct AssignIntoCol<Timestamp, col_idx> {
    template<class L>
    static void exec(Table* t, size_t row_idx, util::Tuple<L> tuple)
    {
        t->set_timestamp(col_idx, row_idx, util::at<col_idx>(tuple));
    }
};

// AssignIntoCol specialization for binary data
template<int col_idx>
struct AssignIntoCol<BinaryData, col_idx> {
    template<class L>
    static void exec(Table* t, size_t row_idx, util::Tuple<L> tuple)
    {
        t->set_binary(col_idx, row_idx, util::at<col_idx>(tuple));
    }
};

// AssignIntoCol specialization for subtables
template<class T, int col_idx>
struct AssignIntoCol<SpecBase::Subtable<T>, col_idx> {
    template<class L>
    static void exec(Table* t, size_t row_idx, util::Tuple<L> tuple)
    {
        // FIXME: unsafe reinterpret_cast to private base class
        auto subtable = reinterpret_cast<const Table*>(static_cast<const T*>(util::at<col_idx>(tuple)));
        t->set_subtable(col_idx, row_idx, subtable);
    }
};

// AssignIntoCol specialization for mixed type
template<int col_idx>
struct AssignIntoCol<Mixed, col_idx> {
    template<class L>
    static void exec(Table* t, size_t row_idx, util::Tuple<L> tuple)
    {
        t->set_mixed(col_idx, row_idx, util::at<col_idx>(tuple));
    }
};

} // namespace _impl


template<class Spec>
inline typename BasicTable<Spec>::Ref BasicTable<Spec>::create(Allocator& alloc)
{
    TableRef table = Table::create(alloc);
    set_dynamic_type(*table);
    return unchecked_cast<BasicTable<Spec>>(std::move(table));
}


template<class Spec>
inline typename BasicTable<Spec>::Ref BasicTable<Spec>::copy(Allocator& alloc) const
{
    return unchecked_cast<BasicTable<Spec>>(Table::copy(alloc));
}


template<class T>
inline bool is_a(const Table& t) noexcept
{
    typedef _impl::TableFriend tf;
    return T::matches_dynamic_type(tf::get_spec(t));
}


template<class T>
inline BasicTableRef<T> checked_cast(TableRef t) noexcept
{
    if (!is_a<T>(*t))
        return BasicTableRef<T>(); // Null
    return unchecked_cast<T>(t);
}


template<class T>
inline BasicTableRef<const T> checked_cast(ConstTableRef t) noexcept
{
    if (!is_a<T>(*t))
        return BasicTableRef<const T>(); // Null
    return unchecked_cast<T>(t);
}


} // namespace realm

#endif // REALM_TABLE_BASIC_HPP<|MERGE_RESOLUTION|>--- conflicted
+++ resolved
@@ -408,13 +408,7 @@
         return m_impl.count(start, end, limit);
     }
 
-<<<<<<< HEAD
     size_t remove()
-=======
-    size_t remove(size_t start = 0,
-                  size_t end   = size_t(-1),
-                  size_t limit = size_t(-1))
->>>>>>> f8c0a1cb
     {
         return m_impl.remove();
     }
