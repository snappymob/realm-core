--- conflicted
+++ resolved
@@ -792,11 +792,11 @@
     return std::make_unique<LnkLst>(*this, col_key);
 }
 
-<<<<<<< HEAD
 inline LnkLst Obj::get_linklist(StringData col_name) const
 {
     return get_linklist(get_column_key(col_name));
-=======
+}
+
 template <class T>
 inline typename ColumnTypeTraits<T>::sum_type list_sum(const ConstLstIf<T>& list, size_t* return_cnt = nullptr)
 {
@@ -819,7 +819,6 @@
 inline double list_average(const ConstLstIf<T>& list, size_t* return_cnt = nullptr)
 {
     return bptree_average(list.get_tree(), return_cnt);
->>>>>>> 1be271c1
 }
 }
 
