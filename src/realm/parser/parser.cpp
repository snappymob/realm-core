////////////////////////////////////////////////////////////////////////////
//
// Copyright 2015 Realm Inc.
//
// Licensed under the Apache License, Version 2.0 (the "License");
// you may not use this file except in compliance with the License.
// You may obtain a copy of the License at
//
// http://www.apache.org/licenses/LICENSE-2.0
//
// Unless required by applicable law or agreed to in writing, software
// distributed under the License is distributed on an "AS IS" BASIS,
// WITHOUT WARRANTIES OR CONDITIONS OF ANY KIND, either express or implied.
// See the License for the specific language governing permissions and
// limitations under the License.
//
////////////////////////////////////////////////////////////////////////////

#include "parser.hpp"

#include <iostream>

#include <pegtl.hpp>
#include <pegtl/analyze.hpp>
#include <pegtl/contrib/tracer.hpp>

#include <realm/util/assert.hpp>

#include <realm/parser/parser_utils.hpp>

// String tokens can't be followed by [A-z0-9_].
#define string_token_t(s) seq< TAOCPP_PEGTL_ISTRING(s), not_at< identifier_other > >

using namespace tao::pegtl;

namespace realm {
namespace parser {

// forward declarations
struct expr;
struct string_oper;
struct symbolic_oper;
struct pred;

// strings
struct unicode : list< seq< one< 'u' >, rep< 4, must< xdigit > > >, one< '\\' > > {};
struct escaped_char : one< '"', '\'', '\\', '/', 'b', 'f', 'n', 'r', 't', '0' > {};
struct escaped : sor< escaped_char, unicode > {};
struct unescaped : utf8::range< 0x20, 0x10FFFF > {};
struct chars : if_then_else< one< '\\' >, must< escaped >, unescaped > {};
struct dq_string_content : until< at< one< '"' > >, must< chars > > {};
struct dq_string : seq< one< '"' >, must< dq_string_content >, any > {};

struct sq_string_content : until< at< one< '\'' > >, must< chars > > {};
struct sq_string : seq< one< '\'' >, must< sq_string_content >, any > {};

// base64 encoded data
struct b64_allowed : sor< disable< alnum >, one< '/' >, one< '+' >, one< '=' > > {};
struct b64_content : until< at< one< '"' > >, must< b64_allowed > > {};
struct base64 : seq< TAOCPP_PEGTL_ISTRING("B64\""), must< b64_content >, any > {};

// numbers
struct minus : opt< one< '-' > > {};
struct dot : one< '.' > {};

struct float_num : sor<
    seq< plus< digit >, dot, star< digit > >,
    seq< star< digit >, dot, plus< digit > >
> {};
struct hex_num : seq< one< '0' >, one< 'x', 'X' >, plus< xdigit > > {};
struct int_num : plus< digit > {};

struct number : seq< minus, sor< float_num, hex_num, int_num > > {};

struct timestamp_number : disable< number > {};
struct first_timestamp_number : disable< timestamp_number > {};
// Tseconds:nanoseconds
struct internal_timestamp : seq< one< 'T' >, first_timestamp_number, one< ':' >, timestamp_number > {};
// T2017-09-28@23:12:60:288833
// YYYY-MM-DD@HH:MM:SS:NANOS nanos optional
// or the above with 'T' in place of '@'
struct readable_timestamp : seq< first_timestamp_number, one< '-' >, timestamp_number, one< '-' >,
    timestamp_number, one< '@', 'T' >, timestamp_number, one< ':' >, timestamp_number, one< ':' >,
    timestamp_number, opt< seq< one< ':' >, timestamp_number > > > {};
struct timestamp : sor< internal_timestamp, readable_timestamp > {};

struct true_value : string_token_t("true") {};
struct false_value : string_token_t("false") {};
struct null_value : seq<sor<string_token_t("null"), string_token_t("nil")>> {
};

// following operators must allow proceeding string characters
struct min : TAOCPP_PEGTL_ISTRING(".@min.") {};
struct max : TAOCPP_PEGTL_ISTRING(".@max.") {};
struct sum : TAOCPP_PEGTL_ISTRING(".@sum.") {};
struct avg : TAOCPP_PEGTL_ISTRING(".@avg.") {};
// these operators are normal strings (no proceeding string characters)
struct count : string_token_t(".@count") {};
struct size : string_token_t(".@size") {};
struct backlinks : string_token_t("@links") {
};
struct one_key_path : seq<sor<alpha, one<'_', '$'>>, star<sor<alnum, one<'_', '-', '$'>>>> {
};
struct backlink_path : seq<backlinks, dot, one_key_path, dot, one_key_path> {
};
struct backlink_count : seq<disable<backlinks>, sor<disable<count>, disable<size>>> {
};

struct single_collection_operators : sor< count, size > {};
struct key_collection_operators : sor< min, max, sum, avg > {};

// key paths
struct key_path : list<sor<backlink_path, one_key_path>, one<'.'>> {
};

struct key_path_prefix : disable< key_path > {};
struct key_path_suffix : disable< key_path > {};
struct collection_operator_match
    : sor<seq<key_path_prefix, key_collection_operators, key_path_suffix>,
          seq<opt<key_path_prefix, dot>, backlink_count>, seq<key_path_prefix, single_collection_operators>> {
};

// argument
struct argument_index : plus< digit > {};
struct argument : seq<one<'$'>, argument_index> {
};

// subquery eg: SUBQUERY(items, $x, $x.name CONTAINS 'a' && $x.price > 5).@count
struct subq_prefix : seq<string_token_t("subquery"), star<blank>, one<'('>> {
};
struct subq_suffix : one<')'> {
};
struct sub_path : disable<key_path> {
};
struct sub_var_name : seq<one<'$'>, seq<sor<alpha, one<'_', '$'>>, star<sor<alnum, one<'_', '-', '$'>>>>> {
};
struct sub_result_op : sor<count, size> {
};
struct sub_preamble : seq<subq_prefix, pad<sub_path, blank>, one<','>, pad<sub_var_name, blank>, one<','>> {
};
struct subquery : seq<sub_preamble, pad<pred, blank>, pad<subq_suffix, blank>, sub_result_op> {
};

// list aggregate operations
struct agg_target : seq<key_path> {
};
struct agg_any : seq<sor<string_token_t("any"), string_token_t("some")>, plus<blank>, agg_target,
                     pad<sor<string_oper, symbolic_oper>, blank>, expr> {
};
struct agg_all
    : seq<string_token_t("all"), plus<blank>, agg_target, pad<sor<string_oper, symbolic_oper>, blank>, expr> {
};
struct agg_none
    : seq<string_token_t("none"), plus<blank>, agg_target, pad<sor<string_oper, symbolic_oper>, blank>, expr> {
};
struct agg_shortcut_pred : sor<agg_any, agg_all, agg_none> {
};

// expressions and operators
struct expr : sor<dq_string, sq_string, timestamp, number, argument, true_value, false_value, null_value, base64,
                  collection_operator_match, subquery, key_path> {
};
struct case_insensitive : TAOCPP_PEGTL_ISTRING("[c]") {};

struct eq : seq< sor< two< '=' >, one< '=' > >, star< blank >, opt< case_insensitive > >{};
struct noteq : seq< sor< tao::pegtl::string< '!', '=' >, tao::pegtl::string< '<', '>' > >, star< blank >, opt< case_insensitive > > {};
struct in : seq<string_token_t("in"), star<blank>, opt<case_insensitive>> {
};
struct lteq : sor< tao::pegtl::string< '<', '=' >, tao::pegtl::string< '=', '<' > > {};
struct lt : one< '<' > {};
struct gteq : sor< tao::pegtl::string< '>', '=' >, tao::pegtl::string< '=', '>' > > {};
struct gt : one< '>' > {};
struct contains : string_token_t("contains") {};
struct begins : string_token_t("beginswith") {};
struct ends : string_token_t("endswith") {};
struct like : string_token_t("like") {};
struct between : string_token_t("between") {};

struct sort_prefix : seq< string_token_t("sort"), star< blank >, one< '(' > > {};
struct distinct_prefix : seq< string_token_t("distinct"), star< blank >, one< '(' > > {};
struct ascending : seq< sor< string_token_t("ascending"), string_token_t("asc") > > {};
struct descending : seq< sor< string_token_t("descending"), string_token_t("desc") > > {};
struct descriptor_property : disable< key_path > {};
struct sort_param : seq< star< blank >, descriptor_property, plus< blank >, sor< ascending, descending >, star< blank > > {};
struct sort : seq< sort_prefix, sort_param, star< seq< one< ',' >, sort_param > >, one< ')' > > {};
struct distinct_param : seq< star< blank >, descriptor_property, star< blank > > {};
struct distinct : seq < distinct_prefix, distinct_param, star< seq< one< ',' >, distinct_param > >, one< ')' > > {};
struct limit_param : disable<int_num> {
};
struct limit : seq<string_token_t("limit"), star<blank>, one<'('>, star<blank>, limit_param, star<blank>, one<')'>> {
};
struct predicate_suffix_modifier : sor<sort, distinct, limit> {
};

struct string_oper : seq< sor< contains, begins, ends, like>, star< blank >, opt< case_insensitive > > {};
// "=" is equality and since other operators can start with "=" we must check equal last
<<<<<<< HEAD
struct symbolic_oper : sor<noteq, lteq, lt, gteq, gt, eq, in> {
};
=======
struct symbolic_oper : sor< noteq, lteq, lt, gteq, gt, eq, in, between > {};
>>>>>>> 9d412e15

// predicates
struct comparison_pred : seq< expr, pad< sor< string_oper, symbolic_oper >, blank >, expr > {};

// we need to alias the group tokens because these are also used in other expressions above and we have to match
// the predicate group tokens without also matching () in other expressions.
struct begin_pred_group : one<'('> {
};
struct end_pred_group : one<')'> {
};

struct group_pred : if_must<begin_pred_group, pad<pred, blank>, end_pred_group> {
};
struct true_pred : string_token_t("truepredicate") {};
struct false_pred : string_token_t("falsepredicate") {};

struct not_pre : seq< sor< one< '!' >, string_token_t("not") > > {};
struct atom_pred
    : seq<opt<not_pre>, pad<sor<group_pred, true_pred, false_pred, agg_shortcut_pred, comparison_pred>, blank>,
          star<pad<predicate_suffix_modifier, blank>>> {
};

struct and_op : pad< sor< two< '&' >, string_token_t("and") >, blank > {};
struct or_op : pad< sor< two< '|' >, string_token_t("or") >, blank > {};

struct or_ext : if_must< or_op, pred > {};
struct and_ext : if_must< and_op, pred > {};
struct and_pred : seq< atom_pred, star< and_ext > > {};

struct pred : seq< and_pred, star< or_ext > > {};

// state
struct ParserState
{
    std::vector<Predicate *> group_stack;
    std::vector<std::string> timestamp_input_buffer;
    std::string collection_key_path_prefix, collection_key_path_suffix;
    Expression::KeyPathOp pending_op;
    DescriptorOrderingState ordering_state;
    DescriptorOrderingState::SingleOrderingState temp_ordering;
    std::string subquery_path, subquery_var;
    std::vector<Predicate> subqueries;
    Predicate::ComparisonType pending_comparison_type;

    Predicate *current_group()
    {
        return group_stack.back();
    }

    Predicate *last_predicate()
    {
        Predicate *pred = current_group();
        while (pred->type != Predicate::Type::Comparison && pred->cpnd.sub_predicates.size()) {
            pred = &pred->cpnd.sub_predicates.back();
        }
        return pred;
    }

    void add_predicate_to_current_group(Predicate::Type type)
    {
        current_group()->cpnd.sub_predicates.emplace_back(type, negate_next);
        negate_next = false;

        if (current_group()->cpnd.sub_predicates.size() > 1) {
            if (next_type == Predicate::Type::Or) {
                apply_or();
            }
            else {
                apply_and();
            }
        }
    }

    bool negate_next = false;
    Predicate::Type next_type = Predicate::Type::And;
    Expression* last_expression = nullptr;

    void add_collection_aggregate_expression()
    {
        add_expression(Expression(collection_key_path_prefix, pending_op, collection_key_path_suffix));
        collection_key_path_prefix = "";
        collection_key_path_suffix = "";
        pending_op = Expression::KeyPathOp::None;
    }

    void apply_list_aggregate_operation()
    {
        last_predicate()->cmpr.compare_type = pending_comparison_type;
        pending_comparison_type = Predicate::ComparisonType::Unspecified;
    }

    void add_expression(Expression && exp)
    {
        Predicate *current = last_predicate();
        if (current->type == Predicate::Type::Comparison && current->cmpr.expr[1].type == parser::Expression::Type::None) {
            current->cmpr.expr[1] = std::move(exp);
            last_expression = &(current->cmpr.expr[1]);
        }
        else {
            add_predicate_to_current_group(Predicate::Type::Comparison);
            last_predicate()->cmpr.expr[0] = std::move(exp);
            last_expression = &(last_predicate()->cmpr.expr[0]);
        }
    }

    void add_timestamp_from_buffer()
    {
        add_expression(Expression(std::move(timestamp_input_buffer))); // moving contents clears buffer
    }

    void apply_or()
    {
        Predicate *group = current_group();
        if (group->type == Predicate::Type::Or) {
            return;
        }

        // convert to OR
        group->type = Predicate::Type::Or;
        if (group->cpnd.sub_predicates.size() > 2) {
            // split the current group into an AND group ORed with the last subpredicate
            Predicate new_sub(Predicate::Type::And);
            new_sub.cpnd.sub_predicates = std::move(group->cpnd.sub_predicates);

            group->cpnd.sub_predicates = { new_sub, std::move(new_sub.cpnd.sub_predicates.back()) };
            group->cpnd.sub_predicates[0].cpnd.sub_predicates.pop_back();
        }
    }

    void apply_and()
    {
        if (current_group()->type == Predicate::Type::And) {
            return;
        }

        auto &sub_preds = current_group()->cpnd.sub_predicates;
        auto second_last = sub_preds.end() - 2;
        if (second_last->type == Predicate::Type::And && !second_last->negate) {
            // make a new and group populated with the last two predicates
            second_last->cpnd.sub_predicates.push_back(std::move(sub_preds.back()));
            sub_preds.pop_back();
        }
        else {
            // otherwise combine last two into a new AND group
            Predicate pred(Predicate::Type::And);
            pred.cpnd.sub_predicates.insert(pred.cpnd.sub_predicates.begin(), second_last, sub_preds.end());
            sub_preds.erase(second_last, sub_preds.end());
            sub_preds.emplace_back(std::move(pred));
        }
    }
};

// rules
template< typename Rule >
struct action : nothing< Rule > {};

#ifdef REALM_PARSER_PRINT_TOKENS
    #define DEBUG_PRINT_TOKEN(string) do { std::cout << string << std::endl; } while (0)
#else
    #define DEBUG_PRINT_TOKEN(string) do { static_cast<void>(string); } while (0)
#endif

template<> struct action< and_op >
{
    template< typename Input >
    static void apply(const Input&, ParserState& state)
    {
        DEBUG_PRINT_TOKEN("<and>");
        state.next_type = Predicate::Type::And;
    }
};

template<> struct action< or_op >
{
    template< typename Input >
    static void apply(const Input&, ParserState & state)
    {
        DEBUG_PRINT_TOKEN("<or>");
        state.next_type = Predicate::Type::Or;
    }
};


#define EXPRESSION_ACTION(rule, type)                                                                                \
    template <>                                                                                                      \
    struct action<rule> {                                                                                            \
        template <typename Input>                                                                                    \
        static void apply(const Input& in, ParserState& state)                                                       \
        {                                                                                                            \
            DEBUG_PRINT_TOKEN("expression:" + in.string() + #rule);                                                  \
            state.add_expression(Expression(type, in.string()));                                                     \
        }                                                                                                            \
    };

EXPRESSION_ACTION(dq_string_content, Expression::Type::String)
EXPRESSION_ACTION(sq_string_content, Expression::Type::String)
EXPRESSION_ACTION(key_path, Expression::Type::KeyPath)
EXPRESSION_ACTION(number, Expression::Type::Number)
EXPRESSION_ACTION(true_value, Expression::Type::True)
EXPRESSION_ACTION(false_value, Expression::Type::False)
EXPRESSION_ACTION(null_value, Expression::Type::Null)
EXPRESSION_ACTION(argument_index, Expression::Type::Argument)
EXPRESSION_ACTION(base64, Expression::Type::Base64)

template<> struct action< timestamp >
{
    template< typename Input >
    static void apply(const Input& in, ParserState & state)
    {
        DEBUG_PRINT_TOKEN(in.string());
        state.add_timestamp_from_buffer();
    }
};

template<> struct action< first_timestamp_number >
{
    template< typename Input >
    static void apply(const Input& in, ParserState & state)
    {
        DEBUG_PRINT_TOKEN(in.string());
        // the grammer might attempt to match a timestamp and get part way and fail,
        // so everytime we start again we need to clear the buffer.
        state.timestamp_input_buffer.clear();
        state.timestamp_input_buffer.push_back(in.string());
    }
};

template<> struct action< timestamp_number >
{
    template< typename Input >
    static void apply(const Input& in, ParserState & state)
    {
        DEBUG_PRINT_TOKEN(in.string());
        state.timestamp_input_buffer.push_back(in.string());
    }
};


template<> struct action< descriptor_property >
{
    template< typename Input >
    static void apply(const Input& in, ParserState & state)
    {
        DEBUG_PRINT_TOKEN(in.string());
        DescriptorOrderingState::PropertyState p;
        p.key_path = in.string();
        p.ascending = false; // will be overwritten by the required order specification next
        state.temp_ordering.properties.push_back(p);
    }
};

template<> struct action< ascending >
{
    template< typename Input >
    static void apply(const Input& in, ParserState & state)
    {
        DEBUG_PRINT_TOKEN(in.string());
        REALM_ASSERT_DEBUG(state.temp_ordering.properties.size() > 0);
        state.temp_ordering.properties.back().ascending = true;
    }
};

template<> struct action< descending >
{
    template< typename Input >
    static void apply(const Input& in, ParserState & state)
    {
        DEBUG_PRINT_TOKEN(in.string());
        REALM_ASSERT_DEBUG(state.temp_ordering.properties.size() > 0);
        state.temp_ordering.properties.back().ascending = false;
    }
};

template<> struct action< sort_prefix >
{
    template< typename Input >
    static void apply(const Input& in, ParserState & state)
    {
        DEBUG_PRINT_TOKEN(in.string());
        // This clears the temp buffer when a distinct clause starts. It makes sure there is no temp properties that
        // were added if previous properties started matching but it wasn't actuallly a full distinct/sort match
        state.temp_ordering.properties.clear();
    }
};

template<> struct action< distinct_prefix >
{
    template< typename Input >
    static void apply(const Input& in, ParserState & state)
    {
        DEBUG_PRINT_TOKEN(in.string());
        // This clears the temp buffer when a distinct clause starts. It makes sure there is no temp properties that
        // were added if previous properties started matching but it wasn't actuallly a full distinct/sort match
        state.temp_ordering.properties.clear();
    }
};

template<> struct action< sort >
{
    template< typename Input >
    static void apply(const Input& in, ParserState & state)
    {
        DEBUG_PRINT_TOKEN(in.string());
        state.temp_ordering.type = DescriptorOrderingState::SingleOrderingState::DescriptorType::Sort;
        state.ordering_state.orderings.push_back(state.temp_ordering);
        state.temp_ordering.properties.clear();
    }
};

template<> struct action< distinct >
{
    template< typename Input >
    static void apply(const Input& in, ParserState & state)
    {
        DEBUG_PRINT_TOKEN(in.string());
        state.temp_ordering.type = DescriptorOrderingState::SingleOrderingState::DescriptorType::Distinct;
        state.ordering_state.orderings.push_back(state.temp_ordering);
        state.temp_ordering.properties.clear();
    }
};

template <>
struct action<limit_param> {
    template <typename Input>
    static void apply(const Input& in, ParserState& state)
    {
        DEBUG_PRINT_TOKEN(in.string() + " LIMIT PARAM");
        try {
            DescriptorOrderingState::SingleOrderingState limit_state;
            limit_state.type = DescriptorOrderingState::SingleOrderingState::DescriptorType::Limit;
            limit_state.limit = realm::util::stot<size_t>(in.string());
            state.ordering_state.orderings.push_back(limit_state);
        }
        catch (...) {
            const static std::string message =
                "Invalid Predicate. 'LIMIT' accepts a positive integer parameter eg: 'LIMIT(10)'";
            throw tao::pegtl::parse_error(message, in);
        }
    }
};

template <>
struct action<sub_path> {
    template <typename Input>
    static void apply(const Input& in, ParserState& state)
    {
        DEBUG_PRINT_TOKEN(in.string() + " SUB PATH");
        state.subquery_path = in.string();
    }
};

template <>
struct action<sub_var_name> {
    template <typename Input>
    static void apply(const Input& in, ParserState& state)
    {
        DEBUG_PRINT_TOKEN(in.string() + " SUB VAR NAME");
        state.subquery_var = in.string();
    }
};

// the preamble acts as the opening for a sub predicate group which is the subquery conditions
template <>
struct action<sub_preamble> {
    template <typename Input>
    static void apply(const Input& in, ParserState& state)
    {
        DEBUG_PRINT_TOKEN(in.string() + "<BEGIN SUBQUERY CONDITIONS>");

        Expression exp(Expression::Type::SubQuery);
        exp.subquery_path = state.subquery_path;
        exp.subquery_var = state.subquery_var;
        exp.subquery = std::make_shared<Predicate>(Predicate::Type::And);
        REALM_ASSERT_DEBUG(!state.subquery_var.empty() && !state.subquery_path.empty());
        Predicate* sub_pred = exp.subquery.get();
        state.add_expression(std::move(exp));
        state.group_stack.push_back(sub_pred);
    }
};


// once the whole subquery syntax is matched, we close the subquery group and add the expression
template <>
struct action<subquery> {
    template <typename Input>
    static void apply(const Input& in, ParserState& state)
    {
        DEBUG_PRINT_TOKEN(in.string() + "<END SUBQUERY CONDITIONS>");
        state.group_stack.pop_back();
    }
};

#define COLLECTION_OPERATION_ACTION(rule, type)                                                                      \
    template <>                                                                                                      \
    struct action<rule> {                                                                                            \
        template <typename Input>                                                                                    \
        static void apply(const Input& in, ParserState& state)                                                       \
        {                                                                                                            \
            DEBUG_PRINT_TOKEN("operation: " + in.string());                                                          \
            state.pending_op = type;                                                                                 \
        }                                                                                                            \
    };


COLLECTION_OPERATION_ACTION(min, Expression::KeyPathOp::Min)
COLLECTION_OPERATION_ACTION(max, Expression::KeyPathOp::Max)
COLLECTION_OPERATION_ACTION(sum, Expression::KeyPathOp::Sum)
COLLECTION_OPERATION_ACTION(avg, Expression::KeyPathOp::Avg)
COLLECTION_OPERATION_ACTION(count, Expression::KeyPathOp::Count)
COLLECTION_OPERATION_ACTION(size, Expression::KeyPathOp::SizeString)
COLLECTION_OPERATION_ACTION(backlink_count, Expression::KeyPathOp::BacklinkCount)

template<> struct action< key_path_prefix > {
    template< typename Input >
    static void apply(const Input& in, ParserState& state) {
        DEBUG_PRINT_TOKEN("key_path_prefix: " + in.string());
        state.collection_key_path_prefix = in.string();
    }
};

template<> struct action< key_path_suffix > {
    template< typename Input >
    static void apply(const Input& in, ParserState& state) {
        DEBUG_PRINT_TOKEN("key_path_suffix: " + in.string());
        state.collection_key_path_suffix = in.string();
    }
};

template<> struct action< collection_operator_match > {
    template< typename Input >
    static void apply(const Input& in, ParserState& state) {
        DEBUG_PRINT_TOKEN(in.string());
        state.add_collection_aggregate_expression();
    }
};

#define LIST_AGG_OP_TYPE_ACTION(rule, type)                                                                          \
    template <>                                                                                                      \
    struct action<rule> {                                                                                            \
        template <typename Input>                                                                                    \
        static void apply(const Input& in, ParserState& state)                                                       \
        {                                                                                                            \
            DEBUG_PRINT_TOKEN(in.string() + #rule);                                                                  \
            state.pending_comparison_type = type;                                                                    \
        }                                                                                                            \
    };

LIST_AGG_OP_TYPE_ACTION(agg_any, Predicate::ComparisonType::Any)
LIST_AGG_OP_TYPE_ACTION(agg_all, Predicate::ComparisonType::All)
LIST_AGG_OP_TYPE_ACTION(agg_none, Predicate::ComparisonType::None)

template <>
struct action<agg_shortcut_pred> {
    template <typename Input>
    static void apply(const Input& in, ParserState& state)
    {
        DEBUG_PRINT_TOKEN(in.string() + " Aggregate shortcut matched");
        state.apply_list_aggregate_operation();
    }
};

template<> struct action< true_pred >
{
    template< typename Input >
    static void apply(const Input& in, ParserState & state)
    {
        DEBUG_PRINT_TOKEN(in.string());
        state.add_predicate_to_current_group(Predicate::Type::True);
    }
};

template<> struct action< false_pred >
{
    template< typename Input >
    static void apply(const Input& in, ParserState & state)
    {
        DEBUG_PRINT_TOKEN(in.string());
        state.add_predicate_to_current_group(Predicate::Type::False);
    }
};

#define OPERATOR_ACTION(rule, oper)                                                                                  \
    template <>                                                                                                      \
    struct action<rule> {                                                                                            \
        template <typename Input>                                                                                    \
        static void apply(const Input& in, ParserState& state)                                                       \
        {                                                                                                            \
            DEBUG_PRINT_TOKEN(in.string() + #oper);                                                                  \
            state.last_predicate()->cmpr.op = oper;                                                                  \
        }                                                                                                            \
    };

OPERATOR_ACTION(eq, Predicate::Operator::Equal)
OPERATOR_ACTION(noteq, Predicate::Operator::NotEqual)
OPERATOR_ACTION(in, Predicate::Operator::In)
OPERATOR_ACTION(gteq, Predicate::Operator::GreaterThanOrEqual)
OPERATOR_ACTION(gt, Predicate::Operator::GreaterThan)
OPERATOR_ACTION(lteq, Predicate::Operator::LessThanOrEqual)
OPERATOR_ACTION(lt, Predicate::Operator::LessThan)
OPERATOR_ACTION(begins, Predicate::Operator::BeginsWith)
OPERATOR_ACTION(ends, Predicate::Operator::EndsWith)
OPERATOR_ACTION(contains, Predicate::Operator::Contains)
OPERATOR_ACTION(like, Predicate::Operator::Like)

template<> struct action< between >
{
    template< typename Input >
    static void apply(const Input& in, ParserState&)
    {
        const static std::string message = "Invalid Predicate. The 'between' operator is not supported yet, please rewrite the expression using '>' and '<'.";
        throw tao::pegtl::parse_error(message, in);
    }
};

template<> struct action< case_insensitive >
{
    template< typename Input >
    static void apply(const Input& in, ParserState & state)
    {
        DEBUG_PRINT_TOKEN(in.string());
        state.last_predicate()->cmpr.option = Predicate::OperatorOption::CaseInsensitive;
    }
};

template <>
struct action<begin_pred_group> {
    template< typename Input >
    static void apply(const Input&, ParserState & state)
    {
        DEBUG_PRINT_TOKEN("<begin_group>");
        state.add_predicate_to_current_group(Predicate::Type::And);
        state.group_stack.push_back(state.last_predicate());
    }
};

template<> struct action< group_pred >
{
    template< typename Input >
    static void apply(const Input&, ParserState & state)
    {
        DEBUG_PRINT_TOKEN("<end_group>");
        state.group_stack.pop_back();
    }
};

template<> struct action< not_pre >
{
    template< typename Input >
    static void apply(const Input&, ParserState & state)
    {
        DEBUG_PRINT_TOKEN("<not>");
        state.negate_next = true;
    }
};

template< typename Rule >
struct error_message_control : tao::pegtl::normal< Rule >
{
    static const std::string error_message;

    template< typename Input, typename ... States >
    static void raise(const Input& in, States&&...)
    {
        throw tao::pegtl::parse_error(error_message, in);
    }
};

template<>
const std::string error_message_control< chars >::error_message = "Invalid characters in string constant.";

template< typename Rule>
const std::string error_message_control< Rule >::error_message = "Invalid predicate.";

ParserResult parse(const char* query)
{
    StringData sd(query); // assumes c-style null termination
    return parse(sd);
}

ParserResult parse(const std::string& query)
{
    StringData sd(query);
    return parse(sd);
}

ParserResult parse(const StringData& query)
{
    DEBUG_PRINT_TOKEN(query);

    Predicate out_predicate(Predicate::Type::And);

    ParserState state;
    state.group_stack.push_back(&out_predicate);

    // pegtl::memory_input does not make a copy, it operates on pointers to the contiguous data
    tao::pegtl::memory_input<> input(query.data(), query.size(), query);
    tao::pegtl::parse< must< pred, eof >, action, error_message_control >(input, state);
    if (out_predicate.type == Predicate::Type::And && out_predicate.cpnd.sub_predicates.size() == 1) {
        return ParserResult{ std::move(out_predicate.cpnd.sub_predicates.back()), state.ordering_state };
    }

    return ParserResult{std::move(out_predicate), state.ordering_state};
}

size_t analyze_grammar()
{
    return analyze<pred>();
}

}}<|MERGE_RESOLUTION|>--- conflicted
+++ resolved
@@ -194,12 +194,7 @@
 
 struct string_oper : seq< sor< contains, begins, ends, like>, star< blank >, opt< case_insensitive > > {};
 // "=" is equality and since other operators can start with "=" we must check equal last
-<<<<<<< HEAD
-struct symbolic_oper : sor<noteq, lteq, lt, gteq, gt, eq, in> {
-};
-=======
 struct symbolic_oper : sor< noteq, lteq, lt, gteq, gt, eq, in, between > {};
->>>>>>> 9d412e15
 
 // predicates
 struct comparison_pred : seq< expr, pad< sor< string_oper, symbolic_oper >, blank >, expr > {};
