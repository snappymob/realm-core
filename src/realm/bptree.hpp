--- conflicted
+++ resolved
@@ -117,11 +117,7 @@
     BpTree(BpTree<T, Nullable>&&) = default;
     BpTree<T, Nullable>& operator=(BpTree<T, Nullable>&&) = default;
     void init_from_ref(Allocator& alloc, ref_type ref);
-<<<<<<< HEAD
     void init_from_mem(Allocator& alloc, MemRef mem);
-
-=======
->>>>>>> 3829b879
     void init_from_parent();
 
     std::size_t size() const REALM_NOEXCEPT;
@@ -328,7 +324,6 @@
 {
     auto new_root = create_root_from_ref(alloc, ref);
     replace_root(std::move(new_root));
-<<<<<<< HEAD
 }
 
 template <class T, bool N>
@@ -336,8 +331,6 @@
 {
     auto new_root = create_root_from_mem(alloc, mem);
     replace_root(std::move(new_root));
-=======
->>>>>>> 3829b879
 }
 
 template <class T, bool N>
