/*************************************************************************
 *
 * REALM CONFIDENTIAL
 * __________________
 *
 *  [2011] - [2012] Realm Inc
 *  All Rights Reserved.
 *
 * NOTICE:  All information contained herein is, and remains
 * the property of Realm Incorporated and its suppliers,
 * if any.  The intellectual and technical concepts contained
 * herein are proprietary to Realm Incorporated
 * and its suppliers and may be covered by U.S. and Foreign Patents,
 * patents in process, and are protected by trade secret or copyright law.
 * Dissemination of this information or reproduction of this material
 * is strictly forbidden unless prior written permission is obtained
 * from Realm Incorporated.
 *
 **************************************************************************/

/*
This file lets you write queries in C++ syntax like: Expression* e = (first + 1 / second >= third + 12.3);

Type conversion/promotion semantics is the same as in the C++ expressions, e.g float + int > double == float +
(float)int > double.


Grammar:
-----------------------------------------------------------------------------------------------------------------------
    Expression:         Subexpr2<T>  Compare<Cond, T>  Subexpr2<T>
                        operator! Expression

    Subexpr2<T>:        Value<T>
                        Columns<T>
                        Subexpr2<T>  Operator<Oper<T>  Subexpr2<T>
                        power(Subexpr2<T>) // power(x) = x * x, as example of unary operator

    Value<T>:           T

    Operator<Oper<T>>:  +, -, *, /

    Compare<Cond, T>:   ==, !=, >=, <=, >, <

    T:                  bool, int, int64_t, float, double, StringData


Class diagram
-----------------------------------------------------------------------------------------------------------------------
Subexpr2
    void evaluate(size_t i, ValueBase* destination)

Compare: public Subexpr2
    size_t find_first(size_t start, size_t end)     // main method that executes query

    bool m_auto_delete
    Subexpr2& m_left;                               // left expression subtree
    Subexpr2& m_right;                              // right expression subtree

Operator: public Subexpr2
    void evaluate(size_t i, ValueBase* destination)
    bool m_auto_delete
    Subexpr2& m_left;                               // left expression subtree
    Subexpr2& m_right;                              // right expression subtree

Value<T>: public Subexpr2
    void evaluate(size_t i, ValueBase* destination)
    T m_v[8];

Columns<T>: public Subexpr2
    void evaluate(size_t i, ValueBase* destination)
    SequentialGetter<T> sg;                         // class bound to a column, lets you read values in a fast way
    Table* m_table;

class ColumnAccessor<>: public Columns<double>


Call diagram:
-----------------------------------------------------------------------------------------------------------------------
Example of 'table.first > 34.6 + table.second':

size_t Compare<Greater>::find_first()-------------+
         |                                        |
         |                                        |
         |                                        |
         +--> Columns<float>::evaluate()          +--------> Operator<Plus>::evaluate()
                                                                |               |
                                               Value<float>::evaluate()    Columns<float>::evaluate()

Operator, Value and Columns have an evaluate(size_t i, ValueBase* destination) method which returns a Value<T>
containing 8 values representing table rows i...i + 7.

So Value<T> contains 8 concecutive values and all operations are based on these chunks. This is
to save overhead by virtual calls needed for evaluating a query that has been dynamically constructed at runtime.


Memory allocation:
-----------------------------------------------------------------------------------------------------------------------
Operator and Compare contain a 'bool m_auto_delete' which tell if their subtrees were created by the query system or by the
end-user. If created by query system, they are deleted upon destructed of Operator and Compare.

Value and Columns given to Operator or Compare constructors are cloned with 'new' and hence deleted unconditionally
by query system.


Caveats, notes and todos
-----------------------------------------------------------------------------------------------------------------------
    * Perhaps disallow columns from two different tables in same expression
    * The name Columns (with s) an be confusing because we also have Column (without s)
    * Memory allocation: Maybe clone Compare and Operator to get rid of m_auto_delete. However, this might become
      bloated, with non-trivial copy constructors instead of defaults
    * Hack: In compare operator overloads (==, !=, >, etc), Compare class is returned as Query class, resulting in object
      slicing. Just be aware.
    * clone() some times new's, sometimes it just returns *this. Can be confusing. Rename method or copy always.
    * We have Columns::m_table, Query::m_table and ColumnAccessorBase::m_table that point at the same thing, even with
      ColumnAccessor<> extending Columns. So m_table is redundant, but this is in order to keep class dependencies and
      entanglement low so that the design is flexible (if you perhaps later want a Columns class that is not dependent
      on ColumnAccessor)

Nulls
-----------------------------------------------------------------------------------------------------------------------
First note that at array level, nulls are distinguished between non-null in different ways:
String:
    m_data == 0 && m_size == 0

Integer, Bool, DateTime stored in ArrayIntNull:
    value == get(0) (entry 0 determins a magic value that represents nulls)

Float/double:
    null::is_null(value) which tests if value bit-matches one specific bit pattern reserved for null

The Columns class encapsulates all this into a simple class that, for any type T has
    evaluate(size_t index) that reads values from a column, taking nulls in count
    get(index)
    set(index)
    is_null(index)
    set_null(index)
*/

#ifndef REALM_QUERY_EXPRESSION_HPP
#define REALM_QUERY_EXPRESSION_HPP

#include <realm/column_type_traits.hpp>

// Normally, if a next-generation-syntax condition is supported by the old query_engine.hpp, a query_engine node is
// created because it's faster (by a factor of 5 - 10). Because many of our existing next-generation-syntax unit
// unit tests are indeed simple enough to fallback to old query_engine, query_expression gets low test coverage. Undef
// flag to get higher query_expression test coverage. This is a good idea to try out each time you develop on/modify
// query_expression.

#define REALM_OLDQUERY_FALLBACK

<<<<<<< HEAD
#include <cmath>
#include <cfloat>

//#define REALM_OLDQUERY_FALLBACK

// namespace realm {
=======
namespace realm {
>>>>>>> 41175a1d

template <class T> T minimum(T a, T b)
{
    return a < b ? a : b;
}

// FIXME, this needs to exist elsewhere
typedef int64_t             Int;
typedef bool                Bool;
typedef realm::DateTime   DateTime;
typedef float               Float;
typedef double              Double;
typedef realm::StringData String;
typedef realm::BinaryData Binary;


// Return StringData if either T or U is StringData, else return T. See description of usage in export2().
template<class T, class U> struct EitherIsString
{
    typedef T type;
};

template<class T> struct EitherIsString<T, StringData>
{
    typedef StringData type;
};

// Hack to avoid template instantiation errors. See create(). Todo, see if we can simplify only_numeric and
// EitherIsString somehow
namespace {
template<class T, class U> T only_numeric(U in)
{
    return static_cast<T>(in);
}

template<class T> int only_numeric(const StringData&)
{
    REALM_ASSERT(false);
    return 0;
}

template<class T> StringData only_string(T in)
{
    REALM_ASSERT(false);
    static_cast<void>(in);
    return StringData();
}

StringData only_string(StringData in)
{
    return in;
}

// Modify in to refer to a deep clone of the data it points to, if applicable,
// and return a pointer which must be deleted if non-NULL
template<class T> char* in_place_deep_clone(T* in)
{
    static_cast<void>(in);
    return 0;
}

char* in_place_deep_clone(StringData* in)
{
    if (in->is_null())
        return nullptr;

    char* payload = new char[in->size()];
    memcpy(payload, in->data(), in->size());
    *in = StringData(payload, in->size());
    return payload;
}

} // anonymous namespace

template<class T>struct Plus {
    T operator()(T v1, T v2) const { return v1 + v2; }
    typedef T type;
};

template<class T>struct Minus {
    T operator()(T v1, T v2) const { return v1 - v2; }
    typedef T type;
};

template<class T>struct Div {
    T operator()(T v1, T v2) const { return v1 / v2; }
    typedef T type;
};

template<class T>struct Mul {
    T operator()(T v1, T v2) const { return v1 * v2; }
    typedef T type;
};

// Unary operator
template<class T>struct Pow {
    T operator()(T v) const { return v * v; }
    typedef T type;
};

// Finds a common type for T1 and T2 according to C++ conversion/promotion in arithmetic (float + int => float, etc)
template<class T1, class T2,
    bool T1_is_int = std::numeric_limits<T1>::is_integer || std::is_same<T1, null>::value,
    bool T2_is_int = std::numeric_limits<T2>::is_integer || std::is_same<T2, null>::value,
    bool T1_is_widest = (sizeof(T1) > sizeof(T2)   ||     std::is_same<T2, null>::value    ) > struct Common;
template<class T1, class T2, bool b> struct Common<T1, T2, b, b, true > {
    typedef T1 type;
};
template<class T1, class T2, bool b> struct Common<T1, T2, b, b, false> {
    typedef T2 type;
};
template<class T1, class T2, bool b> struct Common<T1, T2, false, true , b> {
    typedef T1 type;
};
template<class T1, class T2, bool b> struct Common<T1, T2, true, false, b> {
    typedef T2 type;
};




struct ValueBase
{
    static const size_t default_size = 8;
    virtual void export_bool(ValueBase& destination) const = 0;
    virtual void export_int(ValueBase& destination) const = 0;
    virtual void export_float(ValueBase& destination) const = 0;
    virtual void export_int64_t(ValueBase& destination) const = 0;
    virtual void export_double(ValueBase& destination) const = 0;
    virtual void export_StringData(ValueBase& destination) const = 0;
    virtual void export_null(ValueBase& destination) const = 0;
    virtual void import(const ValueBase& destination) = 0;

    // If true, all values in the class come from a link of a single field in the parent table (m_table). If
    // false, then values come from successive rows of m_table (query operations are operated on in bulks for speed)
    bool from_link;

    // Number of values stored in the class.
    size_t m_values;
};

class Expression : public Query
{
public:
    Expression() { }

    virtual size_t find_first(size_t start, size_t end) const = 0;
    virtual void set_table() = 0;
    virtual const Table* get_table() = 0;
    virtual ~Expression() {}
};

class Subexpr
{
public:
    virtual ~Subexpr() {}

    // todo, think about renaming, or actualy doing deep copy
    virtual Subexpr& clone()
    {
        return *this;
    }

    // Recursively set table pointers for all Columns object in the expression tree. Used for late binding of table
    virtual void set_table() {}

    // Recursively fetch tables of columns in expression tree. Used when user first builds a stand-alone expression and
    // binds it to a Query at a later time
    virtual const Table* get_table()
    {
        return nullptr;
    }

    virtual void evaluate(size_t index, ValueBase& destination) = 0;
};

class ColumnsBase {};

template <class T> class Columns;
template <class T> class Value;
template <class T> class Subexpr2;
template <class oper, class TLeft = Subexpr, class TRight = Subexpr> class Operator;
template <class oper, class TLeft = Subexpr> class UnaryOperator;
template <class TCond, class T, class TLeft = Subexpr, class TRight = Subexpr> class Compare;
class UnaryLinkCompare;
class ColumnAccessorBase;


// Handle cases where left side is a constant (int, float, int64_t, double, StringData)
template <class L, class Cond, class R> Query create(L left, const Subexpr2<R>& right)
{
    // Purpose of below code is to intercept the creation of a condition and test if it's supported by the old
    // query_engine.hpp which is faster. If it's supported, create a query_engine.hpp node, otherwise create a
    // query_expression.hpp node.
    //
    // This method intercepts only Value <cond> Subexpr2. Interception of Subexpr2 <cond> Subexpr is elsewhere.

#ifdef REALM_OLDQUERY_FALLBACK // if not defined, then never fallback to query_engine.hpp; always use query_expression
    const Columns<R>* column = dynamic_cast<const Columns<R>*>(&right);

    if (column &&
        ((std::numeric_limits<L>::is_integer && std::numeric_limits<L>::is_integer) ||
        (std::is_same<L, double>::value && std::is_same<R, double>::value) ||
        (std::is_same<L, float>::value && std::is_same<R, float>::value) ||
        (std::is_same<L, StringData>::value && std::is_same<R, StringData>::value))
        &&
        column->m_link_map.m_tables.size() == 0) {
        const Table* t = (const_cast<Columns<R>*>(column))->get_table();
        Query q = Query(*t);

        if (std::is_same<Cond, Less>::value)
            q.greater(column->m_column, only_numeric<R>(left));
        else if (std::is_same<Cond, Greater>::value)
            q.less(column->m_column, only_numeric<R>(left));
        else if (std::is_same<Cond, Equal>::value)
            q.equal(column->m_column, left);
        else if (std::is_same<Cond, NotEqual>::value)
            q.not_equal(column->m_column, left);
        else if (std::is_same<Cond, LessEqual>::value)
            q.greater_equal(column->m_column, only_numeric<R>(left));
        else if (std::is_same<Cond, GreaterEqual>::value)
            q.less_equal(column->m_column, only_numeric<R>(left));
        else if (std::is_same<Cond, EqualIns>::value)
            q.equal(column->m_column, only_string(left), false);
        else if (std::is_same<Cond, NotEqualIns>::value)
            q.not_equal(column->m_column, only_string(left), false);
        else if (std::is_same<Cond, BeginsWith>::value)
            q.begins_with(column->m_column, only_string(left));
        else if (std::is_same<Cond, BeginsWithIns>::value)
            q.begins_with(column->m_column, only_string(left), false);
        else if (std::is_same<Cond, EndsWith>::value)
            q.ends_with(column->m_column, only_string(left));
        else if (std::is_same<Cond, EndsWithIns>::value)
            q.ends_with(column->m_column, only_string(left), false);
        else if (std::is_same<Cond, Contains>::value)
            q.contains(column->m_column, only_string(left));
        else if (std::is_same<Cond, ContainsIns>::value)
            q.contains(column->m_column, only_string(left), false);
        else {
            // query_engine.hpp does not support this Cond. Please either add support for it in query_engine.hpp or
            // fallback to using use 'return *new Compare<>' instead.
            REALM_ASSERT(false);
        }
        // Return query_engine.hpp node
        return q;
    }
    else
#endif
    {
        // If we're searching for a string, create a deep copy of the search string
        // which will be deleted by the Compare instance.
        char* compare_string = in_place_deep_clone(&left);

        // Return query_expression.hpp node
        return *new Compare<Cond, typename Common<L, R>::type>(*new Value<L>(left),
            const_cast<Subexpr2<R>&>(right).clone(), true, compare_string);
    }
}


// All overloads where left-hand-side is Subexpr2<L>:
//
// left-hand-side       operator                              right-hand-side
// Subexpr2<L>          +, -, *, /, <, >, ==, !=, <=, >=      R, Subexpr2<R>
//
// For L = R = {int, int64_t, float, double, StringData}:
template <class L, class R> class Overloads
{
    typedef typename Common<L, R>::type CommonType;
public:

    // Arithmetic, right side constant
    Operator<Plus<CommonType>>& operator + (R right)
    {
       return *new Operator<Plus<CommonType>>(static_cast<Subexpr2<L>&>(*this).clone(), *new Value<R>(right), true);
    }
    Operator<Minus<CommonType>>& operator - (R right)
    {
       return *new Operator<Minus<CommonType>> (static_cast<Subexpr2<L>&>(*this).clone(), *new Value<R>(right), true);
    }
    Operator<Mul<CommonType>>& operator * (R right)
    {
       return *new Operator<Mul<CommonType>> (static_cast<Subexpr2<L>&>(*this).clone(), *new Value<R>(right), true);
    }
    Operator<Div<CommonType>>& operator / (R right)
    {
        return *new Operator<Div<CommonType>> (static_cast<Subexpr2<L>&>(*this).clone(), *new Value<R>(right), true);
    }

    // Arithmetic, right side subexpression
    Operator<Plus<CommonType>>& operator + (const Subexpr2<R>& right)
    {
        return *new Operator<Plus<CommonType>> (static_cast<Subexpr2<L>&>(*this).clone(), const_cast<Subexpr2<R>&>(right).clone(), true);
    }
    Operator<Minus<CommonType>>& operator - (const Subexpr2<R>& right)
    {
        return *new Operator<Minus<CommonType>> (static_cast<Subexpr2<L>&>(*this).clone(), const_cast<Subexpr2<R>&>(right).clone(), true);
    }
    Operator<Mul<CommonType>>& operator * (const Subexpr2<R>& right)
    {
        return *new Operator<Mul<CommonType>> (static_cast<Subexpr2<L>&>(*this).clone(), const_cast<Subexpr2<R>&>(right).clone(), true);
    }
    Operator<Div<CommonType>>& operator / (const Subexpr2<R>& right)
    {
        return *new Operator<Div<CommonType>> (static_cast<Subexpr2<L>&>(*this).clone(), const_cast<Subexpr2<R>&>(right).clone(), true);
    }

    // Compare, right side constant
    Query operator > (R right)
    {
        if (std::is_same<R, null>::value)
            throw(realm::LogicError::type_mismatch);
        return create<R, Less, L>(right, static_cast<Subexpr2<L>&>(*this));
    }
    Query operator < (R right)
    {
        return create<R, Greater, L>(right, static_cast<Subexpr2<L>&>(*this));
    }
    Query operator >= (R right)
    {
        return create<R, LessEqual, L>(right, static_cast<Subexpr2<L>&>(*this));
    }
    Query operator <= (R right)
    {
        return create<R, GreaterEqual, L>(right, static_cast<Subexpr2<L>&>(*this));
    }
    Query operator == (R right)
    {
        return create<R, Equal, L>(right, static_cast<Subexpr2<L>&>(*this));
    }
    Query operator != (R right)
    {
        return create<R, NotEqual, L>(right, static_cast<Subexpr2<L>&>(*this));
    }

    // Purpose of this method is to intercept the creation of a condition and test if it's supported by the old
    // query_engine.hpp which is faster. If it's supported, create a query_engine.hpp node, otherwise create a
    // query_expression.hpp node.
    //
    // This method intercepts Subexpr2 <cond> Subexpr2 only. Value <cond> Subexpr2 is intercepted elsewhere.
    template <class Cond> Query create2 (const Subexpr2<R>& right)
    {
#ifdef REALM_OLDQUERY_FALLBACK // if not defined, never fallback query_engine; always use query_expression
        // Test if expressions are of type Columns. Other possibilities are Value and Operator.
        const Columns<R>* left_col = dynamic_cast<const Columns<R>*>(static_cast<Subexpr2<L>*>(this));
        const Columns<R>* right_col = dynamic_cast<const Columns<R>*>(&right);

        // query_engine supports 'T-column <op> <T-column>' for T = {int64_t, float, double}, op = {<, >, ==, !=, <=, >=},
        // but only if both columns are non-nullable
        if (left_col && right_col && std::is_same<L, R>::value && !left_col->m_nullable && !right_col->m_nullable) {
            const Table* t = (const_cast<Columns<R>*>(left_col))->get_table();
            Query q = Query(*t);

            if (std::numeric_limits<L>::is_integer || std::is_same<L, DateTime>::value) {
                if (std::is_same<Cond, Less>::value)
                    q.less_int(left_col->m_column, right_col->m_column);
                else if (std::is_same<Cond, Greater>::value)
                    q.greater_int(left_col->m_column, right_col->m_column);
                else if (std::is_same<Cond, Equal>::value)
                    q.equal_int(left_col->m_column, right_col->m_column);
                else if (std::is_same<Cond, NotEqual>::value)
                    q.not_equal_int(left_col->m_column, right_col->m_column);
                else if (std::is_same<Cond, LessEqual>::value)
                    q.less_equal_int(left_col->m_column, right_col->m_column);
                else if (std::is_same<Cond, GreaterEqual>::value)
                    q.greater_equal_int(left_col->m_column, right_col->m_column);
                else {
                    REALM_ASSERT(false);
                }
            }
            else if (std::is_same<L, float>::value) {
                if (std::is_same<Cond, Less>::value)
                    q.less_float(left_col->m_column, right_col->m_column);
                else if (std::is_same<Cond, Greater>::value)
                    q.greater_float(left_col->m_column, right_col->m_column);
                else if (std::is_same<Cond, Equal>::value)
                    q.equal_float(left_col->m_column, right_col->m_column);
                else if (std::is_same<Cond, NotEqual>::value)
                    q.not_equal_float(left_col->m_column, right_col->m_column);
                else if (std::is_same<Cond, LessEqual>::value)
                    q.less_equal_float(left_col->m_column, right_col->m_column);
                else if (std::is_same<Cond, GreaterEqual>::value)
                    q.greater_equal_float(left_col->m_column, right_col->m_column);
                else {
                    REALM_ASSERT(false);
                }
            }
            else if (std::is_same<L, double>::value) {
                if (std::is_same<Cond, Less>::value)
                    q.less_double(left_col->m_column, right_col->m_column);
                else if (std::is_same<Cond, Greater>::value)
                    q.greater_double(left_col->m_column, right_col->m_column);
                else if (std::is_same<Cond, Equal>::value)
                    q.equal_double(left_col->m_column, right_col->m_column);
                else if (std::is_same<Cond, NotEqual>::value)
                    q.not_equal_double(left_col->m_column, right_col->m_column);
                else if (std::is_same<Cond, LessEqual>::value)
                    q.less_equal_double(left_col->m_column, right_col->m_column);
                else if (std::is_same<Cond, GreaterEqual>::value)
                    q.greater_equal_double(left_col->m_column, right_col->m_column);
                else {
                    REALM_ASSERT(false);
                }
            }
            else {
                REALM_ASSERT(false);
            }
            // Return query_engine.hpp node
            return q;
        }
        else
#endif
        {
            // Return query_expression.hpp node
            return *new Compare<Cond, typename Common<R, float>::type>
                        (static_cast<Subexpr2<L>&>(*this).clone(), const_cast<Subexpr2<R>&>(right).clone(), true);
        }
    }

    // Compare, right side subexpression
    Query operator == (const Subexpr2<R>& right)
    {
        return create2<Equal>(right);
    }
    Query operator != (const Subexpr2<R>& right)
    {
        return create2<NotEqual>(right);
    }
    Query operator > (const Subexpr2<R>& right)
    {
        return create2<Greater>(right);
    }
    Query operator < (const Subexpr2<R>& right)
    {
        return create2<Less>(right);
    }
    Query operator >= (const Subexpr2<R>& right)
    {
        return create2<GreaterEqual>(right);
    }
    Query operator <= (const Subexpr2<R>& right)
    {
        return create2<LessEqual>(right);
    }
};

// With this wrapper class we can define just 20 overloads inside Overloads<L, R> instead of 5 * 20 = 100. Todo: We can
// consider if it's simpler/better to remove this class completely and just list all 100 overloads manually anyway.
template <class T> class Subexpr2 : public Subexpr, public Overloads<T, const char*>, public Overloads<T, int>, public
Overloads<T, float>, public Overloads<T, double>, public Overloads<T, int64_t>, public Overloads<T, StringData>,
public Overloads<T, bool>, public Overloads<T, DateTime>, public Overloads<T, null>
{
public:
    virtual ~Subexpr2() {};

#define RLM_U2(t, o) using Overloads<T, t>::operator o;
#define RLM_U(o) RLM_U2(int, o) RLM_U2(float, o) RLM_U2(double, o) RLM_U2(int64_t, o) RLM_U2(StringData, o) RLM_U2(bool, o) RLM_U2(DateTime, o) RLM_U2(null, o)
    RLM_U(+) RLM_U(-) RLM_U(*) RLM_U(/ ) RLM_U(> ) RLM_U(< ) RLM_U(== ) RLM_U(!= ) RLM_U(>= ) RLM_U(<= )
};


/* 
This class is used to store N values of type T = {int64_t, bool, DateTime or StringData}, and allows an entry
to be null too. It's used by the Value class for internal storage.

To indicate nulls, we could have chosen a separate bool vector or some other bitmask construction. But for
performance, we customize indication of nulls to match the same indication that is used in the persisted database
file

Queries in query_expression.hpp execute by processing chunks of 8 rows at a time. Assume you have a column:

    price (int) = {1, 2, 3, null, 1, 6, 6, 9, 5, 2, null}

And perform a query:

    Query q = (price + 2 == 5);

query_expression.hpp will then create a NullableVector<int> = {5, 5, 5, 5, 5, 5, 5, 5} and then read values
NullableVector<int> = {1, 2, 3, null, 1, 6, 6, 9} from the column, and then perform `+` and `==` on these chunks.

See the top of this file for more information on all this.

Assume the user specifies the null constant in a query:

Query q = (price == null)

The query system will then construct a NullableVector of type `null` (NullableVector<null>). This allows compile
time optimizations for these cases.
*/

template <class T, size_t prealloc = 8> struct NullableVector
{
    typedef typename std::conditional<std::is_same<T, bool>::value 
        || std::is_same<T, int>::value, int64_t, T>::type t_storage;

    NullableVector() {};

    NullableVector& operator= (const NullableVector& other)
    {
        init(other.m_size);
        for (size_t t = 0; t < other.m_size; t++) {
            set(t, other[t]);
        }
        return *this;
    }

    NullableVector(const NullableVector<T, prealloc>& other)
    {
        other.init(m_size);
        for (size_t t = 0; t < m_size; t++) {
            other.set((*this)[t]);
        }
    }

    ~NullableVector()
    {
        dealloc();
    }

    T operator[](size_t index) const
    {
        REALM_ASSERT_3(index, <, m_size);
        return m_first[index];
    }


    inline bool is_null(size_t index) const
    {
        REALM_ASSERT((std::is_same<t_storage, int64_t>::value));
        return m_first[index] == m_null;
    }

    inline void set_null(size_t index)
    {
        REALM_ASSERT((std::is_same<t_storage, int64_t>::value));
        m_first[index] = m_null;
    }

    inline void set(size_t index, t_storage value)
    {
        REALM_ASSERT((std::is_same<t_storage, int64_t>::value));

        // If value collides with magic null value, then switch to a new unique representation for null
        if (REALM_UNLIKELY(value == m_null)) {
            // adding a prime will generate 2^64 unique values. Todo: Only works on 2's complement architecture
            uint64_t cand = static_cast<uint64_t>(m_null) + 0xfffffffbULL;
            while (std::find(m_first, m_first + m_size, static_cast<int64_t>(cand)) != m_first + m_size)
                cand += 0xfffffffbULL;
            std::replace_if(m_first, m_first + m_size, [&](int64_t v) { return v == m_null; }, cand);
        }
        m_first[index] = value;
    }

    void fill(T value) 
    {
        for (size_t t = 0; t < m_size; t++) {
            if (std::is_same<T, null>::value)
                set_null(t);
            else
                set(t, value);
        }
    }

    void init(size_t size)
    {
        if (size == m_size)
            return;

        dealloc();
        m_size = size;
        if (m_size > 0) {
            if (m_size > prealloc)
                m_first = reinterpret_cast<t_storage*>(new T[m_size]);
            else
                m_first = m_cache;
        }
    }

    void init(size_t size, T values)
    {
        init(size);
        fill(values);
    }

    void dealloc()
    {
        if (m_first) {
            if (m_size > prealloc)
                delete[] m_first;
            m_first = nullptr;
        }
    }

    t_storage m_cache[prealloc];
    t_storage* m_first = &m_cache[0];
    size_t m_size = 0;

    int64_t m_null = reinterpret_cast<int64_t>(&m_null); // choose magic value to represent nulls
};

// Double
template<> inline void NullableVector<double>::set(size_t index, double value)
{
    m_first[index] = value;
}

template<> inline bool NullableVector<double>::is_null(size_t index) const
{
    return null::is_null_float(m_first[index]);
}

template<> inline void NullableVector<double>::set_null(size_t index)
{
    m_first[index] = null::get_null_float<double>();
} 

// Float
template<> inline bool NullableVector<float>::is_null(size_t index) const
{
    return null::is_null_float(m_first[index]);
}

template<> inline void NullableVector<float>::set_null(size_t index)
{
    m_first[index] = null::get_null_float<float>();
}

template<> inline void NullableVector<float>::set(size_t index, float value)
{
    m_first[index] = value;
}

// Null
template<> inline void NullableVector<null>::set_null(size_t)
{
    return;
}
template<> inline bool NullableVector<null>::is_null(size_t) const
{
    return true;
}
template<> inline void NullableVector<null>::set(size_t, null)
{
}

// DateTime
template<> inline bool NullableVector<DateTime>::is_null(size_t index) const
{
    return m_first[index].get_datetime() == m_null;
}

template<> inline void NullableVector<DateTime>::set(size_t index, DateTime value)
{
    m_first[index] = value;
}

template<> inline void NullableVector<DateTime>::set_null(size_t index)
{
    m_first[index] = m_null;
}

// StringData
template<> inline void NullableVector<StringData>::set(size_t index, StringData value)
{
    m_first[index] = value;
}
template<> inline bool NullableVector<StringData>::is_null(size_t index) const
{
    return m_first[index].is_null();
}

template<> inline void NullableVector<StringData>::set_null(size_t index)
{
    m_first[index] = StringData();
}


// Stores N values of type T. Can also exchange data with other ValueBase of different types
template<class T> class Value : public ValueBase, public Subexpr2<T>
{
public:
    Value()
    {
        init(false, ValueBase::default_size, 0);
    }
    Value(T v)
    {
        init(false, ValueBase::default_size, v);
    }
    Value(bool link, size_t values)
    {
        init(link, values, 0);
    }

    Value(bool link, size_t values, T v)
    {
        init(link, values, v);
    }

    void init(bool link, size_t values, T v) {
        m_storage.init(values, v);
        ValueBase::from_link = link;
        ValueBase::m_values = values;
    }

    void init(bool link, size_t values) {
        m_storage.init(values);
        ValueBase::from_link = link;
        ValueBase::m_values = values;
    }

    void evaluate(size_t, ValueBase& destination)
    {
        destination.import(*this);
    }


    template <class TOperator> REALM_FORCEINLINE void fun(const Value* left, const Value* right)
    {
        TOperator o;
        size_t vals = minimum(left->m_values, right->m_values);

        for (size_t t = 0; t < vals; t++) {
            if (std::is_same<T, int64_t>::value && (left->m_storage.is_null(t) || right->m_storage.is_null(t))) 
                m_storage.set_null(t);
            else
                m_storage.set(t, o(left->m_storage[t], right->m_storage[t]));
            
        }
    }

    template <class TOperator> REALM_FORCEINLINE void fun(const Value* value)
    {
        TOperator o;
        for (size_t t = 0; t < value->m_values; t++) {
            if (std::is_same<T, int64_t>::value && value->m_storage.is_null(t))
                m_storage.set_null(t);
            else
                m_storage.set(t, o(value->m_storage[t]));
        }
    }


    // Below import and export methods are for type conversion between float, double, int64_t, etc.
    template<class D> REALM_FORCEINLINE void export2(ValueBase& destination) const
    {
        // export2 is also instantiated for impossible conversions like T = StringData, D = int64_t. These are never
        // performed at runtime but still result in compiler errors. We therefore introduce EitherIsString which turns
        // both T and D into StringData if just one of them are
        typedef typename EitherIsString <D, T>::type dst_t;
        typedef typename EitherIsString <T, D>::type src_t;

        Value<dst_t>& d = static_cast<Value<dst_t>&>(destination);
        d.init(ValueBase::from_link, ValueBase::m_values, 0);
        for (size_t t = 0; t < ValueBase::m_values; t++) {

            // Values from a NullableVector<bool> must be read through an int64_t*, hence this type translation stuff
            typedef typename NullableVector<src_t>::t_storage t_storage;
            t_storage* source = reinterpret_cast<t_storage*>(m_storage.m_first);

            if (m_storage.is_null(t))
                d.m_storage.set_null(t);
            else
                d.m_storage.set(t, static_cast<dst_t>(source[t]));
        }
    }

    REALM_FORCEINLINE void export_bool(ValueBase& destination) const
    {
        export2<bool>(destination);
    }

    REALM_FORCEINLINE void export_int64_t(ValueBase& destination) const
    {
        export2<int64_t>(destination);
    }

    REALM_FORCEINLINE void export_float(ValueBase& destination) const
    {
        export2<float>(destination);
    }

    REALM_FORCEINLINE void export_int(ValueBase& destination) const
    {
        export2<int>(destination);
    }

    REALM_FORCEINLINE void export_double(ValueBase& destination) const
    {
        export2<double>(destination);
    }
    REALM_FORCEINLINE void export_StringData(ValueBase& destination) const
    {
        export2<StringData>(destination);
    }
    REALM_FORCEINLINE void export_null(ValueBase& destination) const
    {
        export2<null>(destination);
    }

    REALM_FORCEINLINE void import(const ValueBase& source)
    {
        if (std::is_same<T, int>::value)
            source.export_int(*this);
        else if (std::is_same<T, bool>::value)
            source.export_bool(*this);
        else if (std::is_same<T, float>::value)
            source.export_float(*this);
        else if (std::is_same<T, double>::value)
            source.export_double(*this);
        else if (std::is_same<T, int64_t>::value || std::is_same<T, bool>::value ||  std::is_same<T, DateTime>::value)
            source.export_int64_t(*this);
        else if (std::is_same<T, StringData>::value)
            source.export_StringData(*this);
        else if (std::is_same<T, null>::value)
            source.export_null(*this);
        else
            REALM_ASSERT_DEBUG(false);
    }

    // Given a TCond (==, !=, >, <, >=, <=) and two Value<T>, return index of first match
    template <class TCond> REALM_FORCEINLINE static size_t compare(Value<T>* left, Value<T>* right)
    {
        TCond c;

        if (!left->from_link && !right->from_link) {
            // Compare values one-by-one (one value is one row; no links)
            size_t min = minimum(left->ValueBase::m_values, right->ValueBase::m_values);
            for (size_t m = 0; m < min; m++) {

                if (c(left->m_storage[m], right->m_storage[m], left->m_storage.is_null(m), right->m_storage.is_null(m)))
                    return m;
            }
        }
        else if (left->from_link && right->from_link) {
            // Many-to-many links not supported yet. Need to specify behaviour
            REALM_ASSERT_DEBUG(false);
        }
        else if (!left->from_link && right->from_link) {
            // Right values come from link. Left must come from single row. Semantics: Match if at least 1 
            // linked-to-value fulfills the condition
            REALM_ASSERT_DEBUG(left->m_values == 0 || left->m_values == ValueBase::default_size);
            for (size_t r = 0; r < right->ValueBase::m_values; r++) {
                if (c(left->m_storage[0], right->m_storage[r], left->m_storage.is_null(0), right->m_storage.is_null(r)))
                    return 0;
            }
        }
        else if (left->from_link && !right->from_link) {
            // Same as above, right left values coming from links
            REALM_ASSERT_DEBUG(right->m_values == 0 || right->m_values == ValueBase::default_size);
            for (size_t l = 0; l < left->ValueBase::m_values; l++) {
                if (c(left->m_storage[l], right->m_storage[0], left->m_storage.is_null(l), right->m_storage.is_null(0)))
                    return 0;
            }
        }

        return not_found; // no match
    }

    virtual Subexpr& clone()
    {
        Value<T>& n = *new Value<T>();
        n.m_storage = m_storage;
        return n;
    }

    NullableVector<T> m_storage;
};


// All overloads where left-hand-side is L:
//
// left-hand-side       operator                              right-hand-side
// L                    +, -, *, /, <, >, ==, !=, <=, >=      Subexpr2<R>
//
// For L = R = {int, int64_t, float, double}:
// Compare numeric values
template <class R> Query operator > (double left, const Subexpr2<R>& right) {
    return create<double, Greater, R>(left, right);
}
template <class R> Query operator > (float left, const Subexpr2<R>& right) {
    return create<float, Greater, R>(left, right);
}
template <class R> Query operator > (int left, const Subexpr2<R>& right) {
    return create<int, Greater, R>(left, right);
}
template <class R> Query operator > (int64_t left, const Subexpr2<R>& right) {
    return create<int64_t, Greater, R>(left, right);
}
template <class R> Query operator < (double left, const Subexpr2<R>& right) {
    return create<float, Less, R>(left, right);
}
template <class R> Query operator < (float left, const Subexpr2<R>& right) {
    return create<int, Less, R>(left, right);
}
template <class R> Query operator < (int left, const Subexpr2<R>& right) {
    return create<int, Less, R>(left, right);
}
template <class R> Query operator < (int64_t left, const Subexpr2<R>& right) {
    return create<int64_t, Less, R>(left, right);
}
template <class R> Query operator == (double left, const Subexpr2<R>& right) {
    return create<double, Equal, R>(left, right);
}
template <class R> Query operator == (float left, const Subexpr2<R>& right) {
    return create<float, Equal, R>(left, right);
}
template <class R> Query operator == (int left, const Subexpr2<R>& right) {
    return create<int, Equal, R>(left, right);
}
template <class R> Query operator == (int64_t left, const Subexpr2<R>& right) {
    return create<int64_t, Equal, R>(left, right);
}
template <class R> Query operator >= (double left, const Subexpr2<R>& right) {
    return create<double, GreaterEqual, R>(left, right);
}
template <class R> Query operator >= (float left, const Subexpr2<R>& right) {
    return create<float, GreaterEqual, R>(left, right);
}
template <class R> Query operator >= (int left, const Subexpr2<R>& right) {
    return create<int, GreaterEqual, R>(left, right);
}
template <class R> Query operator >= (int64_t left, const Subexpr2<R>& right) {
    return create<int64_t, GreaterEqual, R>(left, right);
}
template <class R> Query operator <= (double left, const Subexpr2<R>& right) {
    return create<double, LessEqual, R>(left, right);
}
template <class R> Query operator <= (float left, const Subexpr2<R>& right) {
    return create<float, LessEqual, R>(left, right);
}
template <class R> Query operator <= (int left, const Subexpr2<R>& right) {
    return create<int, LessEqual, R>(left, right);
}
template <class R> Query operator <= (int64_t left, const Subexpr2<R>& right) {
    return create<int64_t, LessEqual, R>(left, right);
}
template <class R> Query operator != (double left, const Subexpr2<R>& right) {
    return create<double, NotEqual, R>(left, right);
}
template <class R> Query operator != (float left, const Subexpr2<R>& right) {
    return create<float, NotEqual, R>(left, right);
}
template <class R> Query operator != (int left, const Subexpr2<R>& right) {
    return create<int, NotEqual, R>(left, right);
}
template <class R> Query operator != (int64_t left, const Subexpr2<R>& right) {
    return create<int64_t, NotEqual, R>(left, right);
}

// Arithmetic
template <class R> Operator<Plus<typename Common<R, double>::type>>& operator + (double left, const Subexpr2<R>& right) {
    return *new Operator<Plus<typename Common<R, double>::type>>(*new Value<double>(left), const_cast<Subexpr2<R>&>(right).clone(), true);
}
template <class R> Operator<Plus<typename Common<R, float>::type>>& operator + (float left, const Subexpr2<R>& right) {
    return *new Operator<Plus<typename Common<R, float>::type>>(*new Value<float>(left), const_cast<Subexpr2<R>&>(right).clone(), true);
}
template <class R> Operator<Plus<typename Common<R, int>::type>>& operator + (int left, const Subexpr2<R>& right) {
    return *new Operator<Plus<typename Common<R, int>::type>>(*new Value<int>(left), const_cast<Subexpr2<R>&>(right).clone(), true);
}
template <class R> Operator<Plus<typename Common<R, int64_t>::type>>& operator + (int64_t left, const Subexpr2<R>& right) {
    return *new Operator<Plus<typename Common<R, int64_t>::type>>(*new Value<int64_t>(left), const_cast<Subexpr2<R>&>(right).clone(), true);
}
template <class R> Operator<Minus<typename Common<R, double>::type>>& operator - (double left, const Subexpr2<R>& right) {
    return *new Operator<Minus<typename Common<R, double>::type>>(*new Value<double>(left), const_cast<Subexpr2<R>&>(right).clone(), true);
}
template <class R> Operator<Minus<typename Common<R, float>::type>>& operator - (float left, const Subexpr2<R>& right) {
    return *new Operator<Minus<typename Common<R, float>::type>>(*new Value<float>(left), const_cast<Subexpr2<R>&>(right).clone(), true);
}
template <class R> Operator<Minus<typename Common<R, int>::type>>& operator - (int left, const Subexpr2<R>& right) {
    return *new Operator<Minus<typename Common<R, int>::type>>(*new Value<int>(left), const_cast<Subexpr2<R>&>(right).clone(), true);
}
template <class R> Operator<Minus<typename Common<R, int64_t>::type>>& operator - (int64_t left, const Subexpr2<R>& right) {
    return *new Operator<Minus<typename Common<R, int64_t>::type>>(*new Value<int64_t>(left), const_cast<Subexpr2<R>&>(right).clone(), true);
}
template <class R> Operator<Mul<typename Common<R, double>::type>>& operator * (double left, const Subexpr2<R>& right) {
    return *new Operator<Mul<typename Common<R, double>::type>>(*new Value<double>(left), const_cast<Subexpr2<R>&>(right).clone(), true);
}
template <class R> Operator<Mul<typename Common<R, float>::type>>& operator * (float left, const Subexpr2<R>& right) {
    return *new Operator<Mul<typename Common<R, float>::type>>(*new Value<float>(left), const_cast<Subexpr2<R>&>(right).clone(), true);
}
template <class R> Operator<Mul<typename Common<R, int>::type>>& operator * (int left, const Subexpr2<R>& right) {
    return *new Operator<Mul<typename Common<R, int>::type>>(*new Value<int>(left), const_cast<Subexpr2<R>&>(right).clone(), true);
}
template <class R> Operator<Mul<typename Common<R, int64_t>::type>>& operator * (int64_t left, const Subexpr2<R>& right) {
    return *new Operator<Mul<typename Common<R, int64_t>::type>>(*new Value<int64_t>(left), const_cast<Subexpr2<R>&>(right).clone(), true);
}
template <class R> Operator<Div<typename Common<R, double>::type>>& operator / (double left, const Subexpr2<R>& right) {
    return *new Operator<Div<typename Common<R, double>::type>>(*new Value<double>(left), const_cast<Subexpr2<R>&>(right).clone(), true);
}
template <class R> Operator<Div<typename Common<R, float>::type>>& operator / (float left, const Subexpr2<R>& right) {
    return *new Operator<Div<typename Common<R, float>::type>>*(new Value<float>(left), const_cast<Subexpr2<R>&>(right).clone(), true);
}
template <class R> Operator<Div<typename Common<R, int>::type>>& operator / (int left, const Subexpr2<R>& right) {
    return *new Operator<Div<typename Common<R, int>::type>>(*new Value<int>(left), const_cast<Subexpr2<R>&>(right).clone(), true);
}
template <class R> Operator<Div<typename Common<R, int64_t>::type>>& operator / (int64_t left, const Subexpr2<R>& right) {
    return *new Operator<Div<typename Common<R, int64_t>::type>>(*new Value<int64_t>(left), const_cast<Subexpr2<R>&>(right).clone(), true);
}

// Unary operators
template <class T> UnaryOperator<Pow<T>>& power (Subexpr2<T>& left) {
    return *new UnaryOperator<Pow<T>>(left.clone(), true);
}



// Classes used for LinkMap (see below).
struct LinkMapFunction
{
    // Your consume() method is given row index of the linked-to table as argument, and you must return wether or 
    // not you want the LinkMapFunction to exit (return false) or continue (return true) harvesting the link tree
    // for the current main table row index (it will be a link tree if you have multiple type_LinkList columns
    // in a link()->link() query.
    virtual bool consume(size_t row_index) = 0;
};

struct FindNullLinks : public LinkMapFunction
{
    FindNullLinks() : m_has_link(false) {};

    virtual bool consume(size_t row_index) {
        static_cast<void>(row_index);
        m_has_link = true;
        return false; // we've found a row index, so this can't be a null-link, so exit link harvesting
    }

    bool m_has_link;
};

struct MakeLinkVector : public LinkMapFunction
{
    MakeLinkVector(std::vector<size_t>& result) : m_links(result) {}

    virtual bool consume(size_t row_index) {
        m_links.push_back(row_index);
        return true; // continue evaluation
    }
    std::vector<size_t> &m_links;
};


/*
The LinkMap and LinkMapFunction classes are used for query conditions on links themselves (contrary to conditions on
the value payload they point at).

MapLink::map_links() takes a row index of the link column as argument and follows any link chain stated in the query
(through the link()->link() methods) until the final payload table is reached, and then applies LinkMapFunction on 
the linked-to row index(es). 

If all link columns are type_Link, then LinkMapFunction is only invoked for a single row index. If one or more 
columns are type_LinkList, then it may result in multiple row indexes.

The reason we use this map pattern is that we can exit the link-tree-traversal as early as possible, e.g. when we've
found the first link that points to row '5'. Other solutions could be a std::vector<size_t> harvest_all_links(), or an
iterator pattern. First solution can't exit, second solution requires internal state.
*/
class LinkMap
{
public:
    LinkMap() : m_table(nullptr) {};

    void init(Table* table, std::vector<size_t> columns)
    {
        for (size_t t = 0; t < columns.size(); t++) {
            // Link column can be either LinkList or single Link
            ColumnType type = table->get_real_column_type(columns[t]);
            if (type == col_type_LinkList) {
                LinkListColumn& cll = table->get_column_link_list(columns[t]);
                m_tables.push_back(table);
                m_link_columns.push_back(&(table->get_column_link_list(columns[t])));
                m_link_types.push_back(realm::type_LinkList);
                table = &cll.get_target_table();
            }
            else {
                LinkColumn& cl = table->get_column_link(columns[t]);
                m_tables.push_back(table);
                m_link_columns.push_back(&(table->get_column_link(columns[t])));
                m_link_types.push_back(realm::type_Link);
                table = &cl.get_target_table();
            }
        }
        m_table = table;
    }

    std::vector<size_t> get_links(size_t index)
    {
        std::vector<size_t> res;
        get_links(index, res);
        return res;
    }

    void map_links(size_t row, LinkMapFunction& lm)
    {
        map_links(0, row, lm);
    }

    const Table* m_table;
    std::vector<LinkColumnBase*> m_link_columns;
    std::vector<Table*> m_tables;

private:
    void map_links(size_t column, size_t row, LinkMapFunction& lm)
    {
        bool last = (column + 1 == m_link_columns.size());
        if (m_link_types[column] == type_Link) {
            LinkColumn& cl = *static_cast<LinkColumn*>(m_link_columns[column]);
            size_t r = to_size_t(cl.get(row));
            if (r == 0)
                return;
            r--; // LinkColumn stores link to row N as N + 1
            if (last) {
                bool continue2 = lm.consume(r);
                if (!continue2)
                    return;
            }
            else
                map_links(column + 1, r, lm);
        }
        else {
            LinkListColumn& cll = *static_cast<LinkListColumn*>(m_link_columns[column]);
            LinkViewRef lvr = cll.get(row);
            for (size_t t = 0; t < lvr->size(); t++) {
                size_t r = lvr->get(t).get_index();
                if (last) {
                    bool continue2 = lm.consume(r);
                    if (!continue2)
                        return;
                }
                else
                    map_links(column + 1, r, lm);
            }
        }
    }


    void get_links(size_t row, std::vector<size_t>& result)
    {
        MakeLinkVector mlv = MakeLinkVector(result);
        map_links(row, mlv);
    }

    std::vector<realm::DataType> m_link_types;
};

template <class T, class S, class I> Query string_compare(const Columns<StringData>& left, T right, bool case_insensitive);
template <class S, class I> Query string_compare(const Columns<StringData>& left, const Columns<StringData>& right, bool case_insensitive);

// Handling of String columns. These support only == and != compare operators. No 'arithmetic' operators (+, etc).
template <> class Columns<StringData> : public Subexpr2<StringData>
{
public:
    Columns(size_t column, const Table* table, std::vector<size_t> links) : m_table_linked_from(nullptr),
                                                                            m_table(nullptr), 
                                                                            m_column(column)
    {
        m_link_map.init(const_cast<Table*>(table), links);
        m_table = table;
        REALM_ASSERT_3(m_link_map.m_table->get_column_type(column), ==, type_String);
    }

    Columns(size_t column, const Table* table) : m_table_linked_from(nullptr), m_table(nullptr), m_column(column)
    {
        m_table = table;
    }

    explicit Columns() : m_table_linked_from(nullptr), m_table(nullptr) { }


    explicit Columns(size_t column) : m_table_linked_from(nullptr), m_table(nullptr), m_column(column)
    {
    }

    virtual Subexpr& clone()
    {
        Columns<StringData>& n = *new Columns<StringData>();
        n = *this;
        return n;
    }

    virtual const Table* get_table()
    {
        return m_table;
    }

    virtual void evaluate(size_t index, ValueBase& destination)
    {
        Value<StringData>& d = static_cast<Value<StringData>&>(destination);

        if (m_link_map.m_link_columns.size() > 0) {
            std::vector<size_t> links = m_link_map.get_links(index);
            Value<StringData> v(true, links.size());
            for (size_t t = 0; t < links.size(); t++) {
                size_t link_to = links[t];
                v.m_storage.set(t, m_link_map.m_table->get_string(m_column, link_to));
            }
            destination.import(v);
        }
        else {
            // Not a link column
            for (size_t t = 0; t < destination.m_values && index + t < m_table->size(); t++) {
                d.m_storage.set(t, m_table->get_string(m_column, index + t));
            }
        }
    }

    Query equal(StringData sd, bool case_sensitive = true)
    {
        return string_compare<StringData, Equal, EqualIns>(*this, sd, case_sensitive);
    }

    Query equal(const Columns<StringData>& col, bool case_sensitive = true)
    {
        return string_compare<Equal, EqualIns>(*this, col, case_sensitive);
    }

    Query not_equal(StringData sd, bool case_sensitive = true)
    {
        return string_compare<StringData, NotEqual, NotEqualIns>(*this, sd, case_sensitive);
    }

    Query not_equal(const Columns<StringData>& col, bool case_sensitive = true)
    {
        return string_compare<NotEqual, NotEqualIns>(*this, col, case_sensitive);
    }
    
    Query begins_with(StringData sd, bool case_sensitive = true)
    {
        return string_compare<StringData, BeginsWith, BeginsWithIns>(*this, sd, case_sensitive);
    }

    Query begins_with(const Columns<StringData>& col, bool case_sensitive = true)
    {
        return string_compare<BeginsWith, BeginsWithIns>(*this, col, case_sensitive);
    }

    Query ends_with(StringData sd, bool case_sensitive = true)
    {
        return string_compare<StringData, EndsWith, EndsWithIns>(*this, sd, case_sensitive);
    }

    Query ends_with(const Columns<StringData>& col, bool case_sensitive = true)
    {
        return string_compare<EndsWith, EndsWithIns>(*this, col, case_sensitive);
    }
    
    Query contains(StringData sd, bool case_sensitive = true)
    {
        return string_compare<StringData, Contains, ContainsIns>(*this, sd, case_sensitive);
    }

    Query contains(const Columns<StringData>& col, bool case_sensitive = true)
    {
        return string_compare<Contains, ContainsIns>(*this, col, case_sensitive);
    }
    
    const Table* m_table_linked_from;

    // Pointer to payload table (which is the linked-to table if this is a link column) used for condition operator
    const Table* m_table;

    // Column index of payload column of m_table
    size_t m_column;

    LinkMap m_link_map;
};


template <class T, class S, class I> Query string_compare(const Columns<StringData>& left, T right, bool case_sensitive)
{
    StringData sd(right);
    if (case_sensitive)
        return create<StringData, S, StringData>(sd, left);
    else
        return create<StringData, I, StringData>(sd, left);
}

template <class S, class I> Query string_compare(const Columns<StringData>& left, const Columns<StringData>& right, bool case_sensitive)
{
    Subexpr& left_copy = const_cast<Columns<StringData>&>(left).clone();
    Subexpr& right_copy = const_cast<Columns<StringData>&>(right).clone();
    if (case_sensitive)
        return *new Compare<S, StringData>(right_copy, left_copy, /* auto_delete */ true);
    else
        return *new Compare<I, StringData>(right_copy, left_copy, /* auto_delete */ true);
}

// Columns<String> == Columns<String>
inline Query operator == (const Columns<StringData>& left, const Columns<StringData>& right) {
    return string_compare<Equal, EqualIns>(left, right, true);
}

// Columns<String> != Columns<String>
inline Query operator != (const Columns<StringData>& left, const Columns<StringData>& right) {
    return string_compare<NotEqual, NotEqualIns>(left, right, true);
}

// String == Columns<String>
template <class T> Query operator == (T left, const Columns<StringData>& right) {
    return operator==(right, left);
}

// String != Columns<String>
template <class T> Query operator != (T left, const Columns<StringData>& right) {
    return operator!=(right, left);
}

// Columns<String> == String
template <class T> Query operator == (const Columns<StringData>& left, T right) {
    return string_compare<T, Equal, EqualIns>(left, right, true);
}

// Columns<String> != String
template <class T> Query operator != (const Columns<StringData>& left, T right) {
    return string_compare<T, NotEqual, NotEqualIns>(left, right, true);
}

// This class is intended to perform queries on the *pointers* of links, contrary to performing queries on *payload* 
// in linked-to tables. Queries can be "find first link that points at row X" or "find first null-link". Currently
// only "find first null-link" is supported. More will be added later.
class UnaryLinkCompare : public Expression
{
public:
    UnaryLinkCompare(LinkMap lm) : m_link_map(lm)
    {
        Query::expression(this);
        Table* t = const_cast<Table*>(get_table());
        Query::m_table = t->get_table_ref();
    }

    void set_table()
    {
    }

    // Return main table of query (table on which table->where()... is invoked). Note that this is not the same as 
    // any linked-to payload tables
    virtual const Table* get_table()
    {
        return m_link_map.m_tables[0];
    }

    size_t find_first(size_t start, size_t end) const
    {
        for (; start < end;) {
            std::vector<size_t> l = m_link_map.get_links(start);
            // We have found a Link which is NULL, or LinkList with 0 entries. Return it as match.

            FindNullLinks fnl;
            m_link_map.map_links(start, fnl);
            if (!fnl.m_has_link)
                return start;
            
            start++;
        }

        return not_found;
    }

private:
    mutable LinkMap m_link_map;
};

// This is for LinkList too because we have 'typedef List LinkList'
template <> class Columns<Link> : public Subexpr2<Link>
{
public:
    Query is_null() {
        if (m_link_map.m_link_columns.size() > 1)
            throw std::runtime_error("Cannot find null-links in a linked-to table (link()...is_null() not supported).");
        // Todo, it may be useful to support the above, but we would need to figure out an intuitive behaviour
        return *new UnaryLinkCompare(m_link_map);
    }

private:
    Columns(size_t column, const Table* table, std::vector<size_t> links) :
        m_table(nullptr)
    {
        static_cast<void>(column);
        m_link_map.init(const_cast<Table*>(table), links);
        m_table = table;
    }

    Columns() : m_table(nullptr) { }

    explicit Columns(size_t column) : m_table(nullptr) { static_cast<void>(column); }

    Columns(size_t column, const Table* table) : m_table(nullptr)
    {
        static_cast<void>(column);
        m_table = table;
    }

    virtual Subexpr& clone()
    {
        return *this;
    }

    virtual const Table* get_table()
    {
        return m_table;
    }

    virtual void evaluate(size_t index, ValueBase& destination)
    {
        static_cast<void>(index);
        static_cast<void>(destination);
        REALM_ASSERT(false);
    }

    // m_table is redundant with ColumnAccessorBase<>::m_table, but is in order to decrease class dependency/entanglement
    const Table* m_table;

    // Column index of payload column of m_table
    size_t m_column;

    LinkMap m_link_map;
    bool auto_delete;

   friend class Table;
};


template <class T> class Columns : public Subexpr2<T>, public ColumnsBase
{
public:
    using ColType = typename ColumnTypeTraits<T, false>::column_type;
    using ColTypeN = typename ColumnTypeTraits<T, true>::column_type;

    Columns(size_t column, const Table* table, std::vector<size_t> links) : m_table_linked_from(nullptr), 
                                                                            m_table(nullptr), sg(nullptr),
                                                                            m_column(column)
    {
        m_link_map.init(const_cast<Table*>(table), links);
        m_table = table; 
        m_nullable = m_link_map.m_table->is_nullable(m_column);
    }

    Columns(size_t column, const Table* table) : m_table_linked_from(nullptr), m_table(nullptr), sg(nullptr),
                                                 m_column(column)
    {
        m_table = table;
        m_nullable = m_table->is_nullable(column);
    }


    Columns() : m_table_linked_from(nullptr), m_table(nullptr), sg(nullptr) { }

    explicit Columns(size_t column) : m_table_linked_from(nullptr), m_table(nullptr), sg(nullptr),
                                      m_column(column) {}

    ~Columns()
    {
        delete sg;
    }

    template<class C> Subexpr& clone()
    {
        Columns<T>& n = *new Columns<T>();
        n = *this;
        SequentialGetter<C> *s = new SequentialGetter<C>();
        n.sg = s;
        n.m_nullable = m_nullable;
        return n;

    }

    virtual Subexpr& clone()
    {
        if (m_nullable)
            return clone<ColTypeN>();
        else
            return clone<ColType>();
    }

    // Recursively set table pointers for all Columns object in the expression tree. Used for late binding of table
    virtual void set_table()
    {
        const ColumnBase* c;
        if (m_link_map.m_link_columns.size() == 0) {
            m_nullable = m_table->is_nullable(m_column);
            c = &m_table->get_column_base(m_column);
        }
        else {
            m_nullable = m_link_map.m_table->is_nullable(m_column);
            c = &m_link_map.m_table->get_column_base(m_column);
        }

        if (sg == nullptr) {
            if (m_nullable)
                sg = new SequentialGetter<ColTypeN>();
            else
                sg = new SequentialGetter<ColType>();
        }

        if (m_nullable)
            static_cast<SequentialGetter<ColTypeN>*>(sg)->init(  (ColTypeN*) (c)); // todo, c cast
        else
            static_cast<SequentialGetter<ColType>*>(sg)->init( (ColType*)(c));
    }


    // Recursively fetch tables of columns in expression tree. Used when user first builds a stand-alone expression and
    // binds it to a Query at a later time
    virtual const Table* get_table()
    {
        return m_table;
    }

    void evaluate(size_t index, ValueBase& destination) {
        if (m_nullable)
            evaluate<ColTypeN>(index, destination);
        else
            evaluate<ColType>(index, destination);
    }

    // Load values from Column into destination
    template<class C> void evaluate(size_t index, ValueBase& destination) {
        SequentialGetter<C>* sgc = static_cast<SequentialGetter<C>*>(sg);

        if (m_link_map.m_link_columns.size() > 0) {
            // LinkList with more than 0 values. Create Value with payload for all fields

            std::vector<size_t> links = m_link_map.get_links(index);
            Value<T> v(true, links.size());

            for (size_t t = 0; t < links.size(); t++) {
                size_t link_to = links[t];
                sgc->cache_next(link_to); // todo, needed?
                v.m_storage.set(t, sgc->get_next(link_to));
            }
            destination.import(v);
        }
        else {
            // Not a Link column
            sgc->cache_next(index);
            size_t colsize = sgc->m_column->size();

            if (std::is_same<T, int64_t>::value && index + ValueBase::default_size <= sgc->m_leaf_end) {
                Value<T> v;
                REALM_ASSERT_3(ValueBase::default_size, ==, 8); // If you want to modify 'default_size' then update Array::get_chunk()
                sgc->m_leaf_ptr->get_chunk(index - sgc->m_leaf_start, static_cast<Value<int64_t>*>(static_cast<ValueBase*>(&v))->m_storage.m_first);

                if (m_nullable)
                   v.m_storage.m_null = ((ArrayIntNull*)(sgc->m_leaf_ptr))->null_value();

                destination.import(v);
            }
            else {
                // To make Valgrind happy we must initialize all default_size in v even if Column ends earlier. Todo, benchmark
                // if an unconditional zero out is faster
                size_t rows = colsize - index;
                if (rows > ValueBase::default_size)
                    rows = ValueBase::default_size;
                Value<T> v(false, rows);

                for (size_t t = 0; t < rows; t++) {
                    v.m_storage.set(t, sgc->get_next(index + t));
                }

                if (m_nullable && (std::is_same<T, int64_t>::value || std::is_same<T, bool>::value || std::is_same<T, realm::DateTime>::value))
                    v.m_storage.m_null = reinterpret_cast<const ArrayIntNull*>(sgc->m_leaf_ptr)->null_value();

                destination.import(v);
            }
        }
    }

    const Table* m_table_linked_from;

    // m_table is redundant with ColumnAccessorBase<>::m_table, but is in order to decrease class dependency/entanglement
    const Table* m_table;

    // Fast (leaf caching) value getter for payload column (column in table on which query condition is executed)
    SequentialGetterBase* sg;

    // Column index of payload column of m_table
    size_t m_column;

    LinkMap m_link_map;

    bool m_nullable;
};


template <class oper, class TLeft> class UnaryOperator : public Subexpr2<typename oper::type>
{
public:
    UnaryOperator(TLeft& left, bool auto_delete = false) : m_auto_delete(auto_delete), m_left(left) {}

    ~UnaryOperator()
    {
        if (m_auto_delete)
            delete &m_left;
    }

    // Recursively set table pointers for all Columns object in the expression tree. Used for late binding of table
    void set_table()
    {
        m_left.set_table();
    }

    // Recursively fetch tables of columns in expression tree. Used when user first builds a stand-alone expression and
    // binds it to a Query at a later time
    virtual const Table* get_table()
    {
        const Table* l = m_left.get_table();
        return l;
    }

    // destination = operator(left)
    void evaluate(size_t index, ValueBase& destination)
    {
        Value<T> result;
        Value<T> left;
        m_left.evaluate(index, left);
        result.template fun<oper>(&left);
        destination.import(result);
    }

private:
    typedef typename oper::type T;
    bool m_auto_delete;
    TLeft& m_left;
};


template <class oper, class TLeft, class TRight> class Operator : public Subexpr2<typename oper::type>
{
public:

    Operator(TLeft& left, const TRight& right, bool auto_delete = false) : m_left(left), m_right(const_cast<TRight&>(right))
    {
        m_auto_delete = auto_delete;
    }

    ~Operator()
    {
        if (m_auto_delete) {
            delete &m_left;
            delete &m_right;
        }
    }

    // Recursively set table pointers for all Columns object in the expression tree. Used for late binding of table
    void set_table()
    {
        m_left.set_table();
        m_right.set_table();
    }

    // Recursively fetch tables of columns in expression tree. Used when user first builds a stand-alone expression and
    // binds it to a Query at a later time
    virtual const Table* get_table()
    {
        const Table* l = m_left.get_table();
        const Table* r = m_right.get_table();

        // Queries do not support multiple different tables; all tables must be the same.
        REALM_ASSERT(l == nullptr || r == nullptr || l == r);

        // nullptr pointer means expression which isn't yet associated with any table, or is a Value<T>
        return l ? l : r;
    }

    // destination = operator(left, right)
    void evaluate(size_t index, ValueBase& destination)
    {
        Value<T> result;
        Value<T> left;
        Value<T> right;
        m_left.evaluate(index, left);
        m_right.evaluate(index, right);
        result.template fun<oper>(&left, &right);
        destination.import(result);
    }

private:
    typedef typename oper::type T;
    bool m_auto_delete;
    TLeft& m_left;
    TRight& m_right;
};


template <class TCond, class T, class TLeft, class TRight> class Compare : public Expression
{
public:

    // Compare extends Expression which extends Query. This constructor for Compare initializes the Query part by
    // adding an ExpressionNode (see query_engine.hpp) and initializes Query::table so that it's ready to call
    // Query methods on, like find_first(), etc.
    Compare(TLeft& left, const TRight& right, bool auto_delete = false, const char* compare_string = nullptr) :
            m_left(left), m_right(const_cast<TRight&>(right)), m_compare_string(compare_string)
    {
        m_auto_delete = auto_delete;
        Query::expression(this);
        Table* t = const_cast<Table*>(get_table()); // todo, const

        if (t)
            Query::m_table = t->get_table_ref();
    }

    ~Compare()
    {
        if (m_auto_delete) {
            delete[] m_compare_string;
            delete &m_left;
            delete &m_right;
        }
    }

    // Recursively set table pointers for all Columns object in the expression tree. Used for late binding of table
    void set_table()
    {
        m_left.set_table();
        m_right.set_table();
    }

    // Recursively fetch tables of columns in expression tree. Used when user first builds a stand-alone expression and
    // binds it to a Query at a later time
    virtual const Table* get_table()
    {
        const Table* l = m_left.get_table();
        const Table* r = m_right.get_table();

        // All main tables in each subexpression of a query (table.columns() or table.link()) must be the same.
        REALM_ASSERT(l == nullptr || r == nullptr || l == r);

        // nullptr pointer means expression which isn't yet associated with any table, or is a Value<T>
        return l ? l : r;
    }

    size_t find_first(size_t start, size_t end) const
    {
        size_t match;
        Value<T> right;
        Value<T> left;

        for (; start < end;) {
            m_left.evaluate(start, left);
            m_right.evaluate(start, right);
            match = Value<T>::template compare<TCond>(&left, &right);

            if (match != not_found && match + start < end)
                return start + match;

            size_t rows = (left.from_link || right.from_link) ? 1 : minimum(right.m_values, left.m_values);
            start += rows;
        }

        return not_found; // no match
    }

private:
    bool m_auto_delete;
    TLeft& m_left;
    TRight& m_right;

    // Only used if T is StringData. It then points at the deep copied user given string (the "foo" in 
    // Query q = table2->link(col_link2).column<String>(1) == "foo") so that we can delete it when this 
    // Compare object is destructed and the copy is no longer needed. 
    const char* m_compare_string;
};

}
#endif // REALM_QUERY_EXPRESSION_HPP
<|MERGE_RESOLUTION|>--- conflicted
+++ resolved
@@ -149,16 +149,7 @@
 
 #define REALM_OLDQUERY_FALLBACK
 
-<<<<<<< HEAD
-#include <cmath>
-#include <cfloat>
-
-//#define REALM_OLDQUERY_FALLBACK
-
-// namespace realm {
-=======
 namespace realm {
->>>>>>> 41175a1d
 
 template <class T> T minimum(T a, T b)
 {
@@ -684,7 +675,6 @@
         return m_first[index];
     }
 
-
     inline bool is_null(size_t index) const
     {
         REALM_ASSERT((std::is_same<t_storage, int64_t>::value));
@@ -704,10 +694,10 @@
         // If value collides with magic null value, then switch to a new unique representation for null
         if (REALM_UNLIKELY(value == m_null)) {
             // adding a prime will generate 2^64 unique values. Todo: Only works on 2's complement architecture
-            uint64_t cand = static_cast<uint64_t>(m_null) + 0xfffffffbULL;
-            while (std::find(m_first, m_first + m_size, static_cast<int64_t>(cand)) != m_first + m_size)
-                cand += 0xfffffffbULL;
-            std::replace_if(m_first, m_first + m_size, [&](int64_t v) { return v == m_null; }, cand);
+            uint64_t candidate = static_cast<uint64_t>(m_null) + 0xfffffffbULL;
+            while (std::find(m_first, m_first + m_size, static_cast<int64_t>(candidate)) != m_first + m_size)
+                candidate += 0xfffffffbULL;
+            std::replace(m_first, m_first + m_size, m_null, static_cast<int64_t>(candidate));
         }
         m_first[index] = value;
     }
