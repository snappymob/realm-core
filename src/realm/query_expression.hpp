--- conflicted
+++ resolved
@@ -472,47 +472,25 @@
         else if (std::is_same<Cond, GreaterEqual>::value)
             q.less_equal(column->column_key(), _impl::only_numeric<R>(left));
         else if (std::is_same<Cond, EqualIns>::value)
-<<<<<<< HEAD
-            q.equal(column->column_key(), _impl::only_string(left), false);
+            q.equal(column->column_key(), _impl::only_string_op_types(left), false);
         else if (std::is_same<Cond, NotEqualIns>::value)
-            q.not_equal(column->column_key(), _impl::only_string(left), false);
+            q.not_equal(column->column_key(), _impl::only_string_op_types(left), false);
         else if (std::is_same<Cond, BeginsWith>::value)
-            q.begins_with(column->column_key(), _impl::only_string(left));
+            q.begins_with(column->column_key(), _impl::only_string_op_types(left));
         else if (std::is_same<Cond, BeginsWithIns>::value)
-            q.begins_with(column->column_key(), _impl::only_string(left), false);
+            q.begins_with(column->column_key(), _impl::only_string_op_types(left), false);
         else if (std::is_same<Cond, EndsWith>::value)
-            q.ends_with(column->column_key(), _impl::only_string(left));
+            q.ends_with(column->column_key(), _impl::only_string_op_types(left));
         else if (std::is_same<Cond, EndsWithIns>::value)
-            q.ends_with(column->column_key(), _impl::only_string(left), false);
+            q.ends_with(column->column_key(), _impl::only_string_op_types(left), false);
         else if (std::is_same<Cond, Contains>::value)
-            q.contains(column->column_key(), _impl::only_string(left));
+            q.contains(column->column_key(), _impl::only_string_op_types(left));
         else if (std::is_same<Cond, ContainsIns>::value)
-            q.contains(column->column_key(), _impl::only_string(left), false);
+            q.contains(column->column_key(), _impl::only_string_op_types(left), false);
         else if (std::is_same<Cond, Like>::value)
-            q.like(column->column_key(), _impl::only_string(left));
+            q.like(column->column_key(), _impl::only_string_op_types(left));
         else if (std::is_same<Cond, LikeIns>::value)
-            q.like(column->column_key(), _impl::only_string(left), false);
-=======
-            q.equal(column->column_ndx(), _impl::only_string_op_types(left), false);
-        else if (std::is_same<Cond, NotEqualIns>::value)
-            q.not_equal(column->column_ndx(), _impl::only_string_op_types(left), false);
-        else if (std::is_same<Cond, BeginsWith>::value)
-            q.begins_with(column->column_ndx(), _impl::only_string_op_types(left));
-        else if (std::is_same<Cond, BeginsWithIns>::value)
-            q.begins_with(column->column_ndx(), _impl::only_string_op_types(left), false);
-        else if (std::is_same<Cond, EndsWith>::value)
-            q.ends_with(column->column_ndx(), _impl::only_string_op_types(left));
-        else if (std::is_same<Cond, EndsWithIns>::value)
-            q.ends_with(column->column_ndx(), _impl::only_string_op_types(left), false);
-        else if (std::is_same<Cond, Contains>::value)
-            q.contains(column->column_ndx(), _impl::only_string_op_types(left));
-        else if (std::is_same<Cond, ContainsIns>::value)
-            q.contains(column->column_ndx(), _impl::only_string_op_types(left), false);
-        else if (std::is_same<Cond, Like>::value)
-            q.like(column->column_ndx(), _impl::only_string_op_types(left));
-        else if (std::is_same<Cond, LikeIns>::value)
-            q.like(column->column_ndx(), _impl::only_string_op_types(left), false);
->>>>>>> a3fa731e
+            q.like(column->column_key(), _impl::only_string_op_types(left), false);
         else {
             // query_engine.hpp does not support this Cond. Please either add support for it in query_engine.hpp or
             // fallback to using use 'return new Compare<>' instead.
@@ -1795,7 +1773,6 @@
 
     void set_cluster(const Cluster* cluster)
     {
-<<<<<<< HEAD
         Allocator& alloc = m_tables.back()->get_alloc();
         m_array_ptr = nullptr;
         switch (m_link_types[0]) {
@@ -1810,21 +1787,6 @@
                 break;
             default:
                 break;
-=======
-        std::string s;
-        for (size_t i = 0; i < m_link_column_indexes.size(); ++i) {
-            if (i < m_tables.size() && m_tables[i]) {
-                if (m_link_types[i] == col_type_BackLink) {
-                    throw SerialisationError("Serialising a query which contains backlinks is currently unsupported.");
-                    //s += "backlink";
-                } else if (m_link_column_indexes[i] < m_tables[i]->get_column_count()) {
-                    s += std::string(m_tables[i]->get_column_name(m_link_column_indexes[i]));
-                }
-                if (i != m_link_column_indexes.size() - 1) {
-                    s += util::serializer::value_separator;
-                }
-            }
->>>>>>> a3fa731e
         }
         size_t col_ndx = m_tables[0]->colkey2ndx(m_link_column_keys[0]);
         cluster->init_leaf(col_ndx, m_array_ptr.get());
@@ -2087,6 +2049,7 @@
         : SimpleQuerySupport(other)
     {
     }
+    using SimpleQuerySupport::size;
 };
 
 template <class T, class S, class I>
@@ -2415,16 +2378,7 @@
 
     virtual std::string description() const override
     {
-<<<<<<< HEAD
         return util::serializer::print_value(m_key);
-=======
-        throw SerialisationError("Serialising a query which links to an object is currently unsupported.");
-        // TODO: we can do something like the following when core gets stable keys:
-        //if (!m_row.is_attached()) {
-        //    return util::serializer::print_value("detached object");
-        //}
-        //return util::serializer::print_value(m_row.get_index());
->>>>>>> a3fa731e
     }
 
     std::unique_ptr<Subexpr> clone(QueryNodeHandoverPatches*) const override
@@ -3287,14 +3241,10 @@
 
     virtual std::string description() const override
     {
-<<<<<<< HEAD
-        return m_link_map.description() + util::serializer::value_separator + "SUBQUERY(" +
-               m_query.get_description() + ")" + util::serializer::value_separator + "@count";
-=======
         throw SerialisationError("Serialising a subquery expression is currently unsupported.");
-        //return m_link_map.description() + util::serializer::value_separator + "SUBQUERY(" + m_query.get_description() + ")"
+        // return m_link_map.description() + util::serializer::value_separator + "SUBQUERY(" +
+        // m_query.get_description() + ")"
         //    + util::serializer::value_separator + "@count";
->>>>>>> a3fa731e
     }
 
     std::unique_ptr<Subexpr> clone(QueryNodeHandoverPatches* patches) const override
