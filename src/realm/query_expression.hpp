/*************************************************************************
 *
 * Copyright 2016 Realm Inc.
 *
 * Licensed under the Apache License, Version 2.0 (the "License");
 * you may not use this file except in compliance with the License.
 * You may obtain a copy of the License at
 *
 * http://www.apache.org/licenses/LICENSE-2.0
 *
 * Unless required by applicable law or agreed to in writing, software
 * distributed under the License is distributed on an "AS IS" BASIS,
 * WITHOUT WARRANTIES OR CONDITIONS OF ANY KIND, either express or implied.
 * See the License for the specific language governing permissions and
 * limitations under the License.
 *
 **************************************************************************/

/*
This file lets you write queries in C++ syntax like: Expression* e = (first + 1 / second >= third + 12.3);

Type conversion/promotion semantics is the same as in the C++ expressions, e.g float + int > double == float +
(float)int > double.


Grammar:
-----------------------------------------------------------------------------------------------------------------------
    Expression:         Subexpr2<T>  Compare<Cond, T>  Subexpr2<T>
                        operator! Expression

    Subexpr2<T>:        Value<T>
                        Columns<T>
                        Subexpr2<T>  Operator<Oper<T>  Subexpr2<T>
                        power(Subexpr2<T>) // power(x) = x * x, as example of unary operator

    Value<T>:           T

    Operator<Oper<T>>:  +, -, *, /

    Compare<Cond, T>:   ==, !=, >=, <=, >, <

    T:                  bool, int, int64_t, float, double, StringData


Class diagram
-----------------------------------------------------------------------------------------------------------------------
Subexpr2
    void evaluate(size_t i, ValueBase* destination)

Compare: public Subexpr2
    size_t find_first(size_t start, size_t end)     // main method that executes query

    unique_ptr<Subexpr2> m_left;                               // left expression subtree
    unique_ptr<Subexpr2> m_right;                              // right expression subtree

Operator: public Subexpr2
    void evaluate(size_t i, ValueBase* destination)
    unique_ptr<Subexpr2> m_left;                               // left expression subtree
    unique_ptr<Subexpr2> m_right;                              // right expression subtree

Value<T>: public Subexpr2
    void evaluate(size_t i, ValueBase* destination)
    T m_v[8];

Columns<T>: public Subexpr2
    void evaluate(size_t i, ValueBase* destination)
    SequentialGetter<T> sg;                         // class bound to a column, lets you read values in a fast way
    Table* m_table;

class ColumnAccessor<>: public Columns<double>


Call diagram:
-----------------------------------------------------------------------------------------------------------------------
Example of 'table.first > 34.6 + table.second':

size_t Compare<Greater>::find_first()-------------+
         |                                        |
         |                                        |
         |                                        |
         +--> Columns<float>::evaluate()          +--------> Operator<Plus>::evaluate()
                                                                |               |
                                               Value<float>::evaluate()    Columns<float>::evaluate()

Operator, Value and Columns have an evaluate(size_t i, ValueBase* destination) method which returns a Value<T>
containing 8 values representing table rows i...i + 7.

So Value<T> contains 8 concecutive values and all operations are based on these chunks. This is
to save overhead by virtual calls needed for evaluating a query that has been dynamically constructed at runtime.


Memory allocation:
-----------------------------------------------------------------------------------------------------------------------
Subexpressions created by the end-user are stack allocated. They are cloned to the heap when passed to UnaryOperator,
Operator, and Compare. Those types own the clones and deallocate them when destroyed.


Caveats, notes and todos
-----------------------------------------------------------------------------------------------------------------------
    * Perhaps disallow columns from two different tables in same expression
    * The name Columns (with s) an be confusing because we also have Column (without s)
    * We have Columns::m_table, Query::m_table and ColumnAccessorBase::m_table that point at the same thing, even with
      ColumnAccessor<> extending Columns. So m_table is redundant, but this is in order to keep class dependencies and
      entanglement low so that the design is flexible (if you perhaps later want a Columns class that is not dependent
      on ColumnAccessor)

Nulls
-----------------------------------------------------------------------------------------------------------------------
First note that at array level, nulls are distinguished between non-null in different ways:
String:
    m_data == 0 && m_size == 0

Integer, Bool stored in ArrayIntNull:
    value == get(0) (entry 0 determins a magic value that represents nulls)

Float/double:
    null::is_null(value) which tests if value bit-matches one specific bit pattern reserved for null

The Columns class encapsulates all this into a simple class that, for any type T has
    evaluate(size_t index) that reads values from a column, taking nulls in count
    get(index)
    set(index)
    is_null(index)
    set_null(index)
*/

#ifndef REALM_QUERY_EXPRESSION_HPP
#define REALM_QUERY_EXPRESSION_HPP

#include <realm/array_timestamp.hpp>
#include <realm/array_binary.hpp>
#include <realm/array_string.hpp>
#include <realm/array_backlink.hpp>
#include <realm/array_list.hpp>
#include <realm/array_key.hpp>
#include <realm/array_bool.hpp>
#include <realm/array_object_id.hpp>
#include <realm/column_integer.hpp>
#include <realm/column_type_traits.hpp>
#include <realm/table.hpp>
#include <realm/index_string.hpp>
#include <realm/query.hpp>
#include <realm/list.hpp>
#include <realm/metrics/query_info.hpp>
#include <realm/util/optional.hpp>
#include <realm/util/serializer.hpp>

#include <numeric>
#include <algorithm>

// Normally, if a next-generation-syntax condition is supported by the old query_engine.hpp, a query_engine node is
// created because it's faster (by a factor of 5 - 10). Because many of our existing next-generation-syntax unit
// unit tests are indeed simple enough to fallback to old query_engine, query_expression gets low test coverage. Undef
// flag to get higher query_expression test coverage. This is a good idea to try out each time you develop on/modify
// query_expression.

#define REALM_OLDQUERY_FALLBACK

namespace realm {

template <class T>
T minimum(T a, T b)
{
    return a < b ? a : b;
}

#ifdef REALM_OLDQUERY_FALLBACK
// Hack to avoid template instantiation errors. See create(). Todo, see if we can simplify only_numeric somehow
namespace _impl {

template <class T, class U>
inline T only_numeric(U in)
{
    return static_cast<T>(util::unwrap(in));
}

template <class T>
inline Decimal128 only_numeric(const Decimal128& d)
{
    return d;
}

template <class T>
inline int only_numeric(const StringData&)
{
    REALM_ASSERT(false);
    return 0;
}

template <class T>
inline int only_numeric(const BinaryData&)
{
    REALM_ASSERT(false);
    return 0;
}


template <class T>
inline int only_numeric(const realm::null&)
{
    REALM_ASSERT(false);
    return 0;
}

template <class T>
inline std::enable_if_t<std::is_same_v<T, Timestamp>, int> only_numeric(const ObjectId&)
{
    REALM_ASSERT(false);
    return 0;
}

template <class T>
inline std::enable_if_t<std::is_same_v<T, ObjectId>, int> only_numeric(const Timestamp&)
{
    REALM_ASSERT(false);
    return 0;
}

template <class T>
inline StringData only_string_op_types(T in)
{
    REALM_ASSERT(false);
    static_cast<void>(in);
    return StringData();
}

inline BinaryData only_string_op_types(BinaryData in)
{
    return in;
}

template <>
inline StringData only_string_op_types<StringData>(StringData in)
{
    return in;
}

template <class T, class U>
inline T no_timestamp(U in)
{
    return static_cast<T>(util::unwrap(in));
}

template <class T>
inline int no_timestamp(const Timestamp&)
{
    REALM_ASSERT(false);
    return 0;
}

} // namespace _impl

#endif // REALM_OLDQUERY_FALLBACK

template <class T>
struct Plus {
    T operator()(T v1, T v2) const
    {
        return v1 + v2;
    }
    static std::string description()
    {
        return "+";
    }
    typedef T type;
};

template <class T>
struct Minus {
    T operator()(T v1, T v2) const
    {
        return v1 - v2;
    }
    static std::string description()
    {
        return "-";
    }
    typedef T type;
};

template <class T>
struct Div {
    T operator()(T v1, T v2) const
    {
        return v1 / v2;
    }
    static std::string description()
    {
        return "/";
    }
    typedef T type;
};

template <class T>
struct Mul {
    T operator()(T v1, T v2) const
    {
        return v1 * v2;
    }
    static std::string description()
    {
        return "*";
    }
    typedef T type;
};

// Unary operator
template <class T>
struct Pow {
    T operator()(T v) const
    {
        return v * v;
    }
    static std::string description()
    {
        return "^";
    }
    typedef T type;
};

// Finds a common type for T1 and T2 according to C++ conversion/promotion in arithmetic (float + int => float, etc)
template <class T1, class T2, bool T1_is_int = std::numeric_limits<T1>::is_integer || std::is_same_v<T1, null>,
          bool T2_is_int = std::numeric_limits<T2>::is_integer || std::is_same_v<T2, null>,
          bool T1_is_widest = (sizeof(T1) > sizeof(T2) || std::is_same_v<T2, null>)>
struct Common;
template <class T1, class T2, bool b>
struct Common<T1, T2, b, b, true> {
    typedef T1 type;
};
template <class T1, class T2, bool b>
struct Common<T1, T2, b, b, false> {
    typedef T2 type;
};
template <class T1, class T2, bool b>
struct Common<T1, T2, false, true, b> {
    typedef T1 type;
};
template <class T1, class T2, bool b>
struct Common<T1, T2, true, false, b> {
    typedef T2 type;
};


struct ValueBase {
    static const size_t chunk_size = 8;
    virtual void export_bool(ValueBase& destination) const = 0;
    virtual void export_Timestamp(ValueBase& destination) const = 0;
    virtual void export_ObjectId(ValueBase& destination) const = 0;
    virtual void export_Decimal(ValueBase& destination) const = 0;
    virtual void export_int(ValueBase& destination) const = 0;
    virtual void export_float(ValueBase& destination) const = 0;
    virtual void export_int64_t(ValueBase& destination) const = 0;
    virtual void export_double(ValueBase& destination) const = 0;
    virtual void export_StringData(ValueBase& destination) const = 0;
    virtual void export_BinaryData(ValueBase& destination) const = 0;
    virtual void export_null(ValueBase& destination) const = 0;
    virtual void import(const ValueBase& destination) = 0;

    // If true, all values in the class come from a link list of a single field in the parent table (m_table). If
    // false, then values come from successive rows of m_table (query operations are operated on in bulks for speed)
    bool m_from_link_list;

    // Number of values stored in the class.
    size_t m_values;
};

class Expression {
public:
    Expression()
    {
    }
    virtual ~Expression()
    {
    }

    virtual double init()
    {
        return 50.0; // Default dT
    }

    virtual size_t find_first(size_t start, size_t end) const = 0;
    virtual void set_base_table(ConstTableRef table) = 0;
    virtual void set_cluster(const Cluster*) = 0;
    virtual void collect_dependencies(std::vector<TableKey>&) const
    {
    }
    virtual ConstTableRef get_base_table() const = 0;
    virtual std::string description(util::serializer::SerialisationState& state) const = 0;

    virtual std::unique_ptr<Expression> clone() const = 0;
};

template <typename T, typename... Args>
std::unique_ptr<Expression> make_expression(Args&&... args)
{
    return std::unique_ptr<Expression>(new T(std::forward<Args>(args)...));
}

class Subexpr {
public:
    virtual ~Subexpr()
    {
    }

    virtual std::unique_ptr<Subexpr> clone() const = 0;

    // When the user constructs a query, it always "belongs" to one single base/parent table (regardless of
    // any links or not and regardless of any queries assembled with || or &&). When you do a Query::find(),
    // then Query::m_table is set to this table, and set_base_table() is called on all Columns and LinkMaps in
    // the query expression tree so that they can set/update their internals as required.
    //
    // During thread-handover of a Query, set_base_table() is also called to make objects point at the new table
    // instead of the old one from the old thread.
    virtual void set_base_table(ConstTableRef) {}

    virtual std::string description(util::serializer::SerialisationState& state) const = 0;

    virtual void set_cluster(const Cluster*)
    {
    }

    // Recursively fetch tables of columns in expression tree. Used when user first builds a stand-alone expression
    // and
    // binds it to a Query at a later time
    virtual ConstTableRef get_base_table() const
    {
        return nullptr;
    }

    virtual void collect_dependencies(std::vector<TableKey>&) const
    {
    }

    virtual bool has_constant_evaluation() const
    {
        return false;
    }

    virtual bool has_search_index() const
    {
        return false;
    }

    virtual std::vector<ObjKey> find_all(Mixed) const
    {
        return {};
    }

    virtual void evaluate(size_t index, ValueBase& destination) = 0;
    // This function supports SubColumnAggregate
    virtual void evaluate(ObjKey, ValueBase&)
    {
        REALM_ASSERT(false); // Unimplemented
    }

    virtual ExpressionComparisonType get_comparison_type() const
    {
        return ExpressionComparisonType::Any;
    }
};

template <typename T, typename... Args>
std::unique_ptr<Subexpr> make_subexpr(Args&&... args)
{
    return std::unique_ptr<Subexpr>(new T(std::forward<Args>(args)...));
}

template <class T>
class Columns;
template <class T>
class Value;
class ConstantStringValue;
template <class T>
class Subexpr2;
template <class oper, class TLeft = Subexpr, class TRight = Subexpr>
class Operator;
template <class oper, class TLeft = Subexpr>
class UnaryOperator;
template <class oper, class TLeft = Subexpr>
class SizeOperator;
template <class TCond, class T, class TLeft = Subexpr, class TRight = Subexpr>
class Compare;
template <bool has_links>
class UnaryLinkCompare;
class ColumnAccessorBase;


// Handle cases where left side is a constant (int, float, int64_t, double, StringData)
template <class Cond, class L, class R>
Query create(L left, const Subexpr2<R>& right)
{
// Purpose of below code is to intercept the creation of a condition and test if it's supported by the old
// query_engine.hpp which is faster. If it's supported, create a query_engine.hpp node, otherwise create a
// query_expression.hpp node.
//
// This method intercepts only Value <cond> Subexpr2. Interception of Subexpr2 <cond> Subexpr is elsewhere.

#ifdef REALM_OLDQUERY_FALLBACK // if not defined, then never fallback to query_engine.hpp; always use query_expression
    const Columns<R>* column = dynamic_cast<const Columns<R>*>(&right);
    // TODO: recognize size operator expressions
    // auto size_operator = dynamic_cast<const SizeOperator<Size<StringData>, Subexpr>*>(&right);

    if (column &&
        ((std::numeric_limits<L>::is_integer && std::numeric_limits<R>::is_integer) ||
         (std::is_same_v<L, double> && std::is_same_v<R, double>) ||
         (std::is_same_v<L, float> && std::is_same_v<R, float>) ||
         (std::is_same_v<L, Timestamp> && std::is_same_v<R, Timestamp>) ||
         (std::is_same_v<L, StringData> && std::is_same_v<R, StringData>) ||
         (std::is_same_v<L, BinaryData> && std::is_same_v<R, BinaryData>)) &&
        !column->links_exist()) {
        ConstTableRef t = column->get_base_table();
        Query q = Query(t);

        if (std::is_same_v<Cond, Less>)
            q.greater(column->column_key(), _impl::only_numeric<R>(left));
        else if (std::is_same_v<Cond, Greater>)
            q.less(column->column_key(), _impl::only_numeric<R>(left));
        else if (std::is_same_v<Cond, Equal>)
            q.equal(column->column_key(), left);
        else if (std::is_same_v<Cond, NotEqual>)
            q.not_equal(column->column_key(), left);
        else if (std::is_same_v<Cond, LessEqual>)
            q.greater_equal(column->column_key(), _impl::only_numeric<R>(left));
        else if (std::is_same_v<Cond, GreaterEqual>)
            q.less_equal(column->column_key(), _impl::only_numeric<R>(left));
        else if (std::is_same_v<Cond, EqualIns>)
            q.equal(column->column_key(), _impl::only_string_op_types(left), false);
        else if (std::is_same_v<Cond, NotEqualIns>)
            q.not_equal(column->column_key(), _impl::only_string_op_types(left), false);
        else if (std::is_same_v<Cond, BeginsWith>)
            q.begins_with(column->column_key(), _impl::only_string_op_types(left));
        else if (std::is_same_v<Cond, BeginsWithIns>)
            q.begins_with(column->column_key(), _impl::only_string_op_types(left), false);
        else if (std::is_same_v<Cond, EndsWith>)
            q.ends_with(column->column_key(), _impl::only_string_op_types(left));
        else if (std::is_same_v<Cond, EndsWithIns>)
            q.ends_with(column->column_key(), _impl::only_string_op_types(left), false);
        else if (std::is_same_v<Cond, Contains>)
            q.contains(column->column_key(), _impl::only_string_op_types(left));
        else if (std::is_same_v<Cond, ContainsIns>)
            q.contains(column->column_key(), _impl::only_string_op_types(left), false);
        else if (std::is_same_v<Cond, Like>)
            q.like(column->column_key(), _impl::only_string_op_types(left));
        else if (std::is_same_v<Cond, LikeIns>)
            q.like(column->column_key(), _impl::only_string_op_types(left), false);
        else {
            // query_engine.hpp does not support this Cond. Please either add support for it in query_engine.hpp or
            // fallback to using use 'return new Compare<>' instead.
            REALM_ASSERT(false);
        }
        // Return query_engine.hpp node
        return q;
    }
    else
#endif
    {
        // Return query_expression.hpp node
        using CommonType = typename Common<L, R>::type;
        using ValueType =
            typename std::conditional<std::is_same_v<L, StringData>, ConstantStringValue, Value<L>>::type;
        return make_expression<Compare<Cond, CommonType>>(make_subexpr<ValueType>(left), right.clone());
    }
}


// All overloads where left-hand-side is Subexpr2<L>:
//
// left-hand-side       operator                              right-hand-side
// Subexpr2<L>          +, -, *, /, <, >, ==, !=, <=, >=      R, Subexpr2<R>
//
// For L = R = {int, int64_t, float, double, StringData, Timestamp}:
template <class L, class R>
class Overloads {
    typedef typename Common<L, R>::type CommonType;

    std::unique_ptr<Subexpr> clone_subexpr() const
    {
        return static_cast<const Subexpr2<L>&>(*this).clone();
    }

public:
    // Arithmetic, right side constant
    Operator<Plus<CommonType>> operator+(R right) const
    {
        return {clone_subexpr(), make_subexpr<Value<R>>(right)};
    }
    Operator<Minus<CommonType>> operator-(R right) const
    {
        return {clone_subexpr(), make_subexpr<Value<R>>(right)};
    }
    Operator<Mul<CommonType>> operator*(R right) const
    {
        return {clone_subexpr(), make_subexpr<Value<R>>(right)};
    }
    Operator<Div<CommonType>> operator/(R right) const
    {
        return {clone_subexpr(), make_subexpr<Value<R>>(right)};
    }

    // Arithmetic, right side subexpression
    Operator<Plus<CommonType>> operator+(const Subexpr2<R>& right) const
    {
        return {clone_subexpr(), right.clone()};
    }
    Operator<Minus<CommonType>> operator-(const Subexpr2<R>& right) const
    {
        return {clone_subexpr(), right.clone()};
    }
    Operator<Mul<CommonType>> operator*(const Subexpr2<R>& right) const
    {
        return {clone_subexpr(), right.clone()};
    }
    Operator<Div<CommonType>> operator/(const Subexpr2<R>& right) const
    {
        return {clone_subexpr(), right.clone()};
    }

    // Compare, right side constant
    Query operator>(R right)
    {
        return create<Less>(right, static_cast<Subexpr2<L>&>(*this));
    }
    Query operator<(R right)
    {
        return create<Greater>(right, static_cast<Subexpr2<L>&>(*this));
    }
    Query operator>=(R right)
    {
        return create<LessEqual>(right, static_cast<Subexpr2<L>&>(*this));
    }
    Query operator<=(R right)
    {
        return create<GreaterEqual>(right, static_cast<Subexpr2<L>&>(*this));
    }
    Query operator==(R right)
    {
        return create<Equal>(right, static_cast<Subexpr2<L>&>(*this));
    }
    Query operator!=(R right)
    {
        return create<NotEqual>(right, static_cast<Subexpr2<L>&>(*this));
    }

    // Purpose of this method is to intercept the creation of a condition and test if it's supported by the old
    // query_engine.hpp which is faster. If it's supported, create a query_engine.hpp node, otherwise create a
    // query_expression.hpp node.
    //
    // This method intercepts Subexpr2 <cond> Subexpr2 only. Value <cond> Subexpr2 is intercepted elsewhere.
    template <class Cond>
    Query create2(const Subexpr2<R>& right)
    {
#ifdef REALM_OLDQUERY_FALLBACK // if not defined, never fallback query_engine; always use query_expression
        // Test if expressions are of type Columns. Other possibilities are Value and Operator.
        const Columns<R>* left_col = dynamic_cast<const Columns<R>*>(static_cast<Subexpr2<L>*>(this));
        const Columns<R>* right_col = dynamic_cast<const Columns<R>*>(&right);

        // query_engine supports 'T-column <op> <T-column>' for T = {int64_t, float, double}, op = {<, >, ==, !=, <=,
        // >=},
        // but only if both columns are non-nullable, and aren't in linked tables.
        if (left_col && right_col && std::is_same_v<L, R> && !left_col->is_nullable() && !right_col->is_nullable() &&
            !left_col->links_exist() && !right_col->links_exist()) {
            ConstTableRef t = left_col->get_base_table();

            if (std::numeric_limits<L>::is_integer) {
                if (std::is_same_v<Cond, Less>)
                    return Query(t).less_int(left_col->column_key(), right_col->column_key());
                if (std::is_same_v<Cond, Greater>)
                    return Query(t).greater_int(left_col->column_key(), right_col->column_key());
                if (std::is_same_v<Cond, Equal>)
                    return Query(t).equal_int(left_col->column_key(), right_col->column_key());
                if (std::is_same_v<Cond, NotEqual>)
                    return Query(t).not_equal_int(left_col->column_key(), right_col->column_key());
                if (std::is_same_v<Cond, LessEqual>)
                    return Query(t).less_equal_int(left_col->column_key(), right_col->column_key());
                if (std::is_same_v<Cond, GreaterEqual>)
                    return Query(t).greater_equal_int(left_col->column_key(), right_col->column_key());
            }
            else if (std::is_same_v<L, float>) {
                if (std::is_same_v<Cond, Less>)
                    return Query(t).less_float(left_col->column_key(), right_col->column_key());
                if (std::is_same_v<Cond, Greater>)
                    return Query(t).greater_float(left_col->column_key(), right_col->column_key());
                if (std::is_same_v<Cond, Equal>)
                    return Query(t).equal_float(left_col->column_key(), right_col->column_key());
                if (std::is_same_v<Cond, NotEqual>)
                    return Query(t).not_equal_float(left_col->column_key(), right_col->column_key());
                if (std::is_same_v<Cond, LessEqual>)
                    return Query(t).less_equal_float(left_col->column_key(), right_col->column_key());
                if (std::is_same_v<Cond, GreaterEqual>)
                    return Query(t).greater_equal_float(left_col->column_key(), right_col->column_key());
            }
            else if (std::is_same_v<L, double>) {
                if (std::is_same_v<Cond, Less>)
                    return Query(t).less_double(left_col->column_key(), right_col->column_key());
                if (std::is_same_v<Cond, Greater>)
                    return Query(t).greater_double(left_col->column_key(), right_col->column_key());
                if (std::is_same_v<Cond, Equal>)
                    return Query(t).equal_double(left_col->column_key(), right_col->column_key());
                if (std::is_same_v<Cond, NotEqual>)
                    return Query(t).not_equal_double(left_col->column_key(), right_col->column_key());
                if (std::is_same_v<Cond, LessEqual>)
                    return Query(t).less_equal_double(left_col->column_key(), right_col->column_key());
                if (std::is_same_v<Cond, GreaterEqual>)
                    return Query(t).greater_equal_double(left_col->column_key(), right_col->column_key());
            }
        }
#endif
        // Return query_expression.hpp node
        return make_expression<Compare<Cond, typename Common<L, R>::type>>(clone_subexpr(), right.clone());
    }

    // Compare, right side subexpression
    Query operator==(const Subexpr2<R>& right)
    {
        return create2<Equal>(right);
    }
    Query operator!=(const Subexpr2<R>& right)
    {
        return create2<NotEqual>(right);
    }
    Query operator>(const Subexpr2<R>& right)
    {
        return create2<Greater>(right);
    }
    Query operator<(const Subexpr2<R>& right)
    {
        return create2<Less>(right);
    }
    Query operator>=(const Subexpr2<R>& right)
    {
        return create2<GreaterEqual>(right);
    }
    Query operator<=(const Subexpr2<R>& right)
    {
        return create2<LessEqual>(right);
    }
};

// With this wrapper class we can define just 20 overloads inside Overloads<L, R> instead of 5 * 20 = 100. Todo: We
// can
// consider if it's simpler/better to remove this class completely and just list all 100 overloads manually anyway.
template <class T>
class Subexpr2 : public Subexpr,
                 public Overloads<T, const char*>,
                 public Overloads<T, int>,
                 public Overloads<T, float>,
                 public Overloads<T, double>,
                 public Overloads<T, int64_t>,
                 public Overloads<T, StringData>,
                 public Overloads<T, bool>,
                 public Overloads<T, Timestamp>,
                 public Overloads<T, ObjectId>,
                 public Overloads<T, Decimal128>,
                 public Overloads<T, null> {
public:
    virtual ~Subexpr2()
    {
    }

#define RLM_U2(t, o) using Overloads<T, t>::operator o;
#define RLM_U(o)                                                                                                     \
    RLM_U2(int, o)                                                                                                   \
    RLM_U2(float, o)                                                                                                 \
    RLM_U2(double, o)                                                                                                \
    RLM_U2(int64_t, o)                                                                                               \
    RLM_U2(StringData, o)                                                                                            \
    RLM_U2(bool, o)                                                                                                  \
    RLM_U2(Timestamp, o)                                                                                             \
    RLM_U2(ObjectId, o)                                                                                              \
    RLM_U2(Decimal128, o)                                                                                            \
    RLM_U2(null, o)
    RLM_U(+) RLM_U(-) RLM_U(*) RLM_U(/) RLM_U(>) RLM_U(<) RLM_U(==) RLM_U(!=) RLM_U(>=) RLM_U(<=)
};

// Subexpr2<Link> only provides equality comparisons. Their implementations can be found later in this file.
template <>
class Subexpr2<Link> : public Subexpr {
};

template <>
class Subexpr2<StringData> : public Subexpr, public Overloads<StringData, StringData> {
public:
    Query equal(StringData sd, bool case_sensitive = true);
    Query equal(const Subexpr2<StringData>& col, bool case_sensitive = true);
    Query not_equal(StringData sd, bool case_sensitive = true);
    Query not_equal(const Subexpr2<StringData>& col, bool case_sensitive = true);
    Query begins_with(StringData sd, bool case_sensitive = true);
    Query begins_with(const Subexpr2<StringData>& col, bool case_sensitive = true);
    Query ends_with(StringData sd, bool case_sensitive = true);
    Query ends_with(const Subexpr2<StringData>& col, bool case_sensitive = true);
    Query contains(StringData sd, bool case_sensitive = true);
    Query contains(const Subexpr2<StringData>& col, bool case_sensitive = true);
    Query like(StringData sd, bool case_sensitive = true);
    Query like(const Subexpr2<StringData>& col, bool case_sensitive = true);
};

template <>
class Subexpr2<BinaryData> : public Subexpr, public Overloads<BinaryData, BinaryData> {
public:
    Query equal(BinaryData sd, bool case_sensitive = true);
    Query equal(const Subexpr2<BinaryData>& col, bool case_sensitive = true);
    Query not_equal(BinaryData sd, bool case_sensitive = true);
    Query not_equal(const Subexpr2<BinaryData>& col, bool case_sensitive = true);
    Query begins_with(BinaryData sd, bool case_sensitive = true);
    Query begins_with(const Subexpr2<BinaryData>& col, bool case_sensitive = true);
    Query ends_with(BinaryData sd, bool case_sensitive = true);
    Query ends_with(const Subexpr2<BinaryData>& col, bool case_sensitive = true);
    Query contains(BinaryData sd, bool case_sensitive = true);
    Query contains(const Subexpr2<BinaryData>& col, bool case_sensitive = true);
    Query like(BinaryData sd, bool case_sensitive = true);
    Query like(const Subexpr2<BinaryData>& col, bool case_sensitive = true);
};


/*
This class is used to store N values of type T = {int64_t, bool or StringData}, and allows an entry
to be null too. It's used by the Value class for internal storage.

To indicate nulls, we could have chosen a separate bool vector or some other bitmask construction. But for
performance, we customize indication of nulls to match the same indication that is used in the persisted database
file

Queries in query_expression.hpp execute by processing chunks of 8 rows at a time. Assume you have a column:

    price (int) = {1, 2, 3, null, 1, 6, 6, 9, 5, 2, null}

And perform a query:

    Query q = (price + 2 == 5);

query_expression.hpp will then create a NullableVector<int> = {5, 5, 5, 5, 5, 5, 5, 5} and then read values
NullableVector<int> = {1, 2, 3, null, 1, 6, 6, 9} from the column, and then perform `+` and `==` on these chunks.

See the top of this file for more information on all this.

Assume the user specifies the null constant in a query:

Query q = (price == null)

The query system will then construct a NullableVector of type `null` (NullableVector<null>). This allows compile
time optimizations for these cases.
*/

template <class T, size_t prealloc = 8>
struct NullableVector {

    // Searches the PairsToMatch for the first that has the Query type as the first type and returns the second type.
    // If no pair matches, returns the Query type unmodified.
    template <typename Query, typename... PairsToMatch>
    struct TypeMapperImpl;
    template <typename Query, typename... PairsToMatch>
    using TypeMapper = typename TypeMapperImpl<Query, PairsToMatch...>::type;

    template <typename Query>
    struct TypeMapperImpl<Query /*no more options*/> {
        using type = Query; // Base case
    };
    template <typename Match, typename V, typename... Rest>
    struct TypeMapperImpl<Match, std::pair<Match, V>, Rest...> {
        using type = V; // Found a match
    };
    template <typename Query, typename K, typename V, typename... Rest>
    struct TypeMapperImpl<Query, std::pair<K, V>, Rest...> {
        using type = TypeMapper<Query, Rest...>; // Keep looking
    };

    using t_storage = TypeMapper<T,                        //
                                 std::pair<bool, int64_t>, //
                                 std::pair<int, int64_t>,  //
                                 std::pair<ObjectId, util::Optional<ObjectId>>>;

    NullableVector()
    {
    }

    NullableVector& operator=(const NullableVector& other)
    {
        if (this != &other) {
            init(other.m_size);
            realm::safe_copy_n(other.m_first, other.m_size, m_first);
            m_null = other.m_null;
        }
        return *this;
    }

    NullableVector(const NullableVector& other)
    {
        init(other.m_size);
        realm::safe_copy_n(other.m_first, other.m_size, m_first);
        m_null = other.m_null;
    }

    ~NullableVector()
    {
        dealloc();
    }

    T operator[](size_t index) const
    {
        REALM_ASSERT_3(index, <, m_size);
        return static_cast<T>(m_first[index]);
    }

    inline bool is_null(size_t index) const
    {
        REALM_ASSERT((std::is_same_v<t_storage, int64_t>));
        return m_first[index] == m_null;
    }

    inline void set_null(size_t index)
    {
        REALM_ASSERT((std::is_same_v<t_storage, int64_t>));
        m_first[index] = m_null;
    }

    template <typename Type = t_storage>
    typename std::enable_if<std::is_same_v<Type, int64_t>, void>::type set(size_t index, t_storage value)
    {
        REALM_ASSERT((std::is_same_v<t_storage, int64_t>));

        // If value collides with magic null value, then switch to a new unique representation for null
        if (REALM_UNLIKELY(value == m_null)) {
            // adding a prime will generate 2^64 unique values. Todo: Only works on 2's complement architecture
            uint64_t candidate = static_cast<uint64_t>(m_null) + 0xfffffffbULL;
            while (std::find(m_first, m_first + m_size, static_cast<int64_t>(candidate)) != m_first + m_size)
                candidate += 0xfffffffbULL;
            std::replace(m_first, m_first + m_size, m_null, static_cast<int64_t>(candidate));
        }
        m_first[index] = value;
    }

    template <typename Type = T>
    typename std::enable_if<realm::is_any<Type, float, double, BinaryData, StringData, ObjKey, Timestamp, ObjectId,
                                          Decimal128, ref_type, SizeOfList, null>::value,
                            void>::type
    set(size_t index, T value)
    {
        m_first[index] = value;
    }

    inline util::Optional<T> get(size_t index) const
    {
        if (is_null(index))
            return util::none;

        return util::make_optional((*this)[index]);
    }

    inline void set(size_t index, util::Optional<T> value)
    {
        if (value) {
            set(index, *value);
        }
        else {
            set_null(index);
        }
    }

    void fill(T value)
    {
        for (size_t t = 0; t < m_size; t++) {
            if (std::is_same_v<T, null>)
                set_null(t);
            else
                set(t, value);
        }
    }

    void init(size_t size)
    {
        if (size == m_size)
            return;

        dealloc();
        m_size = size;
        if (m_size > 0) {
            if (m_size > prealloc)
                m_first = reinterpret_cast<t_storage*>(new t_storage[m_size]);
            else
                m_first = m_cache;
        }
    }

    void init(size_t size, T values)
    {
        init(size);
        fill(values);
    }

    void init(const std::vector<T>& values)
    {
        size_t sz = values.size();
        init(sz);
        for (size_t t = 0; t < sz; t++) {
            set(t, values[t]);
        }
    }

    void init(const std::vector<util::Optional<T>>& values)
    {
        size_t sz = values.size();
        init(sz);
        for (size_t t = 0; t < sz; t++) {
            if (values[t]) {
                set(t, values[t]);
            }
            else {
                set_null(t);
            }
        }
    }

    void dealloc()
    {
        if (m_first) {
            if (m_size > prealloc)
                delete[] m_first;
            m_first = nullptr;
        }
    }

    t_storage m_cache[prealloc];
    t_storage* m_first = &m_cache[0];
    size_t m_size = 0;

    int64_t m_null = reinterpret_cast<int64_t>(&m_null); // choose magic value to represent nulls
};

template <typename T, size_t prealloc>
struct NullableVector<util::Optional<T>, prealloc>; // NullableVector<Optional<T>> is banned.

// Double
// NOTE: fails in gcc 4.8 without `inline`. Do not remove. Same applies for all methods below.
template <>
inline bool NullableVector<double>::is_null(size_t index) const
{
    return null::is_null_float(m_first[index]);
}

template <>
inline void NullableVector<double>::set_null(size_t index)
{
    m_first[index] = null::get_null_float<double>();
}

// Float
template <>
inline bool NullableVector<float>::is_null(size_t index) const
{
    return null::is_null_float(m_first[index]);
}

template <>
inline void NullableVector<float>::set_null(size_t index)
{
    m_first[index] = null::get_null_float<float>();
}


// Null
template <>
inline void NullableVector<null>::set_null(size_t)
{
    return;
}
template <>
inline bool NullableVector<null>::is_null(size_t) const
{
    return true;
}

// StringData

template <>
inline bool NullableVector<StringData>::is_null(size_t index) const
{
    return m_first[index].is_null();
}

template <>
inline void NullableVector<StringData>::set_null(size_t index)
{
    m_first[index] = StringData();
}

// BinaryData

template <>
inline bool NullableVector<BinaryData>::is_null(size_t index) const
{
    return m_first[index].is_null();
}

template <>
inline void NullableVector<BinaryData>::set_null(size_t index)
{
    m_first[index] = BinaryData();
}

// Timestamp

template <>
inline bool NullableVector<Timestamp>::is_null(size_t index) const
{
    return m_first[index].is_null();
}

template <>
inline void NullableVector<Timestamp>::set_null(size_t index)
{
    m_first[index] = Timestamp{};
}

// ObjectId

template <>
inline bool NullableVector<ObjectId>::is_null(size_t index) const
{
    return !m_first[index];
}

template <>
inline void NullableVector<ObjectId>::set_null(size_t index)
{
    m_first[index].reset();
}

template <>
inline ObjectId NullableVector<ObjectId>::operator[](size_t index) const
{
    REALM_ASSERT_3(index, <, m_size);
    const auto& opt = m_first[index];
    return opt ? *opt : ObjectId();
}

// Decimal128

template <>
inline bool NullableVector<Decimal128>::is_null(size_t index) const
{
    return m_first[index].is_null();
}

template <>
inline void NullableVector<Decimal128>::set_null(size_t index)
{
    m_first[index] = Decimal128{realm::null()};
}

// ref_type
template <>
inline bool NullableVector<ref_type>::is_null(size_t index) const
{
    return m_first[index] == 0;
}
template <>
inline void NullableVector<ref_type>::set_null(size_t index)
{
    m_first[index] = 0;
}

// SizeOfList
template <>
inline bool NullableVector<SizeOfList>::is_null(size_t index) const
{
    return m_first[index].is_null();
}
template <>
inline void NullableVector<SizeOfList>::set_null(size_t index)
{
    m_first[index].set_null();
}

// Key
template <>
inline bool NullableVector<ObjKey>::is_null(size_t index) const
{
    return m_first[index] == null_key;
}
template <>
inline void NullableVector<ObjKey>::set_null(size_t index)
{
    m_first[index] = ObjKey{};
}

template <typename Operator>
struct OperatorOptionalAdapter {
    template <typename L, typename R>
    util::Optional<typename Operator::type> operator()(const util::Optional<L>& left, const util::Optional<R>& right)
    {
        if (!left || !right)
            return util::none;
        return Operator()(*left, *right);
    }

    template <typename T>
    util::Optional<typename Operator::type> operator()(const util::Optional<T>& arg)
    {
        if (!arg)
            return util::none;
        return Operator()(*arg);
    }
};


struct TrueExpression : Expression {
    size_t find_first(size_t start, size_t end) const override
    {
        REALM_ASSERT(start <= end);
        if (start != end)
            return start;

        return realm::not_found;
    }
    void set_base_table(ConstTableRef) override {}
    void set_cluster(const Cluster*) override
    {
    }
    ConstTableRef get_base_table() const override
    {
        return nullptr;
    }
    std::string description(util::serializer::SerialisationState&) const override
    {
        return "TRUEPREDICATE";
    }
    std::unique_ptr<Expression> clone() const override
    {
        return std::unique_ptr<Expression>(new TrueExpression(*this));
    }
};


struct FalseExpression : Expression {
    size_t find_first(size_t, size_t) const override
    {
        return realm::not_found;
    }
    void set_base_table(ConstTableRef) override {}
    void set_cluster(const Cluster*) override
    {
    }
    std::string description(util::serializer::SerialisationState&) const override
    {
        return "FALSEPREDICATE";
    }
    ConstTableRef get_base_table() const override
    {
        return nullptr;
    }
    std::unique_ptr<Expression> clone() const override
    {
        return std::unique_ptr<Expression>(new FalseExpression(*this));
    }
};


// Stores N values of type T. Can also exchange data with other ValueBase of different types
template <class T>
class Value : public ValueBase, public Subexpr2<T> {
public:
    Value()
    {
        init(false, 1, T());
    }
    Value(T v)
    {
        init(false, 1, v);
    }

    Value(bool from_link_list, size_t values)
    {
        init(from_link_list, values, T());
    }

    Value(bool from_link_list, size_t values, T v)
    {
        init(from_link_list, values, v);
    }

    Value(const Value&) = default;
    Value& operator=(const Value&) = default;

    void init(bool from_link_list, size_t values, T v)
    {
        m_storage.init(values, v);
        ValueBase::m_from_link_list = from_link_list;
        ValueBase::m_values = values;
    }

    void init(bool from_link_list, size_t values)
    {
        m_storage.init(values);
        ValueBase::m_from_link_list = from_link_list;
        ValueBase::m_values = values;
    }

    void init(bool from_link_list, const std::vector<T>& values)
    {
        m_storage.init(values);
        ValueBase::m_from_link_list = from_link_list;
        ValueBase::m_values = values.size();
    }

    void init(bool from_link_list, const std::vector<util::Optional<T>>& values)
    {
        m_storage.init(values);
        ValueBase::m_from_link_list = from_link_list;
        ValueBase::m_values = values.size();
    }

    std::string description(util::serializer::SerialisationState&) const override
    {
        if (ValueBase::m_from_link_list) {
            return util::serializer::print_value(util::to_string(ValueBase::m_values) +
                                                 (ValueBase::m_values == 1 ? " value" : " values"));
        }
        if (m_storage.m_size > 0) {
            return util::serializer::print_value(m_storage[0]);
        }
        return "";
    }

    bool has_constant_evaluation() const override
    {
        return true;
    }

    void evaluate(size_t, ValueBase& destination) override
    {
        destination.import(*this);
    }


    template <class TOperator>
    REALM_FORCEINLINE void fun(const Value* left, const Value* right)
    {
        OperatorOptionalAdapter<TOperator> o;

        if (!left->m_from_link_list && !right->m_from_link_list) {
            // Operate on values one-by-one (one value is one row; no links)
            size_t min = std::min(left->m_values, right->m_values);
            init(false, min);

            for (size_t i = 0; i < min; i++) {
                m_storage.set(i, o(left->m_storage.get(i), right->m_storage.get(i)));
            }
        }
        else if (left->m_from_link_list && right->m_from_link_list) {
            // FIXME: Many-to-many links not supported yet. Need to specify behaviour
            REALM_ASSERT_DEBUG(false);
        }
        else if (!left->m_from_link_list && right->m_from_link_list) {
            // Right values come from link. Left must come from single row.
            REALM_ASSERT_DEBUG(left->m_values > 0);
            init(true, right->m_values);

            auto left_value = left->m_storage.get(0);
            for (size_t i = 0; i < right->m_values; i++) {
                m_storage.set(i, o(left_value, right->m_storage.get(i)));
            }
        }
        else if (left->m_from_link_list && !right->m_from_link_list) {
            // Same as above, but with left values coming from links
            REALM_ASSERT_DEBUG(right->m_values > 0);
            init(true, left->m_values);

            auto right_value = right->m_storage.get(0);
            for (size_t i = 0; i < left->m_values; i++) {
                m_storage.set(i, o(left->m_storage.get(i), right_value));
            }
        }
    }

    template <class TOperator>
    REALM_FORCEINLINE void fun(const Value* value)
    {
        init(value->m_from_link_list, value->m_values);

        OperatorOptionalAdapter<TOperator> o;
        for (size_t i = 0; i < value->m_values; i++) {
            m_storage.set(i, o(value->m_storage.get(i)));
        }
    }


    // Below import and export methods are for type conversion between float, double, int64_t, etc.
    template <class D>
    REALM_FORCEINLINE std::enable_if_t<std::is_convertible<T, D>::value> export2(ValueBase& destination) const
    {
        Value<D>& d = static_cast<Value<D>&>(destination);
        d.init(ValueBase::m_from_link_list, ValueBase::m_values, D());
        for (size_t t = 0; t < ValueBase::m_values; t++) {
            if (m_storage.is_null(t))
                d.m_storage.set_null(t);
            else {
                d.m_storage.set(t, static_cast<D>(m_storage[t]));
            }
        }
    }

    template <class X, class Y>
    static constexpr bool IsNullToObjectId = std::is_same<X, realm::null>::value&& std::is_same<Y, ObjectId>::value;

    template <class X, class Y>
    static constexpr bool IsObjectIdToTimestamp =
        std::is_same<X, ObjectId>::value&& std::is_same<Y, Timestamp>::value;

    // we specialize here to convert between null and ObjectId without having a constructor from null
    template <class D>
    REALM_FORCEINLINE std::enable_if_t<IsNullToObjectId<T, D>> export2(ValueBase& destination) const
    {
        Value<D>& d = static_cast<Value<D>&>(destination);
        d.init(ValueBase::m_from_link_list, ValueBase::m_values, D());
        for (size_t t = 0; t < ValueBase::m_values; t++) {
            d.m_storage.set_null(t);
        }
    }

    // we specialize here because the conversion from ObjectId to Timestamp has been made explicit in order to catch
    // wrong auto conversions
    template <class D>
    REALM_FORCEINLINE std::enable_if_t<IsObjectIdToTimestamp<T, D>> export2(ValueBase& destination) const
    {
        Value<D>& d = static_cast<Value<D>&>(destination);
        d.init(ValueBase::m_from_link_list, ValueBase::m_values, D());
        for (size_t t = 0; t < ValueBase::m_values; t++) {
            if (m_storage.is_null(t)) {
                d.m_storage.set_null(t);
            }
            else {
                d.m_storage.set(t, m_storage[t].get_timestamp());
            }
        }
    }

    template <class D>
    REALM_FORCEINLINE
        std::enable_if_t<!std::is_convertible<T, D>::value && !IsNullToObjectId<T, D> && !IsObjectIdToTimestamp<T, D>>
        export2(ValueBase&) const
    {
        // export2 is instantiated for impossible conversions like T=StringData, D=int64_t. These are never
        // performed at runtime but would result in a compiler error if we did not provide this implementation.
        REALM_ASSERT_DEBUG(false);
    }

    REALM_FORCEINLINE void export_Timestamp(ValueBase& destination) const override
    {
        export2<Timestamp>(destination);
    }

    REALM_FORCEINLINE void export_ObjectId(ValueBase& destination) const override
    {
        export2<ObjectId>(destination);
    }

    REALM_FORCEINLINE void export_Decimal(ValueBase& destination) const override
    {
        export2<Decimal128>(destination);
    }

    REALM_FORCEINLINE void export_bool(ValueBase& destination) const override
    {
        export2<bool>(destination);
    }

    REALM_FORCEINLINE void export_int64_t(ValueBase& destination) const override
    {
        export2<int64_t>(destination);
    }

    REALM_FORCEINLINE void export_float(ValueBase& destination) const override
    {
        export2<float>(destination);
    }

    REALM_FORCEINLINE void export_int(ValueBase& destination) const override
    {
        export2<int>(destination);
    }

    REALM_FORCEINLINE void export_double(ValueBase& destination) const override
    {
        export2<double>(destination);
    }
    REALM_FORCEINLINE void export_StringData(ValueBase& destination) const override
    {
        export2<StringData>(destination);
    }
    REALM_FORCEINLINE void export_BinaryData(ValueBase& destination) const override
    {
        export2<BinaryData>(destination);
    }
    REALM_FORCEINLINE void export_null(ValueBase& destination) const override
    {
        Value<null>& d = static_cast<Value<null>&>(destination);
        d.init(m_from_link_list, m_values);
    }

    REALM_FORCEINLINE void import(const ValueBase& source) override
    {
        if (std::is_same_v<T, int>)
            source.export_int(*this);
        else if (std::is_same_v<T, Timestamp>)
            source.export_Timestamp(*this);
        else if (std::is_same_v<T, ObjectId>)
            source.export_ObjectId(*this);
        else if (std::is_same_v<T, Decimal128>)
            source.export_Decimal(*this);
        else if (std::is_same_v<T, bool>)
            source.export_bool(*this);
        else if (std::is_same_v<T, float>)
            source.export_float(*this);
        else if (std::is_same_v<T, double>)
            source.export_double(*this);
        else if (std::is_same_v<T, int64_t> || std::is_same_v<T, bool>)
            source.export_int64_t(*this);
        else if (std::is_same_v<T, StringData>)
            source.export_StringData(*this);
        else if (std::is_same_v<T, BinaryData>)
            source.export_BinaryData(*this);
        else if (std::is_same_v<T, null>)
            source.export_null(*this);
        else
            REALM_ASSERT_DEBUG(false);
    }

    // Given a TCond (==, !=, >, <, >=, <=) and two Value<T>, return index of first match
    template <class TCond>
    REALM_FORCEINLINE static size_t compare_const(const Value<T>* left, Value<T>* right,
                                                  ExpressionComparisonType comparison)
    {
        TCond c;
        const size_t sz = right->ValueBase::m_values;
        bool left_is_null = left->m_storage.is_null(0);
        if (!right->m_from_link_list) {
            REALM_ASSERT_DEBUG(comparison ==
                               ExpressionComparisonType::Any); // ALL/NONE not supported for non list types
            for (size_t m = 0; m < sz; m++) {
                if (c(left->m_storage[0], right->m_storage[m], left_is_null, right->m_storage.is_null(m)))
                    return m;
            }
        }
        else if (comparison == ExpressionComparisonType::None) {
            for (size_t m = 0; m < sz; m++) {
                if (c(left->m_storage[0], right->m_storage[m], left_is_null, right->m_storage.is_null(m)))
                    return not_found;
            }
            return 0; // no values matched, return match
        }
        else if (comparison == ExpressionComparisonType::All) {
            for (size_t m = 0; m < sz; m++) {
                if (!c(left->m_storage[0], right->m_storage[m], left_is_null, right->m_storage.is_null(m)))
                    return not_found; // one did not match
            }
            return 0; // all values matched (or there this is an empty list), return match
        }
        else { // ANY from list
            for (size_t m = 0; m < sz; m++) {
                if (c(left->m_storage[0], right->m_storage[m], left_is_null, right->m_storage.is_null(m)))
                    return 0;
            }
            return not_found; // no match
        }
        return not_found;
    }

    template <class TCond>
    REALM_FORCEINLINE static size_t compare(Value<T>* left, Value<T>* right, ExpressionComparisonType left_cmp_type,
                                            ExpressionComparisonType right_cmp_type)
    {
        TCond c;

        if (!left->m_from_link_list && !right->m_from_link_list) {
            REALM_ASSERT_DEBUG(left_cmp_type ==
                               ExpressionComparisonType::Any); // ALL/NONE not supported for non list types
            REALM_ASSERT_DEBUG(right_cmp_type ==
                               ExpressionComparisonType::Any); // ALL/NONE not supported for non list types
            // Compare values one-by-one (one value is one row; no link lists)
            size_t min = minimum(left->ValueBase::m_values, right->ValueBase::m_values);
            for (size_t m = 0; m < min; m++) {

                if (c(left->m_storage[m], right->m_storage[m], left->m_storage.is_null(m),
                      right->m_storage.is_null(m)))
                    return m;
            }
        }
        else if (left->m_from_link_list && right->m_from_link_list) {
            // FIXME: Many-to-many links not supported yet. Need to specify behaviour
            // knowing the comparison types means we can potentially support things such as:
            // ALL list.int > list.[FIRST].int
            // ANY list.int > ALL list2.int
            // NONE list.int > ANY list2.int
            REALM_ASSERT_DEBUG(false);
        }
        else if (!left->m_from_link_list && right->m_from_link_list) {
            // Right values come from link list. Left must come from single row. Semantics: Match if at least 1
            // linked-to-value fulfills the condition
            REALM_ASSERT_DEBUG(left->m_values > 0);
            const size_t num_right_values = right->m_values;
            if (right_cmp_type == ExpressionComparisonType::Any) {
                for (size_t r = 0; r < num_right_values; r++) {
                    if (c(left->m_storage[0], right->m_storage[r], left->m_storage.is_null(0),
                          right->m_storage.is_null(r)))
                        return 0;
                }
            }
            else if (right_cmp_type == ExpressionComparisonType::All) {
                for (size_t r = 0; r < num_right_values; r++) {
                    if (!c(left->m_storage[0], right->m_storage[r], left->m_storage.is_null(0),
                           right->m_storage.is_null(r)))
                        return not_found; // one didn't match
                }
                return 0; // all matched
            }
            else if (right_cmp_type == ExpressionComparisonType::None) {
                for (size_t r = 0; r < num_right_values; r++) {
                    if (c(left->m_storage[0], right->m_storage[r], left->m_storage.is_null(0),
                          right->m_storage.is_null(r)))
                        return not_found; // one matched, none not satisfied
                }
                return 0; // none matched
            }
        }
        else if (left->m_from_link_list && !right->m_from_link_list) {
            // Same as above, but with left values coming from link list.
            REALM_ASSERT_DEBUG(right->m_values > 0);
            const size_t num_left_values = left->m_values;
            if (left_cmp_type == ExpressionComparisonType::Any) {
                for (size_t l = 0; l < num_left_values; l++) {
                    if (c(left->m_storage[l], right->m_storage[0], left->m_storage.is_null(l),
                          right->m_storage.is_null(0)))
                        return 0;
                }
            }
            else if (left_cmp_type == ExpressionComparisonType::All) {
                for (size_t l = 0; l < num_left_values; l++) {
                    if (!c(left->m_storage[l], right->m_storage[0], left->m_storage.is_null(l),
                           right->m_storage.is_null(0)))
                        return not_found; // one did not match, All not satisfied
                }
                return 0; // all matched
            }
            else if (left_cmp_type == ExpressionComparisonType::None) {
                for (size_t l = 0; l < num_left_values; l++) {
                    if (c(left->m_storage[l], right->m_storage[0], left->m_storage.is_null(l),
                          right->m_storage.is_null(0)))
                        return not_found; // one matched, none not satisfied
                }
                return 0; // none matched
            }
        }

        return not_found; // no match
    }

    std::unique_ptr<Subexpr> clone() const override
    {
        return make_subexpr<Value<T>>(*this);
    }

    NullableVector<T> m_storage;
};

class ConstantStringValue : public Value<StringData> {
public:
    ConstantStringValue(const StringData& string)
        : Value()
        , m_string(string.is_null() ? util::none : util::make_optional(std::string(string)))
    {
        init(false, 1, m_string);
    }

    std::unique_ptr<Subexpr> clone() const override
    {
        return std::unique_ptr<Subexpr>(new ConstantStringValue(*this));
    }

private:
    ConstantStringValue(const ConstantStringValue& other)
        : Value()
        , m_string(other.m_string)
    {
        init(other.m_from_link_list, other.m_values, m_string);
    }

    util::Optional<std::string> m_string;
};

// All overloads where left-hand-side is L:
//
// left-hand-side       operator                              right-hand-side
// L                    +, -, *, /, <, >, ==, !=, <=, >=      Subexpr2<R>
//
// For L = R = {int, int64_t, float, double, Timestamp, ObjectId, Decimal128}:
// Compare numeric values
template <class R>
Query operator>(double left, const Subexpr2<R>& right)
{
    return create<Greater>(left, right);
}
template <class R>
Query operator>(float left, const Subexpr2<R>& right)
{
    return create<Greater>(left, right);
}
template <class R>
Query operator>(int left, const Subexpr2<R>& right)
{
    return create<Greater>(left, right);
}
template <class R>
Query operator>(int64_t left, const Subexpr2<R>& right)
{
    return create<Greater>(left, right);
}
template <class R>
Query operator>(Timestamp left, const Subexpr2<R>& right)
{
    return create<Greater>(left, right);
}
template <class R>
Query operator>(ObjectId left, const Subexpr2<R>& right)
{
    return create<Greater>(left, right);
}
template <class R>
Query operator>(Decimal128 left, const Subexpr2<R>& right)
{
    return create<Greater>(left, right);
}

template <class R>
Query operator<(double left, const Subexpr2<R>& right)
{
    return create<Less>(left, right);
}
template <class R>
Query operator<(float left, const Subexpr2<R>& right)
{
    return create<Less>(left, right);
}
template <class R>
Query operator<(int left, const Subexpr2<R>& right)
{
    return create<Less>(left, right);
}
template <class R>
Query operator<(int64_t left, const Subexpr2<R>& right)
{
    return create<Less>(left, right);
}
template <class R>
Query operator<(Timestamp left, const Subexpr2<R>& right)
{
    return create<Less>(left, right);
}
template <class R>
Query operator<(ObjectId left, const Subexpr2<R>& right)
{
    return create<Less>(left, right);
}
template <class R>
Query operator<(Decimal128 left, const Subexpr2<R>& right)
{
    return create<Less>(left, right);
}

template <class R>
Query operator==(double left, const Subexpr2<R>& right)
{
    return create<Equal>(left, right);
}
template <class R>
Query operator==(float left, const Subexpr2<R>& right)
{
    return create<Equal>(left, right);
}
template <class R>
Query operator==(int left, const Subexpr2<R>& right)
{
    return create<Equal>(left, right);
}
template <class R>
Query operator==(int64_t left, const Subexpr2<R>& right)
{
    return create<Equal>(left, right);
}
template <class R>
Query operator==(Timestamp left, const Subexpr2<R>& right)
{
    return create<Equal>(left, right);
}
template <class R>
Query operator==(ObjectId left, const Subexpr2<R>& right)
{
    return create<Equal>(left, right);
}
template <class R>
Query operator==(Decimal128 left, const Subexpr2<R>& right)
{
    return create<Equal>(left, right);
}
template <class R>
Query operator==(bool left, const Subexpr2<R>& right)
{
    return create<Equal>(left, right);
}

template <class R>
Query operator>=(double left, const Subexpr2<R>& right)
{
    return create<GreaterEqual>(left, right);
}
template <class R>
Query operator>=(float left, const Subexpr2<R>& right)
{
    return create<GreaterEqual>(left, right);
}
template <class R>
Query operator>=(int left, const Subexpr2<R>& right)
{
    return create<GreaterEqual>(left, right);
}
template <class R>
Query operator>=(int64_t left, const Subexpr2<R>& right)
{
    return create<GreaterEqual>(left, right);
}
template <class R>
Query operator>=(Timestamp left, const Subexpr2<R>& right)
{
    return create<GreaterEqual>(left, right);
}
template <class R>
Query operator>=(ObjectId left, const Subexpr2<R>& right)
{
    return create<GreaterEqual>(left, right);
}
template <class R>
Query operator>=(Decimal128 left, const Subexpr2<R>& right)
{
    return create<GreaterEqual>(left, right);
}

template <class R>
Query operator<=(double left, const Subexpr2<R>& right)
{
    return create<LessEqual>(left, right);
}
template <class R>
Query operator<=(float left, const Subexpr2<R>& right)
{
    return create<LessEqual>(left, right);
}
template <class R>
Query operator<=(int left, const Subexpr2<R>& right)
{
    return create<LessEqual>(left, right);
}
template <class R>
Query operator<=(int64_t left, const Subexpr2<R>& right)
{
    return create<LessEqual>(left, right);
}
template <class R>
Query operator<=(Timestamp left, const Subexpr2<R>& right)
{
    return create<LessEqual>(left, right);
}
template <class R>
Query operator<=(ObjectId left, const Subexpr2<R>& right)
{
    return create<LessEqual>(left, right);
}
template <class R>
Query operator<=(Decimal128 left, const Subexpr2<R>& right)
{
    return create<LessEqual>(left, right);
}

template <class R>
Query operator!=(double left, const Subexpr2<R>& right)
{
    return create<NotEqual>(left, right);
}
template <class R>
Query operator!=(float left, const Subexpr2<R>& right)
{
    return create<NotEqual>(left, right);
}
template <class R>
Query operator!=(int left, const Subexpr2<R>& right)
{
    return create<NotEqual>(left, right);
}
template <class R>
Query operator!=(int64_t left, const Subexpr2<R>& right)
{
    return create<NotEqual>(left, right);
}
template <class R>
Query operator!=(Timestamp left, const Subexpr2<R>& right)
{
    return create<NotEqual>(left, right);
}
template <class R>
Query operator!=(ObjectId left, const Subexpr2<R>& right)
{
    return create<NotEqual>(left, right);
}
template <class R>
Query operator!=(Decimal128 left, const Subexpr2<R>& right)
{
    return create<NotEqual>(left, right);
}
template <class R>
Query operator!=(bool left, const Subexpr2<R>& right)
{
    return create<NotEqual>(left, right);
}

// Arithmetic
template <class R>
Operator<Plus<typename Common<R, double>::type>> operator+(double left, const Subexpr2<R>& right)
{
    return {make_subexpr<Value<double>>(left), right.clone()};
}
template <class R>
Operator<Plus<typename Common<R, float>::type>> operator+(float left, const Subexpr2<R>& right)
{
    return {make_subexpr<Value<float>>(left), right.clone()};
}
template <class R>
Operator<Plus<typename Common<R, int>::type>> operator+(int left, const Subexpr2<R>& right)
{
    return {make_subexpr<Value<int>>(left), right.clone()};
}
template <class R>
Operator<Plus<typename Common<R, int64_t>::type>> operator+(int64_t left, const Subexpr2<R>& right)
{
    return {make_subexpr<Value<int64_t>>(left), right.clone()};
}
template <class R>
Operator<Minus<typename Common<R, double>::type>> operator-(double left, const Subexpr2<R>& right)
{
    return {make_subexpr<Value<double>>(left), right.clone()};
}
template <class R>
Operator<Minus<typename Common<R, float>::type>> operator-(float left, const Subexpr2<R>& right)
{
    return {make_subexpr<Value<float>>(left), right.clone()};
}
template <class R>
Operator<Minus<typename Common<R, int>::type>> operator-(int left, const Subexpr2<R>& right)
{
    return {make_subexpr<Value<int>>(left), right.clone()};
}
template <class R>
Operator<Minus<typename Common<R, int64_t>::type>> operator-(int64_t left, const Subexpr2<R>& right)
{
    return {make_subexpr<Value<int64_t>>(left), right.clone()};
}
template <class R>
Operator<Mul<typename Common<R, double>::type>> operator*(double left, const Subexpr2<R>& right)
{
    return {make_subexpr<Value<double>>(left), right.clone()};
}
template <class R>
Operator<Mul<typename Common<R, float>::type>> operator*(float left, const Subexpr2<R>& right)
{
    return {make_subexpr<Value<float>>(left), right.clone()};
}
template <class R>
Operator<Mul<typename Common<R, int>::type>> operator*(int left, const Subexpr2<R>& right)
{
    return {make_subexpr<Value<int>>(left), right.clone()};
}
template <class R>
Operator<Mul<typename Common<R, int64_t>::type>> operator*(int64_t left, const Subexpr2<R>& right)
{
    return {make_subexpr<Value<int64_t>>(left), right.clone()};
}
template <class R>
Operator<Div<typename Common<R, double>::type>> operator/(double left, const Subexpr2<R>& right)
{
    return {make_subexpr<Value<double>>(left), right.clone()};
}
template <class R>
Operator<Div<typename Common<R, float>::type>> operator/(float left, const Subexpr2<R>& right)
{
    return {make_subexpr<Value<float>>(left), right.clone()};
}
template <class R>
Operator<Div<typename Common<R, int>::type>> operator/(int left, const Subexpr2<R>& right)
{
    return {make_subexpr<Value<int>>(left), right.clone()};
}
template <class R>
Operator<Div<typename Common<R, int64_t>::type>> operator/(int64_t left, const Subexpr2<R>& right)
{
    return {make_subexpr<Value<int64_t>>(left), right.clone()};
}

// Unary operators
template <class T>
UnaryOperator<Pow<T>> power(const Subexpr2<T>& left)
{
    return {left.clone()};
}

// Classes used for LinkMap (see below).
struct LinkMapFunction {
    // Your consume() method is given key within the linked-to table as argument, and you must return whether or
    // not you want the LinkMapFunction to exit (return false) or continue (return true) harvesting the link tree
    // for the current main table object (it will be a link tree if you have multiple type_LinkList columns
    // in a link()->link() query.
    virtual bool consume(ObjKey) = 0;
};

struct FindNullLinks : public LinkMapFunction {
    bool consume(ObjKey) override
    {
        m_has_link = true;
        return false; // we've found a key, so this can't be a null-link, so exit link harvesting
    }

    bool m_has_link = false;
};

struct MakeLinkVector : public LinkMapFunction {
    MakeLinkVector(std::vector<ObjKey>& result)
        : m_links(result)
    {
    }

    bool consume(ObjKey key) override
    {
        m_links.push_back(key);
        return true; // continue evaluation
    }
    std::vector<ObjKey>& m_links;
};

struct UnaryLinkResult : public LinkMapFunction {
    bool consume(ObjKey key) override
    {
        m_result = key;
        return false; // exit search, only one result ever expected
    }
    ObjKey m_result;
};

struct CountLinks : public LinkMapFunction {
    bool consume(ObjKey) override
    {
        m_link_count++;
        return true;
    }

    size_t result() const
    {
        return m_link_count;
    }

    size_t m_link_count = 0;
};

struct CountBacklinks : public LinkMapFunction {
    CountBacklinks(ConstTableRef t)
        : m_table(t)
    {
    }

    bool consume(ObjKey key) override
    {
        m_link_count += m_table.unchecked_ptr()->get_object(key).get_backlink_count();
        return true;
    }

    size_t result() const
    {
        return m_link_count;
    }

    ConstTableRef m_table;
    size_t m_link_count = 0;
};


/*
The LinkMap and LinkMapFunction classes are used for query conditions on links themselves (contrary to conditions on
the value payload they point at).

MapLink::map_links() takes a row index of the link array as argument and follows any link chain stated in the query
(through the link()->link() methods) until the final payload table is reached, and then applies LinkMapFunction on
the linked-to key(s).

If all link columns are type_Link, then LinkMapFunction is only invoked for a single key. If one or more
columns are type_LinkList, then it may result in multiple keys.

The reason we use this map pattern is that we can exit the link-tree-traversal as early as possible, e.g. when we've
found the first link that points to key '5'. Other solutions could be a std::vector<ColKey> harvest_all_links(), or an
iterator pattern. First solution can't exit, second solution requires internal state.
*/
class LinkMap {
public:
    LinkMap() = default;
    LinkMap(ConstTableRef table, std::vector<ColKey> columns)
        : m_link_column_keys(std::move(columns))
    {
        set_base_table(table);
    }

    LinkMap(LinkMap const& other)
    {
        m_link_column_keys = other.m_link_column_keys;
        m_tables = other.m_tables;
        m_link_types = other.m_link_types;
        m_only_unary_links = other.m_only_unary_links;
    }

    size_t get_nb_hops() const
    {
        return m_link_column_keys.size();
    }

    bool has_links() const
    {
        return m_link_column_keys.size() > 0;
    }

    void set_base_table(ConstTableRef table);

    void set_cluster(const Cluster* cluster)
    {
        Allocator& alloc = get_base_table()->get_alloc();
        m_array_ptr = nullptr;
        switch (m_link_types[0]) {
            case col_type_Link:
                m_array_ptr = LeafPtr(new (&m_storage.m_list) ArrayKey(alloc));
                break;
            case col_type_LinkList:
                m_array_ptr = LeafPtr(new (&m_storage.m_linklist) ArrayList(alloc));
                break;
            case col_type_BackLink:
                m_array_ptr = LeafPtr(new (&m_storage.m_backlink) ArrayBacklink(alloc));
                break;
            default:
                break;
        }
        // m_tables[0]->report_invalid_key(m_link_column_keys[0]);
        cluster->init_leaf(m_link_column_keys[0], m_array_ptr.get());
        m_leaf_ptr = m_array_ptr.get();
    }

    void collect_dependencies(std::vector<TableKey>& tables) const;

    virtual std::string description(util::serializer::SerialisationState& state) const;

    ObjKey get_unary_link_or_not_found(size_t index) const
    {
        REALM_ASSERT(m_only_unary_links);
        UnaryLinkResult res;
        map_links(index, res);
        return res.m_result;
    }

    std::vector<ObjKey> get_links(size_t index) const
    {
        std::vector<ObjKey> res;
        get_links(index, res);
        return res;
    }

    std::vector<ObjKey> get_origin_ndxs(ObjKey key, size_t column = 0) const;

    size_t count_links(size_t row) const
    {
        CountLinks counter;
        map_links(row, counter);
        return counter.result();
    }

    size_t count_all_backlinks(size_t row) const
    {
        CountBacklinks counter(get_target_table());
        map_links(row, counter);
        return counter.result();
    }

    void map_links(size_t row, LinkMapFunction& lm) const
    {
        map_links(0, row, lm);
    }

    bool only_unary_links() const
    {
        return m_only_unary_links;
    }

    ConstTableRef get_base_table() const
    {
        return m_tables.empty() ? nullptr : m_tables[0];
    }

    ConstTableRef get_target_table() const
    {
        REALM_ASSERT(!m_tables.empty());
        return m_tables.back();
    }

    bool links_exist() const
    {
        return !m_link_column_keys.empty();
    }

private:
    void map_links(size_t column, ObjKey key, LinkMapFunction& lm) const;
    void map_links(size_t column, size_t row, LinkMapFunction& lm) const;

    void get_links(size_t row, std::vector<ObjKey>& result) const
    {
        MakeLinkVector mlv = MakeLinkVector(result);
        map_links(row, mlv);
    }

    mutable std::vector<ColKey> m_link_column_keys;
    std::vector<ColumnType> m_link_types;
    std::vector<ConstTableRef> m_tables;
    bool m_only_unary_links = true;
    // Leaf cache
    using LeafPtr = std::unique_ptr<ArrayPayload, PlacementDelete>;
    union Storage {
        typename std::aligned_storage<sizeof(ArrayKey), alignof(ArrayKey)>::type m_list;
        typename std::aligned_storage<sizeof(ArrayList), alignof(ArrayList)>::type m_linklist;
        typename std::aligned_storage<sizeof(ArrayList), alignof(ArrayList)>::type m_backlink;
    };
    Storage m_storage;
    LeafPtr m_array_ptr;
    const ArrayPayload* m_leaf_ptr = nullptr;

    template <class>
    friend Query compare(const Subexpr2<Link>&, const ConstObj&);
};

template <class T, class S, class I>
Query string_compare(const Subexpr2<StringData>& left, T right, bool case_insensitive);
template <class S, class I>
Query string_compare(const Subexpr2<StringData>& left, const Subexpr2<StringData>& right, bool case_insensitive);

template <class T>
Value<T> make_value_for_link(bool only_unary_links, size_t size)
{
    Value<T> value;
    if (only_unary_links) {
        REALM_ASSERT(size <= 1);
        value.init(false, 1);
        value.m_storage.set_null(0);
    }
    else {
        value.init(true, size);
    }
    return value;
}


// If we add a new Realm type T and quickly want Query support for it, then simply inherit from it like
// `template <> class Columns<T> : public SimpleQuerySupport<T>` and you're done. Any operators of the set
// { ==, >=, <=, !=, >, < } that are supported by T will be supported by the "query expression syntax"
// automatically. NOTE: This method of Query support will be slow because it goes through Table::get<T>.
// To get faster Query support, either add SequentialGetter support (faster) or create a query_engine.hpp
// node for it (super fast).

template <class T>
class SimpleQuerySupport : public Subexpr2<T> {
public:
    SimpleQuerySupport(ColKey column, ConstTableRef table, std::vector<ColKey> links = {},
                       ExpressionComparisonType type = ExpressionComparisonType::Any)
        : m_link_map(table, std::move(links))
        , m_column_key(column)
        , m_comparison_type(type)
    {
    }

    bool is_nullable() const noexcept
    {
        return m_column_key.get_attrs().test(col_attr_Nullable);
    }

    ConstTableRef get_base_table() const override
    {
        return m_link_map.get_base_table();
    }

    void set_base_table(ConstTableRef table) override
    {
        if (table != get_base_table()) {
            m_link_map.set_base_table(table);
        }
    }

    void set_cluster(const Cluster* cluster) override
    {
        m_array_ptr = nullptr;
        m_leaf_ptr = nullptr;
        if (links_exist()) {
            m_link_map.set_cluster(cluster);
        }
        else {
            // Create new Leaf
            m_array_ptr = LeafPtr(new (&m_leaf_cache_storage) LeafType(m_link_map.get_base_table()->get_alloc()));
            cluster->init_leaf(m_column_key, m_array_ptr.get());
            m_leaf_ptr = m_array_ptr.get();
        }
    }

    bool has_search_index() const override
    {
        return m_link_map.get_target_table()->has_search_index(m_column_key);
    }

    std::vector<ObjKey> find_all(Mixed value) const override
    {
        std::vector<ObjKey> ret;
        std::vector<ObjKey> result;

        T val{};
        if (!value.is_null()) {
            val = value.get<T>();
        }

        StringIndex* index = m_link_map.get_target_table()->get_search_index(m_column_key);
        index->find_all(result, val);

        for (ObjKey k : result) {
            auto ndxs = m_link_map.get_origin_ndxs(k);
            ret.insert(ret.end(), ndxs.begin(), ndxs.end());
        }

        return ret;
    }

    void collect_dependencies(std::vector<TableKey>& tables) const override
    {
        m_link_map.collect_dependencies(tables);
    }

    void evaluate(size_t index, ValueBase& destination) override
    {
        if (links_exist()) {
            REALM_ASSERT(m_leaf_ptr == nullptr);

            if (m_link_map.only_unary_links()) {
                Value<T> d;
                d.init(false, 1);
                d.m_storage.set_null(0);
                auto link_translation_key = this->m_link_map.get_unary_link_or_not_found(index);
                if (link_translation_key) {
                    ConstObj obj = m_link_map.get_target_table()->get_object(link_translation_key);
                    if constexpr (std::is_same_v<T, ObjectId>) {
                        auto opt_val = obj.get<util::Optional<ObjectId>>(m_column_key);
                        if (opt_val) {
                            d.m_storage.set(0, *opt_val);
                        }
                        else {
                            d.m_storage.set_null(0);
                        }
                    }
                    else {
                        d.m_storage.set(0, obj.get<T>(m_column_key));
                    }
                }
                destination.import(d);
            }
            else {
                std::vector<ObjKey> links = m_link_map.get_links(index);
                Value<T> v = make_value_for_link<T>(false /*only_unary_links*/, links.size());
                for (size_t t = 0; t < links.size(); t++) {
                    ConstObj obj = m_link_map.get_target_table()->get_object(links[t]);
                    if constexpr (std::is_same_v<T, ObjectId>) {
                        auto opt_val = obj.get<util::Optional<ObjectId>>(m_column_key);
                        if (opt_val) {
                            v.m_storage.set(t, *opt_val);
                        }
                        else {
                            v.m_storage.set_null(t);
                        }
                    }
                    else {
                        v.m_storage.set(t, obj.get<T>(m_column_key));
                    }
                }
                destination.import(v);
            }
        }
        else {
            REALM_ASSERT(m_leaf_ptr != nullptr);
            Value<T> d(false /*not from link list*/, destination.m_values);
            // Not a link column
            for (size_t t = 0; t < destination.m_values && index + t < m_leaf_ptr->size(); t++) {
                if (m_leaf_ptr->is_null(index + t)) {
                    d.m_storage.set_null(t);
                }
                else {
                    d.m_storage.set(t, T(m_leaf_ptr->get(index + t)));
                }
            }
            destination.import(d);
        }
    }

    void evaluate(ObjKey key, ValueBase& destination) override
    {
        Value<T>& d = static_cast<Value<T>&>(destination);
        d.m_storage.set(0, m_link_map.get_target_table()->get_object(key).template get<T>(m_column_key));
    }

    bool links_exist() const
    {
        return m_link_map.has_links();
    }

    bool only_unary_links() const
    {
        return m_link_map.only_unary_links();
    }

    LinkMap get_link_map() const
    {
        return m_link_map;
    }

    virtual std::string description(util::serializer::SerialisationState& state) const override
    {
        return state.describe_expression_type(m_comparison_type) + state.describe_columns(m_link_map, m_column_key);
    }

    virtual ExpressionComparisonType get_comparison_type() const override
    {
        return m_comparison_type;
    }

    std::unique_ptr<Subexpr> clone() const override
    {
        return make_subexpr<Columns<T>>(static_cast<const Columns<T>&>(*this));
    }

    SimpleQuerySupport(SimpleQuerySupport const& other)
        : Subexpr2<T>(other)
        , m_link_map(other.m_link_map)
        , m_column_key(other.m_column_key)
        , m_comparison_type(other.m_comparison_type)
    {
    }

    ColKey column_key() const
    {
        return m_column_key;
    }

    SizeOperator<T> size()
    {
        return SizeOperator<T>(this->clone());
    }

private:
    LinkMap m_link_map;

    // Column key of payload column of m_table
    mutable ColKey m_column_key;

    // Leaf cache
    using LeafType = typename ColumnTypeTraits<T>::cluster_leaf_type;
    using LeafCacheStorage = typename std::aligned_storage<sizeof(LeafType), alignof(LeafType)>::type;
    using LeafPtr = std::unique_ptr<LeafType, PlacementDelete>;
    LeafCacheStorage m_leaf_cache_storage;
    LeafPtr m_array_ptr;
    LeafType* m_leaf_ptr = nullptr;
    ExpressionComparisonType m_comparison_type;
};


template <>
class Columns<Timestamp> : public SimpleQuerySupport<Timestamp> {
    using SimpleQuerySupport::SimpleQuerySupport;
};

template <>
class Columns<BinaryData> : public SimpleQuerySupport<BinaryData> {
    using SimpleQuerySupport::SimpleQuerySupport;
};

template <>
class Columns<ObjectId> : public SimpleQuerySupport<ObjectId> {
    using SimpleQuerySupport::SimpleQuerySupport;
};

template <>
class Columns<Decimal128> : public SimpleQuerySupport<Decimal128> {
    using SimpleQuerySupport::SimpleQuerySupport;
};

template <>
class Columns<StringData> : public SimpleQuerySupport<StringData> {
public:
    Columns(ColKey column, ConstTableRef table, std::vector<ColKey> links = {},
            ExpressionComparisonType type = ExpressionComparisonType::Any)
        : SimpleQuerySupport(column, table, links, type)
    {
    }

    Columns(Columns const& other)
        : SimpleQuerySupport(other)
    {
    }

    Columns(Columns&& other) noexcept
        : SimpleQuerySupport(other)
    {
    }
    using SimpleQuerySupport::size;
};

template <class T, class S, class I>
Query string_compare(const Subexpr2<StringData>& left, T right, bool case_sensitive)
{
    StringData sd(right);
    if (case_sensitive)
        return create<S>(sd, left);
    else
        return create<I>(sd, left);
}

template <class S, class I>
Query string_compare(const Subexpr2<StringData>& left, const Subexpr2<StringData>& right, bool case_sensitive)
{
    if (case_sensitive)
        return make_expression<Compare<S, StringData>>(right.clone(), left.clone());
    else
        return make_expression<Compare<I, StringData>>(right.clone(), left.clone());
}

template <class T, class S, class I>
Query binary_compare(const Subexpr2<BinaryData>& left, T right, bool case_sensitive)
{
    BinaryData data(right);
    if (case_sensitive)
        return create<S>(data, left);
    else
        return create<I>(data, left);
}

template <class S, class I>
Query binary_compare(const Subexpr2<BinaryData>& left, const Subexpr2<BinaryData>& right, bool case_sensitive)
{
    if (case_sensitive)
        return make_expression<Compare<S, BinaryData>>(right.clone(), left.clone());
    else
        return make_expression<Compare<I, BinaryData>>(right.clone(), left.clone());
}


// Columns<String> == Columns<String>
inline Query operator==(const Columns<StringData>& left, const Columns<StringData>& right)
{
    return string_compare<Equal, EqualIns>(left, right, true);
}

// Columns<String> != Columns<String>
inline Query operator!=(const Columns<StringData>& left, const Columns<StringData>& right)
{
    return string_compare<NotEqual, NotEqualIns>(left, right, true);
}

// String == Columns<String>
template <class T>
Query operator==(T left, const Columns<StringData>& right)
{
    return operator==(right, left);
}

// String != Columns<String>
template <class T>
Query operator!=(T left, const Columns<StringData>& right)
{
    return operator!=(right, left);
}

// Columns<String> == String
template <class T>
Query operator==(const Columns<StringData>& left, T right)
{
    return string_compare<T, Equal, EqualIns>(left, right, true);
}

// Columns<String> != String
template <class T>
Query operator!=(const Columns<StringData>& left, T right)
{
    return string_compare<T, NotEqual, NotEqualIns>(left, right, true);
}


inline Query operator==(const Columns<BinaryData>& left, BinaryData right)
{
    return create<Equal>(right, left);
}

inline Query operator==(BinaryData left, const Columns<BinaryData>& right)
{
    return create<Equal>(left, right);
}

inline Query operator!=(const Columns<BinaryData>& left, BinaryData right)
{
    return create<NotEqual>(right, left);
}

inline Query operator!=(BinaryData left, const Columns<BinaryData>& right)
{
    return create<NotEqual>(left, right);
}


// This class is intended to perform queries on the *pointers* of links, contrary to performing queries on *payload*
// in linked-to tables. Queries can be "find first link that points at row X" or "find first null-link". Currently
// only "find first null link" and "find first non-null link" is supported. More will be added later. When we add
// more, I propose to remove the <bool has_links> template argument from this class and instead template it by
// a criteria-class (like the FindNullLinks class below in find_first()) in some generalized fashion.
template <bool has_links>
class UnaryLinkCompare : public Expression {
public:
    UnaryLinkCompare(const LinkMap& lm)
        : m_link_map(lm)
    {
    }

    void set_base_table(ConstTableRef table) override
    {
        m_link_map.set_base_table(table);
    }

    void set_cluster(const Cluster* cluster) override
    {
        m_link_map.set_cluster(cluster);
    }

    void collect_dependencies(std::vector<TableKey>& tables) const override
    {
        m_link_map.collect_dependencies(tables);
    }

    // Return main table of query (table on which table->where()... is invoked). Note that this is not the same as
    // any linked-to payload tables
    ConstTableRef get_base_table() const override
    {
        return m_link_map.get_base_table();
    }

    size_t find_first(size_t start, size_t end) const override
    {
        for (; start < end;) {
            FindNullLinks fnl;
            m_link_map.map_links(start, fnl);
            if (fnl.m_has_link == has_links)
                return start;

            start++;
        }

        return not_found;
    }

    virtual std::string description(util::serializer::SerialisationState& state) const override
    {
        return state.describe_columns(m_link_map, ColKey()) + (has_links ? " != NULL" : " == NULL");
    }

    std::unique_ptr<Expression> clone() const override
    {
        return std::unique_ptr<Expression>(new UnaryLinkCompare(*this));
    }

private:
    UnaryLinkCompare(const UnaryLinkCompare& other)
        : Expression(other)
        , m_link_map(other.m_link_map)
    {
    }

    mutable LinkMap m_link_map;
};

class LinkCount : public Subexpr2<Int> {
public:
    LinkCount(const LinkMap& link_map)
        : m_link_map(link_map)
    {
    }
    LinkCount(LinkCount const& other)
        : Subexpr2<Int>(other)
        , m_link_map(other.m_link_map)
    {
    }

    std::unique_ptr<Subexpr> clone() const override
    {
        return make_subexpr<LinkCount>(*this);
    }

    ConstTableRef get_base_table() const override
    {
        return m_link_map.get_base_table();
    }

    void set_base_table(ConstTableRef table) override
    {
        m_link_map.set_base_table(table);
    }

    void set_cluster(const Cluster* cluster) override
    {
        m_link_map.set_cluster(cluster);
    }

    void collect_dependencies(std::vector<TableKey>& tables) const override
    {
        m_link_map.collect_dependencies(tables);
    }

    void evaluate(size_t index, ValueBase& destination) override
    {
        size_t count = m_link_map.count_links(index);
        destination.import(Value<Int>(false, 1, count));
    }

    virtual std::string description(util::serializer::SerialisationState& state) const override
    {
        return state.describe_columns(m_link_map, ColKey()) + util::serializer::value_separator + "@count";
    }

private:
    LinkMap m_link_map;
};

// Gives a count of all backlinks across all columns for the specified row.
// The unused template parameter is a hack to avoid a circular dependency between table.hpp and query_expression.hpp.
template <class>
class BacklinkCount : public Subexpr2<Int> {
public:
    BacklinkCount(const LinkMap& link_map)
        : m_link_map(link_map)
    {
    }
    BacklinkCount(LinkMap&& link_map)
        : m_link_map(std::move(link_map))
    {
    }
    BacklinkCount(ConstTableRef table, std::vector<ColKey> links = {})
        : m_link_map(table, std::move(links))
    {
    }
    BacklinkCount(BacklinkCount const& other)
        : Subexpr2<Int>(other)
        , m_link_map(other.m_link_map)
    {
    }

    std::unique_ptr<Subexpr> clone() const override
    {
        return make_subexpr<BacklinkCount<Int>>(*this);
    }

    ConstTableRef get_base_table() const override
    {
        return m_link_map.get_base_table();
    }

    void set_base_table(ConstTableRef table) override
    {
        m_link_map.set_base_table(table);
    }

    void set_cluster(const Cluster* cluster) override
    {
        if (m_link_map.has_links()) {
            m_link_map.set_cluster(cluster);
        }
        else {
            m_keys = cluster->get_key_array();
            m_offset = cluster->get_offset();
        }
    }

    void collect_dependencies(std::vector<TableKey>& tables) const override
    {
        m_link_map.collect_dependencies(tables);
    }

    void evaluate(size_t index, ValueBase& destination) override
    {
        size_t count;
        if (m_link_map.has_links()) {
            count = m_link_map.count_all_backlinks(index);
        }
        else {
            ObjKey key(m_keys->get(index) + m_offset);
            ConstObj obj = m_link_map.get_base_table()->get_object(key);
            count = obj.get_backlink_count();
        }
        destination.import(Value<Int>(false, 1, count));
    }

    virtual std::string description(util::serializer::SerialisationState& state) const override
    {
        std::string s;
        if (m_link_map.links_exist()) {
            s += state.describe_columns(m_link_map, ColKey()) + util::serializer::value_separator;
        }
        s += "@links.@count";
        return s;
    }

private:
    const ClusterKeyArray* m_keys = nullptr;
    uint64_t m_offset = 0;
    LinkMap m_link_map;
};

template <class T, class TExpr>
class SizeOperator : public Subexpr2<Int> {
public:
    SizeOperator(std::unique_ptr<TExpr> left)
        : m_expr(std::move(left))
    {
    }

    SizeOperator(const SizeOperator& other)
        : m_expr(other.m_expr->clone())
    {
    }

    // See comment in base class
    void set_base_table(ConstTableRef table) override
    {
        m_expr->set_base_table(table);
    }

    void set_cluster(const Cluster* cluster) override
    {
        m_expr->set_cluster(cluster);
    }

    // Recursively fetch tables of columns in expression tree. Used when user first builds a stand-alone expression
    // and binds it to a Query at a later time
    ConstTableRef get_base_table() const override
    {
        return m_expr->get_base_table();
    }

    // destination = operator(left)
    void evaluate(size_t index, ValueBase& destination) override
    {
        REALM_ASSERT_DEBUG(dynamic_cast<Value<Int>*>(&destination) != nullptr);
        Value<Int>* d = static_cast<Value<Int>*>(&destination);
        REALM_ASSERT(d);

        Value<T> v;
        m_expr->evaluate(index, v);

        size_t sz = v.m_values;
        d->init(v.m_from_link_list, sz);

        for (size_t i = 0; i < sz; i++) {
            auto elem = v.m_storage.get(i);
            if (!elem) {
                d->m_storage.set_null(i);
            }
            else {
                d->m_storage.set(i, elem->size());
            }
        }
    }

    std::string description(util::serializer::SerialisationState& state) const override
    {
        if (m_expr) {
            return m_expr->description(state) + util::serializer::value_separator + "@size";
        }
        return "@size";
    }

    std::unique_ptr<Subexpr> clone() const override
    {
        return std::unique_ptr<Subexpr>(new SizeOperator(*this));
    }

private:
    std::unique_ptr<TExpr> m_expr;
};

class KeyValue : public Subexpr2<Link> {
public:
    KeyValue(ObjKey key)
        : m_key(key)
    {
    }

    void set_base_table(ConstTableRef) override {}

    ConstTableRef get_base_table() const override
    {
        return nullptr;
    }

    void evaluate(size_t, ValueBase& destination) override
    {
        // Destination must be of Key type. It only makes sense to
        // compare keys with keys
        REALM_ASSERT_DEBUG(dynamic_cast<Value<ObjKey>*>(&destination));
        auto d = static_cast<Value<ObjKey>*>(&destination);
        d->init(false, 1, m_key);
    }

    virtual std::string description(util::serializer::SerialisationState&) const override
    {
        return util::serializer::print_value(m_key);
    }

    std::unique_ptr<Subexpr> clone() const override
    {
        return std::unique_ptr<Subexpr>(new KeyValue(*this));
    }

private:
    KeyValue(const KeyValue& source)
        : m_key(source.m_key)
    {
    }

    ObjKey m_key;
};

template <typename T>
class SubColumns;

// This is for LinkList and BackLink too since they're declared as typedefs of Link.
template <>
class Columns<Link> : public Subexpr2<Link> {
public:
    Columns(const Columns& other)
        : Subexpr2<Link>(other)
        , m_link_map(other.m_link_map)
        , m_comparison_type(other.m_comparison_type)
    {
    }

    Query is_null()
    {
        if (m_link_map.get_nb_hops() > 1)
            throw util::runtime_error("Combining link() and is_null() is currently not supported");
        // Todo, it may be useful to support the above, but we would need to figure out an intuitive behaviour
        return make_expression<UnaryLinkCompare<false>>(m_link_map);
    }

    Query is_not_null()
    {
        if (m_link_map.get_nb_hops() > 1)
            throw util::runtime_error("Combining link() and is_not_null() is currently not supported");
        // Todo, it may be useful to support the above, but we would need to figure out an intuitive behaviour
        return make_expression<UnaryLinkCompare<true>>(m_link_map);
    }

    LinkCount count() const
    {
        return LinkCount(m_link_map);
    }

    template <class T>
    BacklinkCount<T> backlink_count() const
    {
        return BacklinkCount<T>(m_link_map);
    }

    template <typename C>
    SubColumns<C> column(ColKey column_key) const
    {
        // no need to pass along m_comparison_type because the only operations supported from
        // the subsequent SubColumns are aggregate operations such as sum, min, max, avg where
        // having
        REALM_ASSERT_DEBUG(m_comparison_type == ExpressionComparisonType::Any);
        return SubColumns<C>(Columns<C>(column_key, m_link_map.get_target_table()), m_link_map);
    }

    const LinkMap& link_map() const
    {
        return m_link_map;
    }

    ConstTableRef get_base_table() const override
    {
        return m_link_map.get_base_table();
    }

    void set_base_table(ConstTableRef table) override
    {
        m_link_map.set_base_table(table);
    }

    void set_cluster(const Cluster* cluster) override
    {
        REALM_ASSERT(m_link_map.has_links());
        m_link_map.set_cluster(cluster);
    }

    void collect_dependencies(std::vector<TableKey>& tables) const override
    {
        m_link_map.collect_dependencies(tables);
    }

    std::string description(util::serializer::SerialisationState& state) const override
    {
        return state.describe_expression_type(m_comparison_type) + state.describe_columns(m_link_map, ColKey());
    }

    virtual ExpressionComparisonType get_comparison_type() const override
    {
        return m_comparison_type;
    }

    std::unique_ptr<Subexpr> clone() const override
    {
        return std::unique_ptr<Subexpr>(new Columns<Link>(*this));
    }

    void evaluate(size_t index, ValueBase& destination) override;

private:
    LinkMap m_link_map;
    ExpressionComparisonType m_comparison_type;
    friend class Table;
    friend class LinkChain;

    Columns(ColKey column_key, ConstTableRef table, const std::vector<ColKey>& links = {},
            ExpressionComparisonType type = ExpressionComparisonType::Any)
        : m_link_map(table, links)
        , m_comparison_type(type)
    {
        static_cast<void>(column_key);
    }
};

template <typename T>
class ListColumns;
template <typename T, typename Operation>
class ListColumnAggregate;
namespace aggregate_operations {
template <typename T>
class Minimum;
template <typename T>
class Maximum;
template <typename T>
class Sum;
template <typename T>
class Average;
}

class ColumnListBase {
public:
    ColumnListBase(ColKey column_key, ConstTableRef table, const std::vector<ColKey>& links,
                   ExpressionComparisonType type = ExpressionComparisonType::Any)
        : m_column_key(column_key)
        , m_link_map(table, links)
        , m_comparison_type(type)
    {
    }

    ColumnListBase(const ColumnListBase& other)
        : m_column_key(other.m_column_key)
        , m_link_map(other.m_link_map)
        , m_comparison_type(other.m_comparison_type)
    {
    }

    void set_cluster(const Cluster* cluster);

    void get_lists(size_t index, Value<ref_type>& destination, size_t nb_elements);

    std::string description(util::serializer::SerialisationState& state) const
    {
        return state.describe_expression_type(m_comparison_type) + state.describe_columns(m_link_map, m_column_key);
    }

    bool links_exist() const
    {
        return m_link_map.has_links();
    }

    mutable ColKey m_column_key;
    LinkMap m_link_map;
    // Leaf cache
    using LeafCacheStorage = typename std::aligned_storage<sizeof(ArrayList), alignof(Array)>::type;
    using LeafPtr = std::unique_ptr<ArrayList, PlacementDelete>;
    LeafCacheStorage m_leaf_cache_storage;
    LeafPtr m_array_ptr;
    ArrayList* m_leaf_ptr = nullptr;
    ExpressionComparisonType m_comparison_type = ExpressionComparisonType::Any;
};

template <typename>
class ColumnListSize;

template <typename T>
class ColumnListElementLength;

template <typename T>
class Columns<Lst<T>> : public Subexpr2<T>, public ColumnListBase {
public:
    Columns(const Columns<Lst<T>>& other)
        : Subexpr2<T>(other)
        , ColumnListBase(other)
        , m_is_nullable_storage(this->m_column_key.get_attrs().test(col_attr_Nullable))
    {
    }

    std::unique_ptr<Subexpr> clone() const override
    {
        return make_subexpr<Columns<Lst<T>>>(*this);
    }

    ConstTableRef get_base_table() const override
    {
        return m_link_map.get_base_table();
    }

    void set_base_table(ConstTableRef table) override
    {
        m_link_map.set_base_table(table);
    }

    void set_cluster(const Cluster* cluster) override
    {
        ColumnListBase::set_cluster(cluster);
    }

    void collect_dependencies(std::vector<TableKey>& tables) const override
    {
        m_link_map.collect_dependencies(tables);
    }

    void evaluate(size_t index, ValueBase& destination) override
    {
        if constexpr (std::is_same_v<T, ObjectId> || std::is_same_v<T, Int> || std::is_same_v<T, Bool>) {
            if (m_is_nullable_storage) {
                evaluate<util::Optional<T>>(index, destination);
                return;
            }
        }
        evaluate<T>(index, destination);
    }

    virtual std::string description(util::serializer::SerialisationState& state) const override
    {
        return ColumnListBase::description(state);
    }

    virtual ExpressionComparisonType get_comparison_type() const override
    {
        return ColumnListBase::m_comparison_type;
    }

    SizeOperator<SizeOfList> size();

    ColumnListElementLength<T> element_lengths() const
    {
        return {*this};
    }

    ListColumnAggregate<T, aggregate_operations::Minimum<T>> min() const
    {
        return {m_column_key, *this};
    }

    ListColumnAggregate<T, aggregate_operations::Maximum<T>> max() const
    {
        return {m_column_key, *this};
    }

    ListColumnAggregate<T, aggregate_operations::Sum<T>> sum() const
    {
        return {m_column_key, *this};
    }

    ListColumnAggregate<T, aggregate_operations::Average<T>> average() const
    {
        return {m_column_key, *this};
    }
    const bool m_is_nullable_storage;

private:
    friend class Table;
    friend class LinkChain;

    template <typename StorageType>
    void evaluate(size_t index, ValueBase& destination)
    {
        Allocator& alloc = get_base_table()->get_alloc();
        Value<ref_type> list_refs;
        get_lists(index, list_refs, 1);
        const bool is_from_list = true;

        std::vector<StorageType> values;
        for (size_t i = 0; i < list_refs.m_values; i++) {
            ref_type list_ref = list_refs.m_storage[i];
            if (list_ref) {
                BPlusTree<StorageType> list(alloc);
                list.init_from_ref(list_ref);
                size_t s = list.size();
                for (size_t j = 0; j < s; j++) {
                    values.push_back(list.get(j));
                }
            }
        }
        Value<T> v;
        v.init(is_from_list, values);
        destination.import(v);
    }

    Columns(ColKey column_key, ConstTableRef table, const std::vector<ColKey>& links = {},
            ExpressionComparisonType type = ExpressionComparisonType::Any)
        : ColumnListBase(column_key, table, links, type)
        , m_is_nullable_storage(this->m_column_key.get_attrs().test(col_attr_Nullable))
    {
    }
};

template <typename T>
class ColumnListSize : public Columns<Lst<T>> {
public:
    ColumnListSize(const Columns<Lst<T>>& other)
        : Columns<Lst<T>>(other)
    {
    }
    void evaluate(size_t index, ValueBase& destination) override
    {
        if constexpr (std::is_same_v<T, ObjectId> || std::is_same_v<T, Int> || std::is_same_v<T, Bool>) {
            if (this->m_is_nullable_storage) {
                evaluate<util::Optional<T>>(index, destination);
                return;
            }
        }
        evaluate<T>(index, destination);
    }

    std::unique_ptr<Subexpr> clone() const override
    {
        return std::unique_ptr<Subexpr>(new ColumnListSize<T>(*this));
    }

private:
    template <typename StorageType>
    void evaluate(size_t index, ValueBase& destination)
    {
        REALM_ASSERT_DEBUG(dynamic_cast<Value<SizeOfList>*>(&destination) != nullptr);
        Value<SizeOfList>* d = static_cast<Value<SizeOfList>*>(&destination);

        Allocator& alloc = this->get_base_table()->get_alloc();
        Value<ref_type> list_refs;
        this->get_lists(index, list_refs, 1);
        d->init(list_refs.m_from_link_list, list_refs.m_values);
        for (size_t i = 0; i < list_refs.m_values; i++) {
            ref_type list_ref = list_refs.m_storage[i];
            if (list_ref) {
                BPlusTree<StorageType> list(alloc);
                list.init_from_ref(list_ref);
                size_t s = list.size();
                d->m_storage.set(i, SizeOfList(s));
            }
            else {
                d->m_storage.set(i, SizeOfList(0));
            }
        }
    }
};


template <typename T>
class ColumnListElementLength : public Subexpr2<Int> {
public:
    ColumnListElementLength(const Columns<Lst<T>>& source)
        : m_list(source)
    {
    }
    void evaluate(size_t index, ValueBase& destination) override
    {
        Allocator& alloc = m_list.get_base_table()->get_alloc();
        Value<ref_type> list_refs;
        m_list.get_lists(index, list_refs, 1);
        std::vector<Int> sizes;
        for (size_t i = 0; i < list_refs.m_values; i++) {
            ref_type list_ref = list_refs.m_storage[i];
            if (list_ref) {
                BPlusTree<T> list(alloc);
                list.init_from_ref(list_ref);
                const size_t list_size = list.size();
                sizes.reserve(sizes.size() + list_size);
                for (size_t j = 0; j < list_size; j++) {
                    sizes.push_back(list.get(j).size());
                }
            }
        }
        constexpr bool is_from_list = true;
        Value<Int> values;
        values.init(is_from_list, sizes);
        destination.import(values);
    }
    ConstTableRef get_base_table() const override
    {
        return m_list.get_base_table();
    }

    void set_base_table(ConstTableRef table) override
    {
        m_list.set_base_table(table);
    }

    void set_cluster(const Cluster* cluster) override
    {
        m_list.set_cluster(cluster);
    }

    void collect_dependencies(std::vector<TableKey>& tables) const override
    {
        m_list.collect_dependencies(tables);
    }

    std::unique_ptr<Subexpr> clone() const override
    {
        return std::unique_ptr<Subexpr>(new ColumnListElementLength<T>(*this));
    }

    std::string description(util::serializer::SerialisationState& state) const override
    {
        return m_list.description(state) + util::serializer::value_separator + "length";
    }

    virtual ExpressionComparisonType get_comparison_type() const override
    {
        return m_list.get_comparison_type();
    }

private:
    Columns<Lst<T>> m_list;
};


template <typename T>
SizeOperator<SizeOfList> Columns<Lst<T>>::size()
{
    std::unique_ptr<Subexpr> ptr(new ColumnListSize<T>(*this));
    return SizeOperator<SizeOfList>(std::move(ptr));
}

template <typename T, typename Operation>
class ListColumnAggregate : public Subexpr2<typename Operation::ResultType> {
public:
    using R = typename Operation::ResultType;

    ListColumnAggregate(ColKey column_key, Columns<Lst<T>> column)
        : m_column_key(column_key)
        , m_list(std::move(column))
    {
    }

    ListColumnAggregate(const ListColumnAggregate& other)
        : m_column_key(other.m_column_key)
        , m_list(other.m_list)
    {
    }

    std::unique_ptr<Subexpr> clone() const override
    {
        return make_subexpr<ListColumnAggregate>(*this);
    }

    ConstTableRef get_base_table() const override
    {
        return m_list.get_base_table();
    }

    void set_base_table(ConstTableRef table) override
    {
        m_list.set_base_table(table);
    }

    void set_cluster(const Cluster* cluster) override
    {
        m_list.set_cluster(cluster);
    }

    void collect_dependencies(std::vector<TableKey>& tables) const override
    {
        m_list.collect_dependencies(tables);
    }

    void evaluate(size_t index, ValueBase& destination) override
    {
        if constexpr (std::is_same_v<T, ObjectId> || std::is_same_v<T, Int> || std::is_same_v<T, Bool>) {
            if (m_list.m_is_nullable_storage) {
                evaluate<util::Optional<T>>(index, destination);
                return;
            }
        }
        evaluate<T>(index, destination);
    }

    virtual std::string description(util::serializer::SerialisationState& state) const override
    {
        return m_list.description(state) + util::serializer::value_separator + Operation::description();
    }

private:
    template <typename StorageType>
    void evaluate(size_t index, ValueBase& destination)
    {
        Allocator& alloc = get_base_table()->get_alloc();
        Value<ref_type> list_refs;
        m_list.get_lists(index, list_refs, 1);
        REALM_ASSERT_DEBUG(list_refs.m_values > 0 || list_refs.m_from_link_list);
        size_t sz = list_refs.m_values;
        // The result is an aggregate value for each table
        auto v = make_value_for_link<R>(!list_refs.m_from_link_list, sz);
        for (unsigned i = 0; i < sz; i++) {
            auto list_ref = list_refs.m_storage[i];
            Operation op;
            if (list_ref) {
                BPlusTree<StorageType> list(alloc);
                list.init_from_ref(list_ref);
                size_t s = list.size();
                for (unsigned j = 0; j < s; j++) {
                    op.accumulate(list.get(j));
                }
            }
            if (op.is_null()) {
                v.m_storage.set_null(i);
            }
            else {
                v.m_storage.set(i, op.result());
            }
        }
        destination.import(v);
    }
    ColKey m_column_key;
    Columns<Lst<T>> m_list;
};

template <class Operator>
Query compare(const Subexpr2<Link>& left, const ConstObj& obj)
{
    static_assert(std::is_same_v<Operator, Equal> || std::is_same_v<Operator, NotEqual>,
                  "Links can only be compared for equality.");
    const Columns<Link>* column = dynamic_cast<const Columns<Link>*>(&left);
    if (column) {
        const LinkMap& link_map = column->link_map();
        REALM_ASSERT(link_map.get_target_table()->get_key() == obj.get_table()->get_key());
#ifdef REALM_OLDQUERY_FALLBACK
        if (link_map.get_nb_hops() == 1) {
            // We can fall back to Query::links_to for != and == operations on links, but only
            // for == on link lists. This is because negating query.links_to() is equivalent to
            // to "ALL linklist != row" rather than the "ANY linklist != row" semantics we're after.
            if (link_map.m_link_types[0] == col_type_Link ||
                (link_map.m_link_types[0] == col_type_LinkList && std::is_same_v<Operator, Equal>)) {
                ConstTableRef t = column->get_base_table();
                Query query(t);

                if (std::is_same_v<Operator, NotEqual>) {
                    // Negate the following `links_to`.
                    query.Not();
                }
                query.links_to(link_map.m_link_column_keys[0], obj.get_key());
                return query;
            }
        }
#endif
    }
    return make_expression<Compare<Operator, ObjKey>>(left.clone(), make_subexpr<KeyValue>(obj.get_key()));
}

inline Query operator==(const Subexpr2<Link>& left, const ConstObj& row)
{
    return compare<Equal>(left, row);
}
inline Query operator!=(const Subexpr2<Link>& left, const ConstObj& row)
{
    return compare<NotEqual>(left, row);
}
inline Query operator==(const ConstObj& row, const Subexpr2<Link>& right)
{
    return compare<Equal>(right, row);
}
inline Query operator!=(const ConstObj& row, const Subexpr2<Link>& right)
{
    return compare<NotEqual>(right, row);
}

template <class Operator>
Query compare(const Subexpr2<Link>& left, null)
{
    static_assert(std::is_same_v<Operator, Equal> || std::is_same_v<Operator, NotEqual>,
                  "Links can only be compared for equality.");
    return make_expression<Compare<Operator, ObjKey>>(left.clone(), make_subexpr<KeyValue>(ObjKey{}));
}

inline Query operator==(const Subexpr2<Link>& left, null)
{
    return compare<Equal>(left, null());
}
inline Query operator!=(const Subexpr2<Link>& left, null)
{
    return compare<NotEqual>(left, null());
}
inline Query operator==(null, const Subexpr2<Link>& right)
{
    return compare<Equal>(right, null());
}
inline Query operator!=(null, const Subexpr2<Link>& right)
{
    return compare<NotEqual>(right, null());
}


template <class T>
class Columns : public Subexpr2<T> {
public:
    using LeafType = typename ColumnTypeTraits<T>::cluster_leaf_type;

    Columns(ColKey column, ConstTableRef table, std::vector<ColKey> links = {},
            ExpressionComparisonType type = ExpressionComparisonType::Any)
        : m_link_map(table, std::move(links))
        , m_column_key(column)
        , m_nullable(m_link_map.get_target_table()->is_nullable(m_column_key))
        , m_comparison_type(type)
    {
    }

    Columns(const Columns& other)
        : m_link_map(other.m_link_map)
        , m_column_key(other.m_column_key)
        , m_nullable(other.m_nullable)
        , m_comparison_type(other.m_comparison_type)
    {
    }

    Columns& operator=(const Columns& other)
    {
        if (this != &other) {
            m_link_map = other.m_link_map;
            m_column_key = other.m_column_key;
            m_nullable = other.m_nullable;
            m_comparison_type = other.m_comparison_type;
        }
        return *this;
    }

    std::unique_ptr<Subexpr> clone() const override
    {
        return make_subexpr<Columns<T>>(*this);
    }

    // See comment in base class
    void set_base_table(ConstTableRef table) override
    {
        if (table == get_base_table())
            return;

        m_link_map.set_base_table(table);
        m_nullable = m_link_map.get_target_table()->is_nullable(m_column_key);
    }

    void set_cluster(const Cluster* cluster) override
    {
        m_array_ptr = nullptr;
        m_leaf_ptr = nullptr;
        if (links_exist()) {
            m_link_map.set_cluster(cluster);
        }
        else {
            // Create new Leaf
            m_array_ptr = LeafPtr(new (&m_leaf_cache_storage) LeafType(get_base_table()->get_alloc()));
            cluster->init_leaf(m_column_key, m_array_ptr.get());
            m_leaf_ptr = m_array_ptr.get();
        }
    }

    bool has_search_index() const override
    {
        return m_link_map.get_target_table()->has_search_index(m_column_key);
    }

    std::vector<ObjKey> find_all(Mixed value) const override
    {
        std::vector<ObjKey> ret;
        std::vector<ObjKey> result;

<<<<<<< HEAD
        if (m_nullable && std::is_same_v<T, int64_t>) {
=======
        if (value.is_null() && !m_nullable) {
            return ret;
        }

        if (m_nullable && std::is_same<T, int64_t>::value) {
>>>>>>> f8b5805e
            util::Optional<int64_t> val;
            if (!value.is_null()) {
                val = value.get_int();
            }
            StringIndex* index = m_link_map.get_target_table()->get_search_index(m_column_key);
            index->find_all(result, val);
        }
        else {
            T val{};
            if (!value.is_null()) {
                val = value.get<T>();
            }
            StringIndex* index = m_link_map.get_target_table()->get_search_index(m_column_key);
            index->find_all(result, val);
        }

        for (auto k : result) {
            auto ndxs = m_link_map.get_origin_ndxs(k);
            ret.insert(ret.end(), ndxs.begin(), ndxs.end());
        }

        return ret;
    }

    void collect_dependencies(std::vector<TableKey>& tables) const override
    {
        m_link_map.collect_dependencies(tables);
    }

    // Recursively fetch tables of columns in expression tree. Used when user first builds a stand-alone expression
    // and binds it to a Query at a later time
    ConstTableRef get_base_table() const override
    {
        return m_link_map.get_base_table();
    }

    template <class LeafType2 = LeafType>
    void evaluate_internal(size_t index, ValueBase& destination)
    {
        using U = typename LeafType2::value_type;

        if (links_exist()) {
            REALM_ASSERT(m_leaf_ptr == nullptr);
            // LinkList with more than 0 values. Create Value with payload for all fields
            std::vector<ObjKey> links = m_link_map.get_links(index);
            auto v = make_value_for_link<typename util::RemoveOptional<U>::type>(m_link_map.only_unary_links(),
                                                                                 links.size());

            for (size_t t = 0; t < links.size(); t++) {
                ConstObj obj = m_link_map.get_target_table()->get_object(links[t]);
                if (obj.is_null(m_column_key))
                    v.m_storage.set_null(t);
                else
                    v.m_storage.set(t, obj.get<U>(m_column_key));
            }
            destination.import(v);
        }
        else {
            REALM_ASSERT(m_leaf_ptr != nullptr);
            auto leaf = static_cast<const LeafType2*>(m_leaf_ptr);
            // Not a Link column
            size_t colsize = leaf->size();

            // Now load `ValueBase::chunk_size` rows from from the leaf into m_storage. If it's an integer
            // leaf, then it contains the method get_chunk() which copies these values in a super fast way (first
            // case of the `if` below. Otherwise, copy the values one by one in a for-loop (the `else` case).
            if (std::is_same_v<U, int64_t> && index + ValueBase::chunk_size <= colsize) {
                Value<int64_t> v(false, ValueBase::chunk_size);

                // If you want to modify 'chunk_size' then update Array::get_chunk()
                REALM_ASSERT_3(ValueBase::chunk_size, ==, 8);

                auto leaf_2 = static_cast<const Array*>(leaf);
                leaf_2->get_chunk(index, v.m_storage.m_first);

                destination.import(v);
            }
            else {
                size_t rows = colsize - index;
                if (rows > ValueBase::chunk_size)
                    rows = ValueBase::chunk_size;
                Value<typename util::RemoveOptional<U>::type> v(false, rows);

                for (size_t t = 0; t < rows; t++)
                    v.m_storage.set(t, leaf->get(index + t));

                destination.import(v);
            }
        }
    }

    virtual std::string description(util::serializer::SerialisationState& state) const override
    {
        return state.describe_expression_type(m_comparison_type) + state.describe_columns(m_link_map, m_column_key);
    }

    // Load values from Column into destination
    void evaluate(size_t index, ValueBase& destination) override
    {
        if (m_nullable && std::is_same_v<typename LeafType::value_type, int64_t>) {
            evaluate_internal<ArrayIntNull>(index, destination);
        }
        else if (m_nullable && std::is_same_v<typename LeafType::value_type, bool>) {
            evaluate_internal<ArrayBoolNull>(index, destination);
        }
        else {
            evaluate_internal<LeafType>(index, destination);
        }
    }

    void evaluate(ObjKey key, ValueBase& destination) override
    {
        auto table = m_link_map.get_target_table();
        auto obj = table.unchecked_ptr()->get_object(key);
        if (m_nullable && std::is_same_v<typename LeafType::value_type, int64_t>) {
            Value<int64_t> v(false, 1);
            v.m_storage.set(0, obj.template get<util::Optional<int64_t>>(m_column_key));
            destination.import(v);
        }
        else if (m_nullable && std::is_same_v<typename LeafType::value_type, bool>) {
            Value<bool> v(false, 1);
            v.m_storage.set(0, obj.template get<util::Optional<bool>>(m_column_key));
            destination.import(v);
        }
        else {
            Value<typename util::RemoveOptional<T>::type> v(false, 1);
            T val = obj.template get<T>(m_column_key);
            v.m_storage.set(0, val);
            destination.import(v);
        }
    }

    bool links_exist() const
    {
        return m_link_map.has_links();
    }

    bool only_unary_links() const
    {
        return m_link_map.only_unary_links();
    }

    bool is_nullable() const
    {
        return m_nullable;
    }

    LinkMap get_link_map() const
    {
        return m_link_map;
    }

    ColKey column_key() const noexcept
    {
        return m_column_key;
    }

    virtual ExpressionComparisonType get_comparison_type() const override
    {
        return m_comparison_type;
    }

private:
    LinkMap m_link_map;

    // Leaf cache
    using LeafCacheStorage = typename std::aligned_storage<sizeof(LeafType), alignof(LeafType)>::type;
    using LeafPtr = std::unique_ptr<ArrayPayload, PlacementDelete>;
    LeafCacheStorage m_leaf_cache_storage;
    LeafPtr m_array_ptr;
    const ArrayPayload* m_leaf_ptr = nullptr;

    // Column index of payload column of m_table
    mutable ColKey m_column_key;

    // set to false by default for stand-alone Columns declaration that are not yet associated with any table
    // or column. Call init() to update it or use a constructor that takes table + column index as argument.
    bool m_nullable = false;
    ExpressionComparisonType m_comparison_type = ExpressionComparisonType::Any;
};

template <typename T, typename Operation>
class SubColumnAggregate;

template <typename T>
class SubColumns : public Subexpr {
public:
    SubColumns(Columns<T>&& column, const LinkMap& link_map)
        : m_column(std::move(column))
        , m_link_map(link_map)
    {
    }

    std::unique_ptr<Subexpr> clone() const override
    {
        return make_subexpr<SubColumns<T>>(*this);
    }

    ConstTableRef get_base_table() const override
    {
        return m_link_map.get_base_table();
    }

    void set_base_table(ConstTableRef table) override
    {
        m_link_map.set_base_table(table);
        m_column.set_base_table(m_link_map.get_target_table());
    }

    void collect_dependencies(std::vector<TableKey>& tables) const override
    {
        m_link_map.collect_dependencies(tables);
    }

    void evaluate(size_t, ValueBase&) override
    {
        // SubColumns can only be used in an expression in conjunction with its aggregate methods.
        REALM_ASSERT(false);
    }

    virtual std::string description(util::serializer::SerialisationState&) const override
    {
        return ""; // by itself there are no conditions, see SubColumnAggregate
    }

    SubColumnAggregate<T, aggregate_operations::Minimum<T>> min() const
    {
        return {m_column, m_link_map};
    }

    SubColumnAggregate<T, aggregate_operations::Maximum<T>> max() const
    {
        return {m_column, m_link_map};
    }

    SubColumnAggregate<T, aggregate_operations::Sum<T>> sum() const
    {
        return {m_column, m_link_map};
    }

    SubColumnAggregate<T, aggregate_operations::Average<T>> average() const
    {
        return {m_column, m_link_map};
    }

private:
    Columns<T> m_column;
    LinkMap m_link_map;
};

template <typename T, typename Operation>
class SubColumnAggregate : public Subexpr2<typename Operation::ResultType> {
public:
    SubColumnAggregate(const Columns<T>& column, const LinkMap& link_map)
        : m_column(column)
        , m_link_map(link_map)
    {
    }
    SubColumnAggregate(SubColumnAggregate const& other)
        : m_column(other.m_column)
        , m_link_map(other.m_link_map)
    {
    }

    std::unique_ptr<Subexpr> clone() const override
    {
        return make_subexpr<SubColumnAggregate>(*this);
    }

    ConstTableRef get_base_table() const override
    {
        return m_link_map.get_base_table();
    }

    void set_base_table(ConstTableRef table) override
    {
        m_link_map.set_base_table(table);
        m_column.set_base_table(m_link_map.get_target_table());
    }

    void set_cluster(const Cluster* cluster) override
    {
        m_link_map.set_cluster(cluster);
    }

    void collect_dependencies(std::vector<TableKey>& tables) const override
    {
        m_link_map.collect_dependencies(tables);
    }

    void evaluate(size_t index, ValueBase& destination) override
    {
        std::vector<ObjKey> keys = m_link_map.get_links(index);
        std::sort(keys.begin(), keys.end());

        Operation op;
        for (auto key : keys) {
            Value<T> value(false, 1);
            m_column.evaluate(key, value);
            size_t value_index = 0;
            const auto& value_storage = value.m_storage;
            if (!value_storage.is_null(value_index)) {
                op.accumulate(value_storage[value_index]);
            }
        }
        if (op.is_null()) {
            destination.import(Value<null>(false, 1, null()));
        }
        else {
            destination.import(Value<typename Operation::ResultType>(false, 1, op.result()));
        }
    }

    virtual std::string description(util::serializer::SerialisationState& state) const override
    {
        util::serializer::SerialisationState empty_state;
        return state.describe_columns(m_link_map, ColKey()) + util::serializer::value_separator +
               Operation::description() + util::serializer::value_separator + m_column.description(empty_state);
    }

private:
    Columns<T> m_column;
    LinkMap m_link_map;
};

class SubQueryCount : public Subexpr2<Int> {
public:
    SubQueryCount(const Query& q, const LinkMap& link_map)
        : m_query(q)
        , m_link_map(link_map)
    {
        REALM_ASSERT(q.produces_results_in_table_order());
        REALM_ASSERT(m_query.get_table() == m_link_map.get_target_table());
    }

    ConstTableRef get_base_table() const override
    {
        return m_link_map.get_base_table();
    }

    void set_base_table(ConstTableRef table) override
    {
        m_link_map.set_base_table(table);
        m_query.set_table(m_link_map.get_target_table().cast_away_const());
    }

    void set_cluster(const Cluster* cluster) override
    {
        m_link_map.set_cluster(cluster);
    }

    void collect_dependencies(std::vector<TableKey>& tables) const override
    {
        m_link_map.collect_dependencies(tables);
    }

    void evaluate(size_t index, ValueBase& destination) override
    {
        std::vector<ObjKey> links = m_link_map.get_links(index);
        // std::sort(links.begin(), links.end());
        m_query.init();

        size_t count = std::accumulate(links.begin(), links.end(), size_t(0), [this](size_t running_count, ObjKey k) {
            ConstObj obj = m_link_map.get_target_table()->get_object(k);
            return running_count + m_query.eval_object(obj);
        });

        destination.import(Value<Int>(false, 1, size_t(count)));
    }

    virtual std::string description(util::serializer::SerialisationState& state) const override
    {
        REALM_ASSERT(m_link_map.get_base_table() != nullptr);
        std::string target = state.describe_columns(m_link_map, ColKey());
        std::string var_name = state.get_variable_name(m_link_map.get_base_table());
        state.subquery_prefix_list.push_back(var_name);
        std::string desc = "SUBQUERY(" + target + ", " + var_name + ", " + m_query.get_description(state) + ")" +
                           util::serializer::value_separator + "@count";
        state.subquery_prefix_list.pop_back();
        return desc;
    }

    std::unique_ptr<Subexpr> clone() const override
    {
        return make_subexpr<SubQueryCount>(*this);
    }

private:
    Query m_query;
    LinkMap m_link_map;
};

// The unused template parameter is a hack to avoid a circular dependency between table.hpp and query_expression.hpp.
template <class>
class SubQuery {
public:
    SubQuery(Columns<Link> link_column, Query query)
        : m_query(std::move(query))
        , m_link_map(link_column.link_map())
    {
        REALM_ASSERT(m_link_map.get_target_table() == m_query.get_table());
    }

    SubQueryCount count() const
    {
        return SubQueryCount(m_query, m_link_map);
    }

private:
    Query m_query;
    LinkMap m_link_map;
};

namespace aggregate_operations {
template <typename T, typename Derived, typename R = T>
class BaseAggregateOperation {
    static_assert(realm::is_any<T, Int, Float, Double, Decimal128>::value,
                  "Numeric aggregates can only be used with subcolumns of numeric types");

public:
    using ResultType = R;

    void accumulate(T value)
    {
        m_count++;
        m_result = Derived::apply(m_result, value);
    }

    void accumulate(util::Optional<T> value)
    {
        if (value) {
            m_count++;
            m_result = Derived::apply(m_result, *value);
        }
    }

    bool is_null() const
    {
        return m_count == 0;
    }
    ResultType result() const
    {
        return m_result;
    }

protected:
    size_t m_count = 0;
    ResultType m_result = Derived::initial_value();
};

template <typename T>
class Minimum : public BaseAggregateOperation<T, Minimum<T>> {
public:
    static T initial_value()
    {
        return std::numeric_limits<T>::max();
    }
    static T apply(T a, T b)
    {
        return std::min(a, b);
    }
    static std::string description()
    {
        return "@min";
    }
};

template <>
class Minimum<Decimal128> : public BaseAggregateOperation<Decimal128, Minimum<Decimal128>> {
public:
    static Decimal128 initial_value()
    {
        return Decimal128("+inf");
    }
    static Decimal128 apply(Decimal128 a, Decimal128 b)
    {
        return std::min(a, b);
    }
    static std::string description()
    {
        return "@min";
    }
};

template <typename T>
class Maximum : public BaseAggregateOperation<T, Maximum<T>> {
public:
    static T initial_value()
    {
        return std::numeric_limits<T>::lowest();
    }
    static T apply(T a, T b)
    {
        return std::max(a, b);
    }
    static std::string description()
    {
        return "@max";
    }
};

template <>
class Maximum<Decimal128> : public BaseAggregateOperation<Decimal128, Maximum<Decimal128>> {
public:
    static Decimal128 initial_value()
    {
        return Decimal128("-inf");
    }
    static Decimal128 apply(Decimal128 a, Decimal128 b)
    {
        return std::max(a, b);
    }
    static std::string description()
    {
        return "@max";
    }
};

template <typename T>
class Sum : public BaseAggregateOperation<T, Sum<T>> {
public:
    static T initial_value()
    {
        return T();
    }
    static T apply(T a, T b)
    {
        return a + b;
    }
    bool is_null() const
    {
        return false;
    }
    static std::string description()
    {
        return "@sum";
    }
};

template <typename T>
class Average : public BaseAggregateOperation<T, Average<T>, double> {
    using Base = BaseAggregateOperation<T, Average<T>, double>;

public:
    static double initial_value()
    {
        return 0;
    }
    static double apply(double a, T b)
    {
        return a + b;
    }
    double result() const
    {
        return Base::m_result / Base::m_count;
    }
    static std::string description()
    {
        return "@avg";
    }
};

template <>
class Average<Decimal128> : public BaseAggregateOperation<Decimal128, Average<Decimal128>, Decimal128> {
    using Base = BaseAggregateOperation<Decimal128, Average<Decimal128>, Decimal128>;

public:
    static Decimal128 initial_value()
    {
        return Decimal128(0);
    }
    static Decimal128 apply(Decimal128 a, Decimal128 b)
    {
        return a + b;
    }
    Decimal128 result() const
    {
        return Decimal128(Base::m_result) / Base::m_count;
    }
    static std::string description()
    {
        return "@avg";
    }
};
}

template <class oper, class TLeft>
class UnaryOperator : public Subexpr2<typename oper::type> {
public:
    UnaryOperator(std::unique_ptr<TLeft> left)
        : m_left(std::move(left))
    {
    }

    UnaryOperator(const UnaryOperator& other)
        : m_left(other.m_left->clone())
    {
    }

    UnaryOperator& operator=(const UnaryOperator& other)
    {
        if (this != &other) {
            m_left = other.m_left->clone();
        }
        return *this;
    }

    UnaryOperator(UnaryOperator&&) noexcept = default;
    UnaryOperator& operator=(UnaryOperator&&) noexcept = default;

    // See comment in base class
    void set_base_table(ConstTableRef table) override
    {
        m_left->set_base_table(table);
    }

    void set_cluster(const Cluster* cluster) override
    {
        m_left->set_cluster(cluster);
    }

    void collect_dependencies(std::vector<TableKey>& tables) const override
    {
        m_left->collect_dependencies(tables);
    }

    // Recursively fetch tables of columns in expression tree. Used when user first builds a stand-alone expression
    // and binds it to a Query at a later time
    ConstTableRef get_base_table() const override
    {
        return m_left->get_base_table();
    }

    // destination = operator(left)
    void evaluate(size_t index, ValueBase& destination) override
    {
        Value<T> result;
        Value<T> left;
        m_left->evaluate(index, left);
        result.template fun<oper>(&left);
        destination.import(result);
    }

    virtual std::string description(util::serializer::SerialisationState& state) const override
    {
        if (m_left) {
            return m_left->description(state);
        }
        return "";
    }

    std::unique_ptr<Subexpr> clone() const override
    {
        return make_subexpr<UnaryOperator>(*this);
    }

private:
    typedef typename oper::type T;
    std::unique_ptr<TLeft> m_left;
};


template <class oper, class TLeft, class TRight>
class Operator : public Subexpr2<typename oper::type> {
public:
    Operator(std::unique_ptr<TLeft> left, std::unique_ptr<TRight> right)
        : m_left(std::move(left))
        , m_right(std::move(right))
    {
    }

    Operator(const Operator& other)
        : m_left(other.m_left->clone())
        , m_right(other.m_right->clone())
    {
    }

    Operator& operator=(const Operator& other)
    {
        if (this != &other) {
            m_left = other.m_left->clone();
            m_right = other.m_right->clone();
        }
        return *this;
    }

    Operator(Operator&&) noexcept = default;
    Operator& operator=(Operator&&) noexcept = default;

    // See comment in base class
    void set_base_table(ConstTableRef table) override
    {
        m_left->set_base_table(table);
        m_right->set_base_table(table);
    }

    void set_cluster(const Cluster* cluster) override
    {
        m_left->set_cluster(cluster);
        m_right->set_cluster(cluster);
    }

    // Recursively fetch tables of columns in expression tree. Used when user first builds a stand-alone expression
    // and
    // binds it to a Query at a later time
    ConstTableRef get_base_table() const override
    {
        ConstTableRef l = m_left->get_base_table();
        ConstTableRef r = m_right->get_base_table();

        // Queries do not support multiple different tables; all tables must be the same.
        REALM_ASSERT(l == nullptr || r == nullptr || l == r);

        // nullptr pointer means expression which isn't yet associated with any table, or is a Value<T>
        return bool(l) ? l : r;
    }

    // destination = operator(left, right)
    void evaluate(size_t index, ValueBase& destination) override
    {
        Value<T> result;
        Value<T> left;
        Value<T> right;
        m_left->evaluate(index, left);
        m_right->evaluate(index, right);
        result.template fun<oper>(&left, &right);
        destination.import(result);
    }

    virtual std::string description(util::serializer::SerialisationState& state) const override
    {
        std::string s;
        if (m_left) {
            s += m_left->description(state);
        }
        s += (" " + oper::description() + " ");
        if (m_right) {
            s += m_right->description(state);
        }
        return s;
    }

    std::unique_ptr<Subexpr> clone() const override
    {
        return make_subexpr<Operator>(*this);
    }

private:
    typedef typename oper::type T;
    std::unique_ptr<TLeft> m_left;
    std::unique_ptr<TRight> m_right;
};

namespace {
template <class T>
inline Mixed get_mixed(const Value<T>& val)
{
    return Mixed(val.m_storage[0]);
}

template <>
inline Mixed get_mixed(const Value<int>& val)
{
    return Mixed(int64_t(val.m_storage[0]));
}
} // namespace

template <class TCond, class T, class TLeft, class TRight>
class Compare : public Expression {
public:
    Compare(std::unique_ptr<TLeft> left, std::unique_ptr<TRight> right)
        : m_left(std::move(left))
        , m_right(std::move(right))
    {
        m_left_is_const = m_left->has_constant_evaluation();
        if (m_left_is_const) {
            m_left->evaluate(-1 /*unused*/, m_left_value);
        }
    }

    // See comment in base class
    void set_base_table(ConstTableRef table) override
    {
        m_left->set_base_table(table);
        m_right->set_base_table(table);
    }

    void set_cluster(const Cluster* cluster) override
    {
        if (m_has_matches) {
            m_cluster = cluster;
        }
        else {
            m_left->set_cluster(cluster);
            m_right->set_cluster(cluster);
        }
    }

    double init() override
    {
        double dT = m_left_is_const ? 10.0 : 50.0;
        if (std::is_same_v<TCond, Equal> && m_left_is_const && m_right->has_search_index() &&
            m_right->get_comparison_type() == ExpressionComparisonType::Any) {
            if (m_left_value.m_storage.is_null(0)) {
                m_matches = m_right->find_all(Mixed());
            }
            else {
                m_matches = m_right->find_all(get_mixed(m_left_value));
            }
            // Sort
            std::sort(m_matches.begin(), m_matches.end());
            // Remove all duplicates
            m_matches.erase(std::unique(m_matches.begin(), m_matches.end()), m_matches.end());

            m_has_matches = true;
            m_index_get = 0;
            m_index_end = m_matches.size();
            dT = 0;
        }

        return dT;
    }

    // Recursively fetch tables of columns in expression tree. Used when user first builds a stand-alone expression
    // and binds it to a Query at a later time
    ConstTableRef get_base_table() const override
    {
        ConstTableRef l = m_left->get_base_table();
        ConstTableRef r = m_right->get_base_table();

        // All main tables in each subexpression of a query (table.columns() or table.link()) must be the same.
        REALM_ASSERT(l == nullptr || r == nullptr || l == r);

        // nullptr pointer means expression which isn't yet associated with any table, or is a Value<T>
        return (l) ? l : r;
    }

    void collect_dependencies(std::vector<TableKey>& tables) const override
    {
        m_left->collect_dependencies(tables);
        m_right->collect_dependencies(tables);
    }

    size_t find_first(size_t start, size_t end) const override
    {
        if (m_has_matches) {
            if (m_index_end == 0 || start >= end)
                return not_found;

            ObjKey first_key = m_cluster->get_real_key(start);
            ObjKey actual_key;

            // Sequential lookup optimization: when the query isn't constrained
            // to a LnkLst we'll get find_first() requests in ascending order,
            // so we can do a simple linear scan.
            if (m_index_get < m_index_end && m_matches[m_index_get] <= first_key) {
                actual_key = m_matches[m_index_get];
                // skip through keys which are in "earlier" leafs than the one selected by start..end:
                while (first_key > actual_key) {
                    m_index_get++;
                    if (m_index_get == m_index_end)
                        return not_found;
                    actual_key = m_matches[m_index_get];
                }
            }
            // Otherwise if we get requests out of order we have to do a more
            // expensive binary search
            else {
                auto it = std::lower_bound(m_matches.begin(), m_matches.end(), first_key);
                if (it == m_matches.end())
                    return not_found;
                actual_key = *it;
            }

            // if actual key is bigger than last key, it is not in this leaf
            ObjKey last_key = start + 1 == end ? first_key : m_cluster->get_real_key(end - 1);
            if (actual_key > last_key)
                return not_found;

            // key is known to be in this leaf, so find key whithin leaf keys
            return m_cluster->lower_bound_key(ObjKey(actual_key.value - m_cluster->get_offset()));
        }

        size_t match;
        Value<T> right;
        const ExpressionComparisonType right_cmp_type = m_right->get_comparison_type();
        if (m_left_is_const) {
            for (; start < end;) {
                m_right->evaluate(start, right);
                match = Value<T>::template compare_const<TCond>(&m_left_value, &right, right_cmp_type);
                if (match != not_found && match + start < end)
                    return start + match;

                size_t rows = (m_left_value.m_from_link_list || right.m_from_link_list)
                                  ? 1
                                  : minimum(right.m_values, m_left_value.m_values);
                start += rows;
            }
        }
        else {
            Value<T> left;
            const ExpressionComparisonType left_cmp_type = m_left->get_comparison_type();
            for (; start < end;) {
                m_left->evaluate(start, left);
                m_right->evaluate(start, right);
                match = Value<T>::template compare<TCond>(&left, &right, left_cmp_type, right_cmp_type);
                if (match != not_found && match + start < end)
                    return start + match;

                size_t rows =
                    (left.m_from_link_list || right.m_from_link_list) ? 1 : minimum(right.m_values, left.m_values);
                start += rows;
            }
        }

        return not_found; // no match
    }

    virtual std::string description(util::serializer::SerialisationState& state) const override
    {
        if (realm::is_any_v<TCond, BeginsWith, BeginsWithIns, EndsWith, EndsWithIns, Contains, ContainsIns, Like,
                            LikeIns>) {
            // these string conditions have the arguments reversed but the order is important
            // operations ==, and != can be reversed because the produce the same results both ways
            return util::serializer::print_value(m_right->description(state) + " " + TCond::description() + " " +
                                                 m_left->description(state));
        }
        return util::serializer::print_value(m_left->description(state) + " " + TCond::description() + " " +
                                             m_right->description(state));
    }

    std::unique_ptr<Expression> clone() const override
    {
        return std::unique_ptr<Expression>(new Compare(*this));
    }

private:
    Compare(const Compare& other)
        : m_left(other.m_left->clone())
        , m_right(other.m_right->clone())
        , m_left_is_const(other.m_left_is_const)
    {
        if (m_left_is_const) {
            m_left->evaluate(-1 /*unused*/, m_left_value);
        }
    }

    std::unique_ptr<TLeft> m_left;
    std::unique_ptr<TRight> m_right;
    const Cluster* m_cluster;
    bool m_left_is_const;
    Value<T> m_left_value;
    bool m_has_matches = false;
    std::vector<ObjKey> m_matches;
    mutable size_t m_index_get = 0;
    size_t m_index_end = 0;
};
}
#endif // REALM_QUERY_EXPRESSION_HPP<|MERGE_RESOLUTION|>--- conflicted
+++ resolved
@@ -3603,15 +3603,11 @@
         std::vector<ObjKey> ret;
         std::vector<ObjKey> result;
 
-<<<<<<< HEAD
-        if (m_nullable && std::is_same_v<T, int64_t>) {
-=======
         if (value.is_null() && !m_nullable) {
             return ret;
         }
 
-        if (m_nullable && std::is_same<T, int64_t>::value) {
->>>>>>> f8b5805e
+        if (m_nullable && std::is_same_v<T, int64_t>) {
             util::Optional<int64_t> val;
             if (!value.is_null()) {
                 val = value.get_int();
