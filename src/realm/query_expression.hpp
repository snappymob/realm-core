/*************************************************************************
 *
 * REALM CONFIDENTIAL
 * __________________
 *
 *  [2011] - [2012] Realm Inc
 *  All Rights Reserved.
 *
 * NOTICE:  All information contained herein is, and remains
 * the property of Realm Incorporated and its suppliers,
 * if any.  The intellectual and technical concepts contained
 * herein are proprietary to Realm Incorporated
 * and its suppliers and may be covered by U.S. and Foreign Patents,
 * patents in process, and are protected by trade secret or copyright law.
 * Dissemination of this information or reproduction of this material
 * is strictly forbidden unless prior written permission is obtained
 * from Realm Incorporated.
 *
 **************************************************************************/

/*
This file lets you write queries in C++ syntax like: Expression* e = (first + 1 / second >= third + 12.3);

Type conversion/promotion semantics is the same as in the C++ expressions, e.g float + int > double == float +
(float)int > double.


Grammar:
-----------------------------------------------------------------------------------------------------------------------
    Expression:         Subexpr2<T>  Compare<Cond, T>  Subexpr2<T>
                        operator! Expression

    Subexpr2<T>:        Value<T>
                        Columns<T>
                        Subexpr2<T>  Operator<Oper<T>  Subexpr2<T>
                        power(Subexpr2<T>) // power(x) = x * x, as example of unary operator

    Value<T>:           T

    Operator<Oper<T>>:  +, -, *, /

    Compare<Cond, T>:   ==, !=, >=, <=, >, <

    T:                  bool, int, int64_t, float, double, StringData


Class diagram
-----------------------------------------------------------------------------------------------------------------------
Subexpr2
    void evaluate(size_t i, ValueBase* destination)

Compare: public Subexpr2
    size_t find_first(size_t start, size_t end)     // main method that executes query

    unique_ptr<Subexpr2> m_left;                               // left expression subtree
    unique_ptr<Subexpr2> m_right;                              // right expression subtree

Operator: public Subexpr2
    void evaluate(size_t i, ValueBase* destination)
    unique_ptr<Subexpr2> m_left;                               // left expression subtree
    unique_ptr<Subexpr2> m_right;                              // right expression subtree

Value<T>: public Subexpr2
    void evaluate(size_t i, ValueBase* destination)
    T m_v[8];

Columns<T>: public Subexpr2
    void evaluate(size_t i, ValueBase* destination)
    SequentialGetter<T> sg;                         // class bound to a column, lets you read values in a fast way
    Table* m_table;

class ColumnAccessor<>: public Columns<double>


Call diagram:
-----------------------------------------------------------------------------------------------------------------------
Example of 'table.first > 34.6 + table.second':

size_t Compare<Greater>::find_first()-------------+
         |                                        |
         |                                        |
         |                                        |
         +--> Columns<float>::evaluate()          +--------> Operator<Plus>::evaluate()
                                                                |               |
                                               Value<float>::evaluate()    Columns<float>::evaluate()

Operator, Value and Columns have an evaluate(size_t i, ValueBase* destination) method which returns a Value<T>
containing 8 values representing table rows i...i + 7.

So Value<T> contains 8 concecutive values and all operations are based on these chunks. This is
to save overhead by virtual calls needed for evaluating a query that has been dynamically constructed at runtime.


Memory allocation:
-----------------------------------------------------------------------------------------------------------------------
Subexpressions created by the end-user are stack allocated. They are cloned to the heap when passed to UnaryOperator,
Operator, and Compare. Those types own the clones and deallocate them when destroyed.


Caveats, notes and todos
-----------------------------------------------------------------------------------------------------------------------
    * Perhaps disallow columns from two different tables in same expression
    * The name Columns (with s) an be confusing because we also have Column (without s)
    * We have Columns::m_table, Query::m_table and ColumnAccessorBase::m_table that point at the same thing, even with
      ColumnAccessor<> extending Columns. So m_table is redundant, but this is in order to keep class dependencies and
      entanglement low so that the design is flexible (if you perhaps later want a Columns class that is not dependent
      on ColumnAccessor)

Nulls
-----------------------------------------------------------------------------------------------------------------------
First note that at array level, nulls are distinguished between non-null in different ways:
String:
    m_data == 0 && m_size == 0

Integer, Bool, DateTime stored in ArrayIntNull:
    value == get(0) (entry 0 determins a magic value that represents nulls)

Float/double:
    null::is_null(value) which tests if value bit-matches one specific bit pattern reserved for null

The Columns class encapsulates all this into a simple class that, for any type T has
    evaluate(size_t index) that reads values from a column, taking nulls in count
    get(index)
    set(index)
    is_null(index)
    set_null(index)
*/

#ifndef REALM_QUERY_EXPRESSION_HPP
#define REALM_QUERY_EXPRESSION_HPP

#include <realm/column_type_traits.hpp>
#include <realm/util/optional.hpp>

// Normally, if a next-generation-syntax condition is supported by the old query_engine.hpp, a query_engine node is
// created because it's faster (by a factor of 5 - 10). Because many of our existing next-generation-syntax unit
// unit tests are indeed simple enough to fallback to old query_engine, query_expression gets low test coverage. Undef
// flag to get higher query_expression test coverage. This is a good idea to try out each time you develop on/modify
// query_expression.

#define REALM_OLDQUERY_FALLBACK

namespace realm {

template <class T> T minimum(T a, T b)
{
    return a < b ? a : b;
}

// FIXME, this needs to exist elsewhere
typedef int64_t             Int;
typedef bool                Bool;
typedef realm::DateTime   DateTime;
typedef float               Float;
typedef double              Double;
typedef realm::StringData String;
typedef realm::BinaryData Binary;

// Hack to avoid template instantiation errors. See create(). Todo, see if we can simplify only_numeric somehow
namespace {
template<class T, class U> T only_numeric(U in)
{
    return static_cast<T>(in);
}

template<class T> int only_numeric(const StringData&)
{
    REALM_ASSERT(false);
    return 0;
}

template<class T> int only_numeric(const BinaryData&)
{
    REALM_ASSERT(false);
    return 0;
}

template<class T> StringData only_string(T in)
{
    REALM_ASSERT(false);
    static_cast<void>(in);
    return StringData();
}

StringData only_string(StringData in)
{
    return in;
}

// Modify in to refer to a deep clone of the data it points to, if applicable,
// and return a pointer which must be deleted if non-NULL
template<class T> char* in_place_deep_clone(T* in)
{
    static_cast<void>(in);
    return 0;
}

char* in_place_deep_clone(StringData* in)
{
    if (in->is_null())
        return nullptr;

    char* payload = new char[in->size()];
    memcpy(payload, in->data(), in->size());
    *in = StringData(payload, in->size());
    return payload;
}

} // anonymous namespace

template<class T>struct Plus {
    T operator()(T v1, T v2) const { return v1 + v2; }
    typedef T type;
};

template<class T>struct Minus {
    T operator()(T v1, T v2) const { return v1 - v2; }
    typedef T type;
};

template<class T>struct Div {
    T operator()(T v1, T v2) const { return v1 / v2; }
    typedef T type;
};

template<class T>struct Mul {
    T operator()(T v1, T v2) const { return v1 * v2; }
    typedef T type;
};

// Unary operator
template<class T>struct Pow {
    T operator()(T v) const { return v * v; }
    typedef T type;
};

// Finds a common type for T1 and T2 according to C++ conversion/promotion in arithmetic (float + int => float, etc)
template<class T1, class T2,
    bool T1_is_int = std::numeric_limits<T1>::is_integer || std::is_same<T1, null>::value,
    bool T2_is_int = std::numeric_limits<T2>::is_integer || std::is_same<T2, null>::value,
    bool T1_is_widest = (sizeof(T1) > sizeof(T2)   ||     std::is_same<T2, null>::value    ) > struct Common;
template<class T1, class T2, bool b> struct Common<T1, T2, b, b, true > {
    typedef T1 type;
};
template<class T1, class T2, bool b> struct Common<T1, T2, b, b, false> {
    typedef T2 type;
};
template<class T1, class T2, bool b> struct Common<T1, T2, false, true , b> {
    typedef T1 type;
};
template<class T1, class T2, bool b> struct Common<T1, T2, true, false, b> {
    typedef T2 type;
};




struct ValueBase
{
    static const size_t default_size = 8;
    virtual void export_bool(ValueBase& destination) const = 0;
    virtual void export_int(ValueBase& destination) const = 0;
    virtual void export_float(ValueBase& destination) const = 0;
    virtual void export_int64_t(ValueBase& destination) const = 0;
    virtual void export_double(ValueBase& destination) const = 0;
    virtual void export_StringData(ValueBase& destination) const = 0;
    virtual void export_BinaryData(ValueBase& destination) const = 0;
    virtual void export_null(ValueBase& destination) const = 0;
    virtual void import(const ValueBase& destination) = 0;

    // If true, all values in the class come from a link list of a single field in the parent table (m_table). If
    // false, then values come from successive rows of m_table (query operations are operated on in bulks for speed)
    bool m_from_link_list;

    // Number of values stored in the class.
    size_t m_values;
};

class Expression
{
public:
    Expression() { }

    virtual size_t find_first(size_t start, size_t end) const = 0;
    virtual void set_table() = 0;
    virtual const Table* get_table() const = 0;
    virtual ~Expression() {}
};

class Subexpr
{
public:
    virtual ~Subexpr() {}

    virtual std::unique_ptr<Subexpr> clone() const = 0;

    // Recursively set table pointers for all Columns object in the expression tree. Used for late binding of table
    virtual void set_table() {}

    // Recursively fetch tables of columns in expression tree. Used when user first builds a stand-alone expression and
    // binds it to a Query at a later time
    virtual const Table* get_table() const
    {
        return nullptr;
    }

    virtual void evaluate(size_t index, ValueBase& destination) = 0;
};

template <typename T, typename... Args>
std::unique_ptr<Subexpr> make_subexpr(Args&&... args)
{
    return std::unique_ptr<Subexpr>(new T(std::forward<Args>(args)...));
}

template <class T> class Columns;
template <class T> class Value;
template <class T> class Subexpr2;
template <class oper, class TLeft = Subexpr, class TRight = Subexpr> class Operator;
template <class oper, class TLeft = Subexpr> class UnaryOperator;
template <class TCond, class T, class TLeft = Subexpr, class TRight = Subexpr> class Compare;
template <bool has_links> class UnaryLinkCompare;
class ColumnAccessorBase;


// Handle cases where left side is a constant (int, float, int64_t, double, StringData)
template <class L, class Cond, class R> Query create(L left, const Subexpr2<R>& right)
{
    // Purpose of below code is to intercept the creation of a condition and test if it's supported by the old
    // query_engine.hpp which is faster. If it's supported, create a query_engine.hpp node, otherwise create a
    // query_expression.hpp node.
    //
    // This method intercepts only Value <cond> Subexpr2. Interception of Subexpr2 <cond> Subexpr is elsewhere.

#ifdef REALM_OLDQUERY_FALLBACK // if not defined, then never fallback to query_engine.hpp; always use query_expression
    const Columns<R>* column = dynamic_cast<const Columns<R>*>(&right);

    if (column &&
        ((std::numeric_limits<L>::is_integer && std::numeric_limits<L>::is_integer) ||
        (std::is_same<L, double>::value && std::is_same<R, double>::value) ||
        (std::is_same<L, float>::value && std::is_same<R, float>::value) ||
        (std::is_same<L, StringData>::value && std::is_same<R, StringData>::value) ||
        (std::is_same<L, BinaryData>::value && std::is_same<R, BinaryData>::value))
        &&
        !column->links_exist()) {
        const Table* t = column->get_table();
        Query q = Query(*t);

        if (std::is_same<Cond, Less>::value)
            q.greater(column->m_column, only_numeric<R>(left));
        else if (std::is_same<Cond, Greater>::value)
            q.less(column->m_column, only_numeric<R>(left));
        else if (std::is_same<Cond, Equal>::value)
            q.equal(column->m_column, left);
        else if (std::is_same<Cond, NotEqual>::value)
            q.not_equal(column->m_column, left);
        else if (std::is_same<Cond, LessEqual>::value)
            q.greater_equal(column->m_column, only_numeric<R>(left));
        else if (std::is_same<Cond, GreaterEqual>::value)
            q.less_equal(column->m_column, only_numeric<R>(left));
        else if (std::is_same<Cond, EqualIns>::value)
            q.equal(column->m_column, only_string(left), false);
        else if (std::is_same<Cond, NotEqualIns>::value)
            q.not_equal(column->m_column, only_string(left), false);
        else if (std::is_same<Cond, BeginsWith>::value)
            q.begins_with(column->m_column, only_string(left));
        else if (std::is_same<Cond, BeginsWithIns>::value)
            q.begins_with(column->m_column, only_string(left), false);
        else if (std::is_same<Cond, EndsWith>::value)
            q.ends_with(column->m_column, only_string(left));
        else if (std::is_same<Cond, EndsWithIns>::value)
            q.ends_with(column->m_column, only_string(left), false);
        else if (std::is_same<Cond, Contains>::value)
            q.contains(column->m_column, only_string(left));
        else if (std::is_same<Cond, ContainsIns>::value)
            q.contains(column->m_column, only_string(left), false);
        else {
            // query_engine.hpp does not support this Cond. Please either add support for it in query_engine.hpp or
            // fallback to using use 'return new Compare<>' instead.
            REALM_ASSERT(false);
        }
        // Return query_engine.hpp node
        return q;
    }
    else
#endif
    {
        // If we're searching for a string, create a deep copy of the search string
        // which will be deleted by the Compare instance.
        char* compare_string = in_place_deep_clone(&left);

        // Return query_expression.hpp node
        using CommonType = typename Common<L, R>::type;
        return new Compare<Cond, CommonType>(make_subexpr<Value<L>>(left), right.clone(), compare_string);
    }
}


// All overloads where left-hand-side is Subexpr2<L>:
//
// left-hand-side       operator                              right-hand-side
// Subexpr2<L>          +, -, *, /, <, >, ==, !=, <=, >=      R, Subexpr2<R>
//
// For L = R = {int, int64_t, float, double, StringData}:
template <class L, class R> class Overloads
{
    typedef typename Common<L, R>::type CommonType;

    std::unique_ptr<Subexpr> clone_subexpr() const
    {
        return static_cast<const Subexpr2<L>&>(*this).clone();
    }

public:

    // Arithmetic, right side constant
    Operator<Plus<CommonType>> operator + (R right) const
    {
        return { clone_subexpr(), make_subexpr<Value<R>>(right) };
    }
    Operator<Minus<CommonType>> operator - (R right) const
    {
        return { clone_subexpr(), make_subexpr<Value<R>>(right) };
    }
    Operator<Mul<CommonType>> operator * (R right) const
    {
        return { clone_subexpr(), make_subexpr<Value<R>>(right) };
    }
    Operator<Div<CommonType>> operator / (R right) const
    {
        return { clone_subexpr(), make_subexpr<Value<R>>(right) };
    }

    // Arithmetic, right side subexpression
    Operator<Plus<CommonType>> operator + (const Subexpr2<R>& right) const
    {
        return { clone_subexpr(), right.clone() };
    }
    Operator<Minus<CommonType>> operator - (const Subexpr2<R>& right) const
    {
        return { clone_subexpr(), right.clone() };
    }
    Operator<Mul<CommonType>> operator * (const Subexpr2<R>& right) const
    {
        return { clone_subexpr(), right.clone() };
    }
    Operator<Div<CommonType>> operator / (const Subexpr2<R>& right) const
    {
        return { clone_subexpr(), right.clone() };
    }

    // Compare, right side constant
    Query operator > (R right)
    {
        return create<R, Less, L>(right, static_cast<Subexpr2<L>&>(*this));
    }
    Query operator < (R right)
    {
        return create<R, Greater, L>(right, static_cast<Subexpr2<L>&>(*this));
    }
    Query operator >= (R right)
    {
        return create<R, LessEqual, L>(right, static_cast<Subexpr2<L>&>(*this));
    }
    Query operator <= (R right)
    {
        return create<R, GreaterEqual, L>(right, static_cast<Subexpr2<L>&>(*this));
    }
    Query operator == (R right)
    {
        return create<R, Equal, L>(right, static_cast<Subexpr2<L>&>(*this));
    }
    Query operator != (R right)
    {
        return create<R, NotEqual, L>(right, static_cast<Subexpr2<L>&>(*this));
    }

    // Purpose of this method is to intercept the creation of a condition and test if it's supported by the old
    // query_engine.hpp which is faster. If it's supported, create a query_engine.hpp node, otherwise create a
    // query_expression.hpp node.
    //
    // This method intercepts Subexpr2 <cond> Subexpr2 only. Value <cond> Subexpr2 is intercepted elsewhere.
    template <class Cond> Query create2 (const Subexpr2<R>& right)
    {
#ifdef REALM_OLDQUERY_FALLBACK // if not defined, never fallback query_engine; always use query_expression
        // Test if expressions are of type Columns. Other possibilities are Value and Operator.
        const Columns<R>* left_col = dynamic_cast<const Columns<R>*>(static_cast<Subexpr2<L>*>(this));
        const Columns<R>* right_col = dynamic_cast<const Columns<R>*>(&right);

        // query_engine supports 'T-column <op> <T-column>' for T = {int64_t, float, double}, op = {<, >, ==, !=, <=, >=},
        // but only if both columns are non-nullable, and aren't in linked tables.
        if (left_col && right_col && std::is_same<L, R>::value && !left_col->m_nullable && !right_col->m_nullable
            && !left_col->links_exist() && !right_col->links_exist()) {
            const Table* t = left_col->get_table();
            Query q = Query(*t);

            if (std::numeric_limits<L>::is_integer || std::is_same<L, DateTime>::value) {
                if (std::is_same<Cond, Less>::value)
                    q.less_int(left_col->m_column, right_col->m_column);
                else if (std::is_same<Cond, Greater>::value)
                    q.greater_int(left_col->m_column, right_col->m_column);
                else if (std::is_same<Cond, Equal>::value)
                    q.equal_int(left_col->m_column, right_col->m_column);
                else if (std::is_same<Cond, NotEqual>::value)
                    q.not_equal_int(left_col->m_column, right_col->m_column);
                else if (std::is_same<Cond, LessEqual>::value)
                    q.less_equal_int(left_col->m_column, right_col->m_column);
                else if (std::is_same<Cond, GreaterEqual>::value)
                    q.greater_equal_int(left_col->m_column, right_col->m_column);
                else {
                    REALM_ASSERT(false);
                }
            }
            else if (std::is_same<L, float>::value) {
                if (std::is_same<Cond, Less>::value)
                    q.less_float(left_col->m_column, right_col->m_column);
                else if (std::is_same<Cond, Greater>::value)
                    q.greater_float(left_col->m_column, right_col->m_column);
                else if (std::is_same<Cond, Equal>::value)
                    q.equal_float(left_col->m_column, right_col->m_column);
                else if (std::is_same<Cond, NotEqual>::value)
                    q.not_equal_float(left_col->m_column, right_col->m_column);
                else if (std::is_same<Cond, LessEqual>::value)
                    q.less_equal_float(left_col->m_column, right_col->m_column);
                else if (std::is_same<Cond, GreaterEqual>::value)
                    q.greater_equal_float(left_col->m_column, right_col->m_column);
                else {
                    REALM_ASSERT(false);
                }
            }
            else if (std::is_same<L, double>::value) {
                if (std::is_same<Cond, Less>::value)
                    q.less_double(left_col->m_column, right_col->m_column);
                else if (std::is_same<Cond, Greater>::value)
                    q.greater_double(left_col->m_column, right_col->m_column);
                else if (std::is_same<Cond, Equal>::value)
                    q.equal_double(left_col->m_column, right_col->m_column);
                else if (std::is_same<Cond, NotEqual>::value)
                    q.not_equal_double(left_col->m_column, right_col->m_column);
                else if (std::is_same<Cond, LessEqual>::value)
                    q.less_equal_double(left_col->m_column, right_col->m_column);
                else if (std::is_same<Cond, GreaterEqual>::value)
                    q.greater_equal_double(left_col->m_column, right_col->m_column);
                else {
                    REALM_ASSERT(false);
                }
            }
            else {
                REALM_ASSERT(false);
            }
            // Return query_engine.hpp node
            return q;
        }
        else
#endif
        {
            // Return query_expression.hpp node
            return new Compare<Cond, typename Common<R, float>::type>(clone_subexpr(), right.clone());
        }
    }

    // Compare, right side subexpression
    Query operator == (const Subexpr2<R>& right)
    {
        return create2<Equal>(right);
    }
    Query operator != (const Subexpr2<R>& right)
    {
        return create2<NotEqual>(right);
    }
    Query operator > (const Subexpr2<R>& right)
    {
        return create2<Greater>(right);
    }
    Query operator < (const Subexpr2<R>& right)
    {
        return create2<Less>(right);
    }
    Query operator >= (const Subexpr2<R>& right)
    {
        return create2<GreaterEqual>(right);
    }
    Query operator <= (const Subexpr2<R>& right)
    {
        return create2<LessEqual>(right);
    }
};

// With this wrapper class we can define just 20 overloads inside Overloads<L, R> instead of 5 * 20 = 100. Todo: We can
// consider if it's simpler/better to remove this class completely and just list all 100 overloads manually anyway.
template <class T> class Subexpr2 : public Subexpr, public Overloads<T, const char*>, public Overloads<T, int>, public
Overloads<T, float>, public Overloads<T, double>, public Overloads<T, int64_t>, public Overloads<T, StringData>,
public Overloads<T, bool>, public Overloads<T, DateTime>, public Overloads<T, null>
{
public:
    virtual ~Subexpr2() {};

#define RLM_U2(t, o) using Overloads<T, t>::operator o;
#define RLM_U(o) RLM_U2(int, o) RLM_U2(float, o) RLM_U2(double, o) RLM_U2(int64_t, o) RLM_U2(StringData, o) RLM_U2(bool, o) RLM_U2(DateTime, o) RLM_U2(null, o)
    RLM_U(+) RLM_U(-) RLM_U(*) RLM_U(/ ) RLM_U(> ) RLM_U(< ) RLM_U(== ) RLM_U(!= ) RLM_U(>= ) RLM_U(<= )
};


/*
This class is used to store N values of type T = {int64_t, bool, DateTime or StringData}, and allows an entry
to be null too. It's used by the Value class for internal storage.

To indicate nulls, we could have chosen a separate bool vector or some other bitmask construction. But for
performance, we customize indication of nulls to match the same indication that is used in the persisted database
file

Queries in query_expression.hpp execute by processing chunks of 8 rows at a time. Assume you have a column:

    price (int) = {1, 2, 3, null, 1, 6, 6, 9, 5, 2, null}

And perform a query:

    Query q = (price + 2 == 5);

query_expression.hpp will then create a NullableVector<int> = {5, 5, 5, 5, 5, 5, 5, 5} and then read values
NullableVector<int> = {1, 2, 3, null, 1, 6, 6, 9} from the column, and then perform `+` and `==` on these chunks.

See the top of this file for more information on all this.

Assume the user specifies the null constant in a query:

Query q = (price == null)

The query system will then construct a NullableVector of type `null` (NullableVector<null>). This allows compile
time optimizations for these cases.
*/

template <class T, size_t prealloc = 8> struct NullableVector
{
    typedef typename std::conditional<std::is_same<T, bool>::value
        || std::is_same<T, int>::value, int64_t, T>::type t_storage;

    NullableVector() {};

    NullableVector& operator= (const NullableVector& other)
    {
        if (this != &other) {
            init(other.m_size);
            std::copy(other.m_first, other.m_first + other.m_size, m_first);
            m_null = other.m_null;
        }
        return *this;
    }

    NullableVector(const NullableVector& other)
    {
        init(other.m_size);
        std::copy(other.m_first, other.m_first + other.m_size, m_first);
        m_null = other.m_null;
    }

    ~NullableVector()
    {
        dealloc();
    }

    T operator[](size_t index) const
    {
        REALM_ASSERT_3(index, <, m_size);
        return static_cast<T>(m_first[index]);
    }

    inline bool is_null(size_t index) const
    {
        REALM_ASSERT((std::is_same<t_storage, int64_t>::value));
        return m_first[index] == m_null;
    }

    inline void set_null(size_t index)
    {
        REALM_ASSERT((std::is_same<t_storage, int64_t>::value));
        m_first[index] = m_null;
    }

    inline void set(size_t index, t_storage value)
    {
        REALM_ASSERT((std::is_same<t_storage, int64_t>::value));

        // If value collides with magic null value, then switch to a new unique representation for null
        if (REALM_UNLIKELY(value == m_null)) {
            // adding a prime will generate 2^64 unique values. Todo: Only works on 2's complement architecture
            uint64_t candidate = static_cast<uint64_t>(m_null) + 0xfffffffbULL;
            while (std::find(m_first, m_first + m_size, static_cast<int64_t>(candidate)) != m_first + m_size)
                candidate += 0xfffffffbULL;
            std::replace(m_first, m_first + m_size, m_null, static_cast<int64_t>(candidate));
        }
        m_first[index] = value;
    }

    inline util::Optional<T> get(size_t index) const
    {
        if (is_null(index))
            return util::none;

        return util::make_optional((*this)[index]);
    }

    inline void set(size_t index, util::Optional<T> value)
    {
        if (value)
            set(index, *value);
        else
            set_null(index);
    }

    void fill(T value)
    {
        for (size_t t = 0; t < m_size; t++) {
            if (std::is_same<T, null>::value)
                set_null(t);
            else
                set(t, value);
        }
    }

    void init(size_t size)
    {
        if (size == m_size)
            return;

        dealloc();
        m_size = size;
        if (m_size > 0) {
            if (m_size > prealloc)
                m_first = reinterpret_cast<t_storage*>(new T[m_size]);
            else
                m_first = m_cache;
        }
    }

    void init(size_t size, T values)
    {
        init(size);
        fill(values);
    }

    void dealloc()
    {
        if (m_first) {
            if (m_size > prealloc)
                delete[] m_first;
            m_first = nullptr;
        }
    }

    t_storage m_cache[prealloc];
    t_storage* m_first = &m_cache[0];
    size_t m_size = 0;

    int64_t m_null = reinterpret_cast<int64_t>(&m_null); // choose magic value to represent nulls
};

// Double
// NOTE: fails in gcc 4.8 without `inline`. Do not remove. Same applies for all methods below.
template<> inline void NullableVector<double>::set(size_t index, double value)
{
    m_first[index] = value;
}

template<> inline bool NullableVector<double>::is_null(size_t index) const
{
    return null::is_null_float(m_first[index]);
}

template<> inline void NullableVector<double>::set_null(size_t index)
{
    m_first[index] = null::get_null_float<double>();
}

// Float
template<> inline bool NullableVector<float>::is_null(size_t index) const
{
    return null::is_null_float(m_first[index]);
}

template<> inline void NullableVector<float>::set_null(size_t index)
{
    m_first[index] = null::get_null_float<float>();
}

template<> inline void NullableVector<float>::set(size_t index, float value)
{
    m_first[index] = value;
}

// Null
template<> inline void NullableVector<null>::set_null(size_t)
{
    return;
}
template<> inline bool NullableVector<null>::is_null(size_t) const
{
    return true;
}
template<> inline void NullableVector<null>::set(size_t, null)
{
}

// DateTime
template<> inline bool NullableVector<DateTime>::is_null(size_t index) const
{
    return m_first[index].get_datetime() == m_null;
}

template<> inline void NullableVector<DateTime>::set(size_t index, DateTime value)
{
    m_first[index] = value;
}

template<> inline void NullableVector<DateTime>::set_null(size_t index)
{
    m_first[index] = m_null;
}

// StringData
template<> inline void NullableVector<StringData>::set(size_t index, StringData value)
{
    m_first[index] = value;
}
template<> inline bool NullableVector<StringData>::is_null(size_t index) const
{
    return m_first[index].is_null();
}

template<> inline void NullableVector<StringData>::set_null(size_t index)
{
    m_first[index] = StringData();
}

// BinaryData
template<> inline void NullableVector<BinaryData>::set(size_t index, BinaryData value)
{
    m_first[index] = value;
}
template<> inline bool NullableVector<BinaryData>::is_null(size_t index) const
{
    return m_first[index].is_null();
}

template<> inline void NullableVector<BinaryData>::set_null(size_t index)
{
    m_first[index] = BinaryData();
}

template <typename Operator>
struct OperatorOptionalAdapter {
    template <typename L, typename R>
    util::Optional<typename Operator::type> operator()(const util::Optional<L>& left, const util::Optional<R>& right)
    {
        if (!left || !right)
            return util::none;
        return Operator()(*left, *right);
    }

    template <typename T>
    util::Optional<typename Operator::type> operator()(const util::Optional<T>& arg)
    {
        if (!arg)
            return util::none;
        return Operator()(*arg);
    }
};

// Stores N values of type T. Can also exchange data with other ValueBase of different types
template<class T> class Value : public ValueBase, public Subexpr2<T>
{
public:
    Value()
    {
        init(false, ValueBase::default_size, T());
    }
    Value(T v)
    {
        init(false, ValueBase::default_size, v);
    }

    Value(bool from_link_list, size_t values)
    {
        init(from_link_list, values, T());
    }

    Value(bool from_link_list, size_t values, T v)
    {
        init(from_link_list, values, v);
    }

    Value(const Value&) = default;
    Value& operator=(const Value&) = default;

    void init(bool from_link_list, size_t values, T v) {
        m_storage.init(values, v);
        ValueBase::m_from_link_list = from_link_list;
        ValueBase::m_values = values;
    }

    void init(bool from_link_list, size_t values) {
        m_storage.init(values);
        ValueBase::m_from_link_list = from_link_list;
        ValueBase::m_values = values;
    }

    void evaluate(size_t, ValueBase& destination) override
    {
        destination.import(*this);
    }


    template <class TOperator> REALM_FORCEINLINE void fun(const Value* left, const Value* right)
    {
        OperatorOptionalAdapter<TOperator> o;

        if (!left->m_from_link_list && !right->m_from_link_list) {
            // Operate on values one-by-one (one value is one row; no links)
            size_t min = std::min(left->m_values, right->m_values);
            init(false, min);

            for (size_t i = 0; i < min; i++) {
                m_storage.set(i, o(left->m_storage.get(i), right->m_storage.get(i)));
            }
        }
        else if (left->m_from_link_list && right->m_from_link_list) {
            // FIXME: Many-to-many links not supported yet. Need to specify behaviour
            REALM_ASSERT_DEBUG(false);
        }
        else if (!left->m_from_link_list && right->m_from_link_list) {
            // Right values come from link. Left must come from single row.
            REALM_ASSERT_DEBUG(left->m_values > 0);
            init(true, right->m_values);

            auto left_value = left->m_storage.get(0);
            for (size_t i = 0; i < right->m_values; i++) {
                m_storage.set(i, o(left_value, right->m_storage.get(i)));
            }
        }
        else if (left->m_from_link_list && !right->m_from_link_list) {
            // Same as above, but with left values coming from links
            REALM_ASSERT_DEBUG(right->m_values > 0);
            init(true, left->m_values);

            auto right_value = right->m_storage.get(0);
            for (size_t i = 0; i < left->m_values; i++) {
                m_storage.set(i, o(left->m_storage.get(i), right_value));
            }
        }
    }

    template <class TOperator> REALM_FORCEINLINE void fun(const Value* value)
    {
        init(value->m_from_link_list, value->m_values);

        OperatorOptionalAdapter<TOperator> o;
        for (size_t i = 0; i < value->m_values; i++) {
            m_storage.set(i, o(value->m_storage.get(i)));
        }
    }


    // Below import and export methods are for type conversion between float, double, int64_t, etc.
    template<class D>
    typename std::enable_if<std::is_convertible<T, D>::value>::type
    REALM_FORCEINLINE export2(ValueBase& destination) const
    {
        Value<D>& d = static_cast<Value<D>&>(destination);
        d.init(ValueBase::m_from_link_list, ValueBase::m_values, D());
        for (size_t t = 0; t < ValueBase::m_values; t++) {
            if (m_storage.is_null(t))
                d.m_storage.set_null(t);
            else {
                d.m_storage.set(t, static_cast<D>(m_storage[t]));
            }
        }
    }

    template<class D>
    typename std::enable_if<!std::is_convertible<T, D>::value>::type
    REALM_FORCEINLINE export2(ValueBase&) const
    {
        // export2 is instantiated for impossible conversions like T=StringData, D=int64_t. These are never
        // performed at runtime but would result in a compiler error if we did not provide this implementation.
        REALM_ASSERT_DEBUG(false);
    }

    REALM_FORCEINLINE void export_bool(ValueBase& destination) const override
    {
        export2<bool>(destination);
    }

    REALM_FORCEINLINE void export_int64_t(ValueBase& destination) const override
    {
        export2<int64_t>(destination);
    }

    REALM_FORCEINLINE void export_float(ValueBase& destination) const override
    {
        export2<float>(destination);
    }

    REALM_FORCEINLINE void export_int(ValueBase& destination) const override
    {
        export2<int>(destination);
    }

    REALM_FORCEINLINE void export_double(ValueBase& destination) const override
    {
        export2<double>(destination);
    }
    REALM_FORCEINLINE void export_StringData(ValueBase& destination) const override
    {
        export2<StringData>(destination);
    }
    REALM_FORCEINLINE void export_BinaryData(ValueBase& destination) const override
    {
        export2<BinaryData>(destination);
    }
    REALM_FORCEINLINE void export_null(ValueBase& destination) const override
    {
        Value<null>& d = static_cast<Value<null>&>(destination);
        d.init(m_from_link_list, m_values);
    }

    REALM_FORCEINLINE void import(const ValueBase& source) override
    {
        if (std::is_same<T, int>::value)
            source.export_int(*this);
        else if (std::is_same<T, bool>::value)
            source.export_bool(*this);
        else if (std::is_same<T, float>::value)
            source.export_float(*this);
        else if (std::is_same<T, double>::value)
            source.export_double(*this);
        else if (std::is_same<T, int64_t>::value || std::is_same<T, bool>::value ||  std::is_same<T, DateTime>::value)
            source.export_int64_t(*this);
        else if (std::is_same<T, StringData>::value)
            source.export_StringData(*this);
        else if (std::is_same<T, BinaryData>::value)
            source.export_BinaryData(*this);
        else if (std::is_same<T, null>::value)
            source.export_null(*this);
        else
            REALM_ASSERT_DEBUG(false);
    }

    // Given a TCond (==, !=, >, <, >=, <=) and two Value<T>, return index of first match
    template <class TCond> REALM_FORCEINLINE static size_t compare(Value<T>* left, Value<T>* right)
    {
        TCond c;

        if (!left->m_from_link_list && !right->m_from_link_list) {
            // Compare values one-by-one (one value is one row; no link lists)
            size_t min = minimum(left->ValueBase::m_values, right->ValueBase::m_values);
            for (size_t m = 0; m < min; m++) {

                if (c(left->m_storage[m], right->m_storage[m], left->m_storage.is_null(m), right->m_storage.is_null(m)))
                    return m;
            }
        }
        else if (left->m_from_link_list && right->m_from_link_list) {
            // FIXME: Many-to-many links not supported yet. Need to specify behaviour
            REALM_ASSERT_DEBUG(false);
        }
        else if (!left->m_from_link_list && right->m_from_link_list) {
            // Right values come from link list. Left must come from single row. Semantics: Match if at least 1
            // linked-to-value fulfills the condition
            REALM_ASSERT_DEBUG(left->m_values > 0);
            for (size_t r = 0; r < right->m_values; r++) {
                if (c(left->m_storage[0], right->m_storage[r], left->m_storage.is_null(0), right->m_storage.is_null(r)))
                    return 0;
            }
        }
        else if (left->m_from_link_list && !right->m_from_link_list) {
            // Same as above, but with left values coming from link list.
            REALM_ASSERT_DEBUG(right->m_values > 0);
            for (size_t l = 0; l < left->m_values; l++) {
                if (c(left->m_storage[l], right->m_storage[0], left->m_storage.is_null(l), right->m_storage.is_null(0)))
                    return 0;
            }
        }

        return not_found; // no match
    }

    std::unique_ptr<Subexpr> clone() const override
    {
        return make_subexpr<Value<T>>(*this);
    }

    NullableVector<T> m_storage;
};


// All overloads where left-hand-side is L:
//
// left-hand-side       operator                              right-hand-side
// L                    +, -, *, /, <, >, ==, !=, <=, >=      Subexpr2<R>
//
// For L = R = {int, int64_t, float, double}:
// Compare numeric values
template <class R> Query operator > (double left, const Subexpr2<R>& right) {
    return create<double, Greater, R>(left, right);
}
template <class R> Query operator > (float left, const Subexpr2<R>& right) {
    return create<float, Greater, R>(left, right);
}
template <class R> Query operator > (int left, const Subexpr2<R>& right) {
    return create<int, Greater, R>(left, right);
}
template <class R> Query operator > (int64_t left, const Subexpr2<R>& right) {
    return create<int64_t, Greater, R>(left, right);
}
template <class R> Query operator < (double left, const Subexpr2<R>& right) {
    return create<float, Less, R>(left, right);
}
template <class R> Query operator < (float left, const Subexpr2<R>& right) {
    return create<int, Less, R>(left, right);
}
template <class R> Query operator < (int left, const Subexpr2<R>& right) {
    return create<int, Less, R>(left, right);
}
template <class R> Query operator < (int64_t left, const Subexpr2<R>& right) {
    return create<int64_t, Less, R>(left, right);
}
template <class R> Query operator == (double left, const Subexpr2<R>& right) {
    return create<double, Equal, R>(left, right);
}
template <class R> Query operator == (float left, const Subexpr2<R>& right) {
    return create<float, Equal, R>(left, right);
}
template <class R> Query operator == (int left, const Subexpr2<R>& right) {
    return create<int, Equal, R>(left, right);
}
template <class R> Query operator == (int64_t left, const Subexpr2<R>& right) {
    return create<int64_t, Equal, R>(left, right);
}
template <class R> Query operator >= (double left, const Subexpr2<R>& right) {
    return create<double, GreaterEqual, R>(left, right);
}
template <class R> Query operator >= (float left, const Subexpr2<R>& right) {
    return create<float, GreaterEqual, R>(left, right);
}
template <class R> Query operator >= (int left, const Subexpr2<R>& right) {
    return create<int, GreaterEqual, R>(left, right);
}
template <class R> Query operator >= (int64_t left, const Subexpr2<R>& right) {
    return create<int64_t, GreaterEqual, R>(left, right);
}
template <class R> Query operator <= (double left, const Subexpr2<R>& right) {
    return create<double, LessEqual, R>(left, right);
}
template <class R> Query operator <= (float left, const Subexpr2<R>& right) {
    return create<float, LessEqual, R>(left, right);
}
template <class R> Query operator <= (int left, const Subexpr2<R>& right) {
    return create<int, LessEqual, R>(left, right);
}
template <class R> Query operator <= (int64_t left, const Subexpr2<R>& right) {
    return create<int64_t, LessEqual, R>(left, right);
}
template <class R> Query operator != (double left, const Subexpr2<R>& right) {
    return create<double, NotEqual, R>(left, right);
}
template <class R> Query operator != (float left, const Subexpr2<R>& right) {
    return create<float, NotEqual, R>(left, right);
}
template <class R> Query operator != (int left, const Subexpr2<R>& right) {
    return create<int, NotEqual, R>(left, right);
}
template <class R> Query operator != (int64_t left, const Subexpr2<R>& right) {
    return create<int64_t, NotEqual, R>(left, right);
}

// Arithmetic
template <class R> Operator<Plus<typename Common<R, double>::type>> operator + (double left, const Subexpr2<R>& right) {
    return { make_subexpr<Value<double>>(left), right.clone() };
}
template <class R> Operator<Plus<typename Common<R, float>::type>> operator + (float left, const Subexpr2<R>& right) {
    return { make_subexpr<Value<float>>(left), right.clone() };
}
template <class R> Operator<Plus<typename Common<R, int>::type>> operator + (int left, const Subexpr2<R>& right) {
    return { make_subexpr<Value<int>>(left), right.clone() };
}
template <class R> Operator<Plus<typename Common<R, int64_t>::type>> operator + (int64_t left, const Subexpr2<R>& right) {
    return { make_subexpr<Value<int64_t>>(left), right.clone() };
}
template <class R> Operator<Minus<typename Common<R, double>::type>> operator - (double left, const Subexpr2<R>& right) {
    return { make_subexpr<Value<double>>(left), right.clone() };
}
template <class R> Operator<Minus<typename Common<R, float>::type>> operator - (float left, const Subexpr2<R>& right) {
    return { make_subexpr<Value<float>>(left), right.clone() };
}
template <class R> Operator<Minus<typename Common<R, int>::type>> operator - (int left, const Subexpr2<R>& right) {
    return { make_subexpr<Value<int>>(left), right.clone() };
}
template <class R> Operator<Minus<typename Common<R, int64_t>::type>> operator - (int64_t left, const Subexpr2<R>& right) {
    return { make_subexpr<Value<int64_t>>(left), right.clone() };
}
template <class R> Operator<Mul<typename Common<R, double>::type>> operator * (double left, const Subexpr2<R>& right) {
    return { make_subexpr<Value<double>>(left), right.clone() };
}
template <class R> Operator<Mul<typename Common<R, float>::type>> operator * (float left, const Subexpr2<R>& right) {
    return { make_subexpr<Value<float>>(left), right.clone() };
}
template <class R> Operator<Mul<typename Common<R, int>::type>> operator * (int left, const Subexpr2<R>& right) {
    return { make_subexpr<Value<int>>(left), right.clone() };
}
template <class R> Operator<Mul<typename Common<R, int64_t>::type>> operator * (int64_t left, const Subexpr2<R>& right) {
    return { make_subexpr<Value<int64_t>>(left), right.clone() };
}
template <class R> Operator<Div<typename Common<R, double>::type>> operator / (double left, const Subexpr2<R>& right) {
    return { make_subexpr<Value<double>>(left), right.clone() };
}
template <class R> Operator<Div<typename Common<R, float>::type>> operator / (float left, const Subexpr2<R>& right) {
    return { make_subexpr<Value<float>>(left), right.clone() };
}
template <class R> Operator<Div<typename Common<R, int>::type>> operator / (int left, const Subexpr2<R>& right) {
    return { make_subexpr<Value<int>>(left), right.clone() };
}
template <class R> Operator<Div<typename Common<R, int64_t>::type>> operator / (int64_t left, const Subexpr2<R>& right) {
    return { make_subexpr<Value<int64_t>>(left), right.clone() };
}

// Unary operators
template <class T> UnaryOperator<Pow<T>> power (const Subexpr2<T>& left) {
    return { left.clone() };
}



// Classes used for LinkMap (see below).
struct LinkMapFunction
{
    // Your consume() method is given row index of the linked-to table as argument, and you must return wether or
    // not you want the LinkMapFunction to exit (return false) or continue (return true) harvesting the link tree
    // for the current main table row index (it will be a link tree if you have multiple type_LinkList columns
    // in a link()->link() query.
    virtual bool consume(size_t row_index) = 0;
};

struct FindNullLinks : public LinkMapFunction
{
    FindNullLinks() : m_has_link(false) {};

    bool consume(size_t row_index) override
    {
        static_cast<void>(row_index);
        m_has_link = true;
        return false; // we've found a row index, so this can't be a null-link, so exit link harvesting
    }

    bool m_has_link;
};

struct MakeLinkVector : public LinkMapFunction
{
    MakeLinkVector(std::vector<size_t>& result) : m_links(result) {}

    bool consume(size_t row_index) override
    {
        m_links.push_back(row_index);
        return true; // continue evaluation
    }
    std::vector<size_t> &m_links;
};

struct CountLinks : public LinkMapFunction
{
    bool consume(size_t) override
    {
        m_link_count++;
        return true;
    }

    size_t result() const { return m_link_count; }

    size_t m_link_count = 0;
};


/*
The LinkMap and LinkMapFunction classes are used for query conditions on links themselves (contrary to conditions on
the value payload they point at).

MapLink::map_links() takes a row index of the link column as argument and follows any link chain stated in the query
(through the link()->link() methods) until the final payload table is reached, and then applies LinkMapFunction on
the linked-to row index(es).

If all link columns are type_Link, then LinkMapFunction is only invoked for a single row index. If one or more
columns are type_LinkList, then it may result in multiple row indexes.

The reason we use this map pattern is that we can exit the link-tree-traversal as early as possible, e.g. when we've
found the first link that points to row '5'. Other solutions could be a std::vector<size_t> harvest_all_links(), or an
iterator pattern. First solution can't exit, second solution requires internal state.
*/
class LinkMap
{
public:
    LinkMap() : m_table(nullptr) {}
    LinkMap(const Table* table, const std::vector<size_t>& columns)
    {
        for (size_t t = 0; t < columns.size(); t++) {
            // Link column can be either LinkList or single Link
            ColumnType type = table->get_real_column_type(columns[t]);
            if (type == col_type_LinkList) {
                const LinkListColumn& cll = table->get_column_link_list(columns[t]);
                m_tables.push_back(table);
                m_link_columns.push_back(&(table->get_column_link_list(columns[t])));
                m_link_types.push_back(realm::type_LinkList);
                table = &cll.get_target_table();
            }
            else {
                const LinkColumn& cl = table->get_column_link(columns[t]);
                m_tables.push_back(table);
                m_link_columns.push_back(&(table->get_column_link(columns[t])));
                m_link_types.push_back(realm::type_Link);
                table = &cl.get_target_table();
            }
        }
        m_table = table;
    }

    std::vector<size_t> get_links(size_t index)
    {
        std::vector<size_t> res;
        get_links(index, res);
        return res;
    }

    size_t count_links(size_t row)
    {
        CountLinks counter;
        map_links(row, counter);
        return counter.result();
    }

    void map_links(size_t row, LinkMapFunction& lm)
    {
        map_links(0, row, lm);
    }

    bool only_unary_links() const
    {
        return std::find(m_link_types.begin(), m_link_types.end(), type_LinkList) == m_link_types.end();
    }

    const Table* m_table;
    std::vector<const LinkColumnBase*> m_link_columns;
    std::vector<const Table*> m_tables;

private:
    void map_links(size_t column, size_t row, LinkMapFunction& lm)
    {
        bool last = (column + 1 == m_link_columns.size());
        if (m_link_types[column] == type_Link) {
            const LinkColumn& cl = *static_cast<const LinkColumn*>(m_link_columns[column]);
            size_t r = to_size_t(cl.get(row));
            if (r == 0)
                return;
            r--; // LinkColumn stores link to row N as N + 1
            if (last) {
                bool continue2 = lm.consume(r);
                if (!continue2)
                    return;
            }
            else
                map_links(column + 1, r, lm);
        }
        else {
            const LinkListColumn& cll = *static_cast<const LinkListColumn*>(m_link_columns[column]);
            ConstLinkViewRef lvr = cll.get(row);
            for (size_t t = 0; t < lvr->size(); t++) {
                size_t r = lvr->get(t).get_index();
                if (last) {
                    bool continue2 = lm.consume(r);
                    if (!continue2)
                        return;
                }
                else
                    map_links(column + 1, r, lm);
            }
        }
    }


    void get_links(size_t row, std::vector<size_t>& result)
    {
        MakeLinkVector mlv = MakeLinkVector(result);
        map_links(row, mlv);
    }

    std::vector<realm::DataType> m_link_types;
};

template <class T, class S, class I> Query string_compare(const Columns<StringData>& left, T right, bool case_insensitive);
template <class S, class I> Query string_compare(const Columns<StringData>& left, const Columns<StringData>& right, bool case_insensitive);

template<class T>
Value<T> make_value_for_link(bool only_unary_links, size_t size)
{
    Value<T> value;
    if (only_unary_links) {
        REALM_ASSERT(size <= 1);
        value.init(false, 1);
        value.m_storage.set_null(0);
    }
    else {
        value.init(true, size);
    }
    return value;
}

// Handling of String columns. These support only == and != compare operators. No 'arithmetic' operators (+, etc).
template <> class Columns<StringData> : public Subexpr2<StringData>
{
public:
    Columns(size_t column, const Table* table, const std::vector<size_t>& links):
        m_link_map(table, links), m_table(table), m_column(column)
    {
        REALM_ASSERT_3(m_link_map.m_table->get_column_type(column), ==, type_String);
    }

    Columns(size_t column, const Table* table): m_table(table), m_column(column)
    {
    }

    explicit Columns() { }


    explicit Columns(size_t column): m_column(column)
    {
    }

    std::unique_ptr<Subexpr> clone() const override
    {
        return make_subexpr<Columns<StringData>>(*this);
    }

    const Table* get_table() const override
    {
        return m_table;
    }

    void evaluate(size_t index, ValueBase& destination) override
    {
        Value<StringData>& d = static_cast<Value<StringData>&>(destination);

        if (links_exist()) {
            std::vector<size_t> links = m_link_map.get_links(index);
            Value<StringData> v = make_value_for_link<StringData>(m_link_map.only_unary_links(), links.size());

            for (size_t t = 0; t < links.size(); t++) {
                size_t link_to = links[t];
                v.m_storage.set(t, m_link_map.m_table->get_string(m_column, link_to));
            }
            destination.import(v);
        }
        else {
            // Not a link column
            for (size_t t = 0; t < destination.m_values && index + t < m_table->size(); t++) {
                d.m_storage.set(t, m_table->get_string(m_column, index + t));
            }
        }
    }

    Query equal(StringData sd, bool case_sensitive = true)
    {
        return string_compare<StringData, Equal, EqualIns>(*this, sd, case_sensitive);
    }

    Query equal(const Columns<StringData>& col, bool case_sensitive = true)
    {
        return string_compare<Equal, EqualIns>(*this, col, case_sensitive);
    }

    Query not_equal(StringData sd, bool case_sensitive = true)
    {
        return string_compare<StringData, NotEqual, NotEqualIns>(*this, sd, case_sensitive);
    }

    Query not_equal(const Columns<StringData>& col, bool case_sensitive = true)
    {
        return string_compare<NotEqual, NotEqualIns>(*this, col, case_sensitive);
    }

    Query begins_with(StringData sd, bool case_sensitive = true)
    {
        return string_compare<StringData, BeginsWith, BeginsWithIns>(*this, sd, case_sensitive);
    }

    Query begins_with(const Columns<StringData>& col, bool case_sensitive = true)
    {
        return string_compare<BeginsWith, BeginsWithIns>(*this, col, case_sensitive);
    }

    Query ends_with(StringData sd, bool case_sensitive = true)
    {
        return string_compare<StringData, EndsWith, EndsWithIns>(*this, sd, case_sensitive);
    }

    Query ends_with(const Columns<StringData>& col, bool case_sensitive = true)
    {
        return string_compare<EndsWith, EndsWithIns>(*this, col, case_sensitive);
    }

    Query contains(StringData sd, bool case_sensitive = true)
    {
        return string_compare<StringData, Contains, ContainsIns>(*this, sd, case_sensitive);
    }

    Query contains(const Columns<StringData>& col, bool case_sensitive = true)
    {
        return string_compare<Contains, ContainsIns>(*this, col, case_sensitive);
    }

    bool links_exist() const
    {
        return m_link_map.m_link_columns.size() > 0;
    }

    LinkMap m_link_map;

    // Pointer to payload table (which is the linked-to table if this is a link column) used for condition operator
    const Table* m_table = nullptr;

    // Column index of payload column of m_table
    size_t m_column;
};


template <class T, class S, class I> Query string_compare(const Columns<StringData>& left, T right, bool case_sensitive)
{
    StringData sd(right);
    if (case_sensitive)
        return create<StringData, S, StringData>(sd, left);
    else
        return create<StringData, I, StringData>(sd, left);
}

template <class S, class I> Query string_compare(const Columns<StringData>& left, const Columns<StringData>& right, bool case_sensitive)
{
    if (case_sensitive)
        return new Compare<S, StringData>(right.clone(), left.clone());
    else
        return new Compare<I, StringData>(right.clone(), left.clone());
}

// Columns<String> == Columns<String>
inline Query operator == (const Columns<StringData>& left, const Columns<StringData>& right) {
    return string_compare<Equal, EqualIns>(left, right, true);
}

// Columns<String> != Columns<String>
inline Query operator != (const Columns<StringData>& left, const Columns<StringData>& right) {
    return string_compare<NotEqual, NotEqualIns>(left, right, true);
}

// String == Columns<String>
template <class T> Query operator == (T left, const Columns<StringData>& right) {
    return operator==(right, left);
}

// String != Columns<String>
template <class T> Query operator != (T left, const Columns<StringData>& right) {
    return operator!=(right, left);
}

// Columns<String> == String
template <class T> Query operator == (const Columns<StringData>& left, T right) {
    return string_compare<T, Equal, EqualIns>(left, right, true);
}

// Columns<String> != String
template <class T> Query operator != (const Columns<StringData>& left, T right) {
    return string_compare<T, NotEqual, NotEqualIns>(left, right, true);
}


// Handling of BinaryData columns. These support only == and != compare operators. No 'arithmetic' operators (+, etc).
//
// FIXME: See if we can merge it with Columns<StringData> because they are very similiar
template <> class Columns<BinaryData> : public Subexpr2<BinaryData>
{
public:
    Columns(size_t column, const Table* table, const std::vector<size_t>& links) :
        m_column(column), m_link_map(table, links)
    {
        m_table = table;
        REALM_ASSERT_3(m_link_map.m_table->get_column_type(column), == , type_Binary);
    }

    Columns(size_t column, const Table* table) : m_table(table), m_column(column) { }

    explicit Columns() { }


    explicit Columns(size_t column) : m_column(column)
    {
    }

    std::unique_ptr<Subexpr> clone() const override
    {
        return make_subexpr<Columns<BinaryData>>(*this);
    }

    const Table* get_table() const override
    {
        return m_table;
    }

    virtual void evaluate(size_t index, ValueBase& destination) override
    {
        Value<BinaryData>& d = static_cast<Value<BinaryData>&>(destination);

        if (links_exist()) {
            std::vector<size_t> links = m_link_map.get_links(index);
            Value<BinaryData> v = make_value_for_link<BinaryData>(m_link_map.only_unary_links(), links.size());

            for (size_t t = 0; t < links.size(); t++) {
                size_t link_to = links[t];
                v.m_storage.set(t, m_link_map.m_table->get_binary(m_column, link_to));
            }
            destination.import(v);
        }
        else {
            // Not a link column
            for (size_t t = 0; t < destination.m_values && index + t < m_table->size(); t++) {
                d.m_storage.set(t, m_table->get_binary(m_column, index + t));
            }
        }
    }

    bool links_exist() const
    {
        return m_link_map.m_link_columns.size() > 0;
    }

    // Pointer to payload table (which is the linked-to table if this is a link column) used for condition operator
    const Table* m_table = nullptr;

    // Column index of payload column of m_table
    size_t m_column;

    LinkMap m_link_map;
};

inline Query operator==(const Columns<BinaryData>& left, BinaryData right) {
    return create<BinaryData, Equal, BinaryData>(right, left);
}

inline Query operator==(BinaryData left, const Columns<BinaryData>& right) {
    return create<BinaryData, Equal, BinaryData>(left, right);
}

inline Query operator!=(const Columns<BinaryData>& left, BinaryData right) {
    return create<BinaryData, NotEqual, BinaryData>(right, left);
}

inline Query operator!=(BinaryData left, const Columns<BinaryData>& right) {
    return create<BinaryData, NotEqual, BinaryData>(left, right);
}


// This class is intended to perform queries on the *pointers* of links, contrary to performing queries on *payload*
// in linked-to tables. Queries can be "find first link that points at row X" or "find first null-link". Currently
// only "find first null link" and "find first non-null link" is supported. More will be added later. When we add
// more, I propose to remove the <bool has_links> template argument from this class and instead template it by 
// a criteria-class (like the FindNullLinks class below in find_first()) in some generalized fashion.
template <bool has_links> class UnaryLinkCompare : public Expression
{
public:
    UnaryLinkCompare(LinkMap lm) : m_link_map(lm)
    {
    }

    void set_table() override
    {
    }

    // Return main table of query (table on which table->where()... is invoked). Note that this is not the same as
    // any linked-to payload tables
    const Table* get_table() const override
    {
        return m_link_map.m_tables[0];
    }

    size_t find_first(size_t start, size_t end) const override
    {
        for (; start < end;) {
            std::vector<size_t> l = m_link_map.get_links(start);
            // We have found a Link which is NULL, or LinkList with 0 entries. Return it as match.

            FindNullLinks fnl;
            m_link_map.map_links(start, fnl);
            if (fnl.m_has_link == has_links)
                return start;

            start++;
        }

        return not_found;
    }

private:
    mutable LinkMap m_link_map;
};

class LinkCount : public Subexpr2<Int> {
public:
    LinkCount(LinkMap link_map): m_link_map(link_map) { }

    std::unique_ptr<Subexpr> clone() const override
    {
        return make_subexpr<LinkCount>(*this);
    }

    const Table* get_table() const override
    {
        return m_link_map.m_tables[0];
    }

    void set_table() override { }

    void evaluate(size_t index, ValueBase& destination) override
    {
        size_t count = m_link_map.count_links(index);
        destination.import(Value<Int>(false, 1, count));
    }

private:
    LinkMap m_link_map;
};

template <typename T> class SubColumns;

// This is for LinkList too because we have 'typedef List LinkList'
template <> class Columns<Link> : public Subexpr2<Link>
{
public:
    Query is_null() {
        if (m_link_map.m_link_columns.size() > 1)
            throw std::runtime_error("Combining link() and is_null() is currently not supported");
        // Todo, it may be useful to support the above, but we would need to figure out an intuitive behaviour
<<<<<<< HEAD
        return *new UnaryLinkCompare<false>(m_link_map);
    }

    Query is_not_null() {
        if (m_link_map.m_link_columns.size() > 1)
            throw std::runtime_error("Combining link() and is_not_null() is currently not supported");
        // Todo, it may be useful to support the above, but we would need to figure out an intuitive behaviour
        return *new UnaryLinkCompare<true>(m_link_map);
=======
        return new UnaryLinkCompare(m_link_map);
>>>>>>> a2652194
    }

    LinkCount count() const
    {
        return LinkCount(m_link_map);
    }

    template <typename C>
    SubColumns<C> column(size_t column) const
    {
        return SubColumns<C>(Columns<C>(column, m_link_map.m_table), m_link_map);
    }

private:
    Columns(size_t column, const Table* table, const std::vector<size_t>& links):
        m_link_map(table, links), m_table(table)
    {
        static_cast<void>(column);
    }

    Columns() { }

    explicit Columns(size_t column) { static_cast<void>(column); }

    Columns(size_t column, const Table* table): m_table(table)
    {
        static_cast<void>(column);
    }

    std::unique_ptr<Subexpr> clone() const override
    {
        return make_subexpr<Columns<Link>>(*this);
    }

    const Table* get_table() const override
    {
        return m_table;
    }

    void evaluate(size_t index, ValueBase& destination) override
    {
        static_cast<void>(index);
        static_cast<void>(destination);
        REALM_ASSERT(false);
    }

    LinkMap m_link_map;

    // m_table is redundant with ColumnAccessorBase<>::m_table, but is in order to decrease class dependency/entanglement
    const Table* m_table = nullptr;

   friend class Table;
};


template <class T> class Columns : public Subexpr2<T>
{
public:
    using ColType = typename ColumnTypeTraits<T, false>::column_type;
    using ColTypeN = typename ColumnTypeTraits<T, true>::column_type;

    Columns(size_t column, const Table* table, const std::vector<size_t>& links):
        m_link_map(table, links), m_table(table), m_column(column),
        m_nullable(m_link_map.m_table->is_nullable(m_column))
    {
    }

    Columns(size_t column, const Table* table):
        m_table(table), m_column(column), m_nullable(m_table->is_nullable(m_column))
    {
    }

    Columns() { }

    explicit Columns(size_t column) : m_column(column) {}

    Columns(const Columns& other):
        m_link_map(other.m_link_map), m_table(other.m_table), m_column(other.m_column), m_nullable(other.m_nullable)
    {
    }

    Columns& operator=(const Columns& other)
    {
        if (this != &other) {
            m_link_map = other.m_link_map;
            m_table = other.m_table;
            m_sg.reset();
            m_column = other.m_column;
            m_nullable = other.m_nullable;
        }
        return *this;
    }

    std::unique_ptr<Subexpr> clone() const override
    {
        return make_subexpr<Columns<T>>(*this);
    }

    // Recursively set table pointers for all Columns object in the expression tree. Used for late binding of table
    void set_table() override
    {
        const ColumnBase* c;
        if (!links_exist()) {
            m_nullable = m_table->is_nullable(m_column);
            c = &m_table->get_column_base(m_column);
        }
        else {
            m_nullable = m_link_map.m_table->is_nullable(m_column);
            c = &m_link_map.m_table->get_column_base(m_column);
        }

        if (m_sg == nullptr) {
            if (m_nullable)
                m_sg.reset(new SequentialGetter<ColTypeN>());
            else
                m_sg.reset(new SequentialGetter<ColType>());
        }

        if (m_nullable)
            static_cast<SequentialGetter<ColTypeN>*>(m_sg.get())->init(static_cast<const ColTypeN*>(c));
        else
            static_cast<SequentialGetter<ColType>*>(m_sg.get())->init(static_cast<const ColType*>(c));
    }


    // Recursively fetch tables of columns in expression tree. Used when user first builds a stand-alone expression
    // and binds it to a Query at a later time
    const Table* get_table() const override
    {
        return m_table;
    }

    void evaluate(size_t index, ValueBase& destination) override
    {
        if (m_nullable)
            evaluate<ColTypeN>(index, destination);
        else
            evaluate<ColType>(index, destination);
    }

    // Load values from Column into destination
    template<class C> void evaluate(size_t index, ValueBase& destination) {
        SequentialGetter<C>* sgc = static_cast<SequentialGetter<C>*>(m_sg.get());

        if (links_exist()) {
            // LinkList with more than 0 values. Create Value with payload for all fields

            std::vector<size_t> links = m_link_map.get_links(index);
            Value<T> v = make_value_for_link<T>(m_link_map.only_unary_links(), links.size());

            for (size_t t = 0; t < links.size(); t++) {
                size_t link_to = links[t];
                sgc->cache_next(link_to);

                if (sgc->m_column->is_null(link_to))
                    v.m_storage.set_null(t);
                else
                    v.m_storage.set(t, sgc->get_next(link_to));
            }
            destination.import(v);
        }
        else {
            // Not a Link column
            // make sequential getter load the respective leaf to access data at column row 'index'
            sgc->cache_next(index);
            size_t colsize = sgc->m_column->size();

            // Now load `ValueBase::default_size` rows from from the leaf into m_storage. If it's an integer
            // leaf, then it contains the method get_chunk() which copies these values in a super fast way (first
            // case of the `if` below. Otherwise, copy the values one by one in a for-loop (the `else` case).
            if (std::is_same<T, int64_t>::value && index + ValueBase::default_size <= sgc->m_leaf_end) {
                Value<T> v;

                // If you want to modify 'default_size' then update Array::get_chunk()
                REALM_ASSERT_3(ValueBase::default_size, ==, 8);

                sgc->m_leaf_ptr->get_chunk(index - sgc->m_leaf_start,
                    static_cast<Value<int64_t>*>(static_cast<ValueBase*>(&v))->m_storage.m_first);

                if (m_nullable)
                   v.m_storage.m_null = reinterpret_cast<const ArrayIntNull*>(sgc->m_leaf_ptr)->null_value();

                destination.import(v);
            }
            else
            {
                size_t rows = colsize - index;
                if (rows > ValueBase::default_size)
                    rows = ValueBase::default_size;
                Value<T> v(false, rows);

                for (size_t t = 0; t < rows; t++)
                    v.m_storage.set(t, sgc->get_next(index + t));

                if (m_nullable && (std::is_same<T, int64_t>::value ||
                                   std::is_same<T, bool>::value ||
                                   std::is_same<T, realm::DateTime>::value)) {
                    v.m_storage.m_null = reinterpret_cast<const ArrayIntNull*>(sgc->m_leaf_ptr)->null_value();
                }

                destination.import(v);
            }
        }
    }

    bool links_exist() const
    {
        return m_link_map.m_link_columns.size() > 0;
    }

    LinkMap m_link_map;

    // m_table is redundant with ColumnAccessorBase<>::m_table, but is in order to decrease class
    // dependency/entanglement
    const Table* m_table = nullptr;

    // Fast (leaf caching) value getter for payload column (column in table on which query condition is executed)
    std::unique_ptr<SequentialGetterBase> m_sg;

    // Column index of payload column of m_table
    size_t m_column;

    // set to false by default for stand-alone Columns declaration that are not yet associated with any table
    // or oclumn. Call init() to update it or use a constructor that takes table + column index as argument.
    bool m_nullable = false;
};

template <typename T, typename Operation> class SubColumnAggregate;
namespace aggregate_operations {
    template <typename T> class Minimum;
    template <typename T> class Maximum;
    template <typename T> class Sum;
    template <typename T> class Average;
}

template <typename T>
class SubColumns : public Subexpr {
public:
    SubColumns(Columns<T> column, LinkMap link_map)
        : m_column(column)
        , m_link_map(link_map)
    {
    }

    std::unique_ptr<Subexpr> clone() const override
    {
        return make_subexpr<SubColumns<T>>(*this);
    }

    const Table* get_table() const override
    {
        return m_column.get_table();
    }

    void set_table() override
    {
        m_column.set_table();
    }

    void evaluate(size_t, ValueBase&) override
    {
        // SubColumns can only be used in an expression in conjunction with its aggregate methods.
        REALM_ASSERT(false);
    }

    SubColumnAggregate<T, aggregate_operations::Minimum<T>> min() const
    {
        return { m_column, m_link_map };
    }

    SubColumnAggregate<T, aggregate_operations::Maximum<T>> max() const
    {
        return { m_column, m_link_map };
    }

    SubColumnAggregate<T, aggregate_operations::Sum<T>> sum() const
    {
        return { m_column, m_link_map };
    }

    SubColumnAggregate<T, aggregate_operations::Average<T>> average() const
    {
        return { m_column, m_link_map };
    }

private:
    Columns<T> m_column;
    LinkMap m_link_map;
};

template <typename T, typename Operation>
class SubColumnAggregate : public Subexpr2<typename Operation::ResultType>
{
public:
    SubColumnAggregate(Columns<T> column, LinkMap link_map)
        : m_column(column)
        , m_link_map(link_map)
    {
    }

    std::unique_ptr<Subexpr> clone() const override
    {
        return make_subexpr<SubColumnAggregate>(*this);
    }

    const Table* get_table() const override
    {
        return m_column.get_table();
    }

    void set_table() override
    {
        m_column.set_table();
    }

    void evaluate(size_t index, ValueBase& destination) override
    {
        std::vector<size_t> links = m_link_map.get_links(index);
        std::sort(links.begin(), links.end());

        Operation op;
        for (size_t link_index = 0; link_index < links.size(); ) {
            Value<T> value;
            size_t link = links[link_index];
            m_column.evaluate(link, value);

            // Columns<T>::evaluate fetches values in chunks of ValueBase::default_size. Process all values
            // within the chunk that came from rows that we link to.
            const auto& value_storage = value.m_storage;
            for (size_t value_index = 0; value_index < value.m_values; ) {
                if (!value_storage.is_null(value_index)) {
                    op.accumulate(value_storage[value_index]);
                }
                if (++link_index >= links.size()) {
                    break;
                }

                size_t previous_link = link;
                link = links[link_index];
                value_index += link - previous_link;
            }
        }
        if (op.is_null()) {
            destination.import(Value<null>(false, 1, null()));
        } else {
            destination.import(Value<typename Operation::ResultType>(false, 1, op.result()));
        }
    }

private:
    Columns<T> m_column;
    LinkMap m_link_map;
};

namespace aggregate_operations {
    template <typename T, typename Derived, typename R=T>
    class BaseAggregateOperation {
        static_assert(std::is_same<T, Int>::value || std::is_same<T, Float>::value || std::is_same<T, Double>::value,
                      "Numeric aggregates can only be used with subcolumns of numeric types");
    public:
        using ResultType = R;

        void accumulate(T value)
        {
            m_count++;
            m_result = Derived::apply(m_result, value);
        }

        bool is_null() const { return m_count == 0; }
        ResultType result() const { return m_result; }

    protected:
        size_t m_count = 0;
        ResultType m_result = Derived::initial_value();
    };

    template <typename T>
    class Minimum : public BaseAggregateOperation<T, Minimum<T>> {
    public:
        static T initial_value() { return std::numeric_limits<T>::max(); }
        static T apply(T a, T b) { return std::min(a, b); }
    };

    template <typename T>
    class Maximum : public BaseAggregateOperation<T, Maximum<T>> {
    public:
        static T initial_value() { return std::numeric_limits<T>::min(); }
        static T apply(T a, T b) { return std::max(a, b); }
    };

    template <typename T>
    class Sum : public BaseAggregateOperation<T, Sum<T>> {
    public:
        static T initial_value() { return T(); }
        static T apply(T a, T b) { return a + b; }
        bool is_null() const { return false; }
    };

    template <typename T>
    class Average : public BaseAggregateOperation<T, Average<T>, double> {
        using Base = BaseAggregateOperation<T, Average<T>, double>;
    public:
        static double initial_value() { return 0; }
        static double apply(double a, T b) { return a + b; }
        double result() const { return Base::m_result / Base::m_count; }
    };
}

template <class oper, class TLeft> class UnaryOperator : public Subexpr2<typename oper::type>
{
public:
    UnaryOperator(std::unique_ptr<TLeft> left) : m_left(std::move(left)) {}

    UnaryOperator(const UnaryOperator& other) : m_left(other.m_left->clone()) {}
    UnaryOperator& operator=(const UnaryOperator& other)
    {
        if (this != &other) {
            m_left = other.m_left->clone();
        }
        return *this;
    }

    UnaryOperator(UnaryOperator&&) = default;
    UnaryOperator& operator=(UnaryOperator&&) = default;

    // Recursively set table pointers for all Columns object in the expression tree. Used for late binding of table
    void set_table() override
    {
        m_left->set_table();
    }

    // Recursively fetch tables of columns in expression tree. Used when user first builds a stand-alone expression and
    // binds it to a Query at a later time
    const Table* get_table() const override
    {
        return m_left->get_table();
    }

    // destination = operator(left)
    void evaluate(size_t index, ValueBase& destination) override
    {
        Value<T> result;
        Value<T> left;
        m_left->evaluate(index, left);
        result.template fun<oper>(&left);
        destination.import(result);
    }

    std::unique_ptr<Subexpr> clone() const override
    {
        return make_subexpr<UnaryOperator>(*this);
    }

private:
    typedef typename oper::type T;
    std::unique_ptr<TLeft> m_left;
};


template <class oper, class TLeft, class TRight> class Operator : public Subexpr2<typename oper::type>
{
public:
    Operator(std::unique_ptr<TLeft> left, std::unique_ptr<TRight> right) :
        m_left(std::move(left)), m_right(std::move(right))
    {
    }

    Operator(const Operator& other) : m_left(other.m_left->clone()), m_right(other.m_right->clone()) {}
    Operator& operator=(const Operator& other)
    {
        if (this != &other) {
            m_left = other.m_left->clone();
            m_right = other.m_right->clone();
        }
        return *this;
    }

    Operator(Operator&&) = default;
    Operator& operator=(Operator&&) = default;

    // Recursively set table pointers for all Columns object in the expression tree. Used for late binding of table
    void set_table() override
    {
        m_left->set_table();
        m_right->set_table();
    }

    // Recursively fetch tables of columns in expression tree. Used when user first builds a stand-alone expression and
    // binds it to a Query at a later time
    const Table* get_table() const override
    {
        const Table* l = m_left->get_table();
        const Table* r = m_right->get_table();

        // Queries do not support multiple different tables; all tables must be the same.
        REALM_ASSERT(l == nullptr || r == nullptr || l == r);

        // nullptr pointer means expression which isn't yet associated with any table, or is a Value<T>
        return l ? l : r;
    }

    // destination = operator(left, right)
    void evaluate(size_t index, ValueBase& destination) override
    {
        Value<T> result;
        Value<T> left;
        Value<T> right;
        m_left->evaluate(index, left);
        m_right->evaluate(index, right);
        result.template fun<oper>(&left, &right);
        destination.import(result);
    }

    std::unique_ptr<Subexpr> clone() const override
    {
        return make_subexpr<Operator>(*this);
    }

private:
    typedef typename oper::type T;
    std::unique_ptr<TLeft> m_left;
    std::unique_ptr<TRight> m_right;
};


template <class TCond, class T, class TLeft, class TRight> class Compare : public Expression
{
public:
    Compare(std::unique_ptr<TLeft> left, std::unique_ptr<TRight> right, const char* compare_string = nullptr) :
        m_left(std::move(left)), m_right(std::move(right)), m_compare_string(compare_string)
    {
    }

    ~Compare()
    {
        delete[] m_compare_string;
    }

    // Recursively set table pointers for all Columns object in the expression tree. Used for late binding of table
    void set_table() override
    {
        m_left->set_table();
        m_right->set_table();
    }

    // Recursively fetch tables of columns in expression tree. Used when user first builds a stand-alone expression and
    // binds it to a Query at a later time
    const Table* get_table() const override
    {
        const Table* l = m_left->get_table();
        const Table* r = m_right->get_table();

        // All main tables in each subexpression of a query (table.columns() or table.link()) must be the same.
        REALM_ASSERT(l == nullptr || r == nullptr || l == r);

        // nullptr pointer means expression which isn't yet associated with any table, or is a Value<T>
        return l ? l : r;
    }

    size_t find_first(size_t start, size_t end) const override
    {
        size_t match;
        Value<T> right;
        Value<T> left;

        for (; start < end;) {
            m_left->evaluate(start, left);
            m_right->evaluate(start, right);
            match = Value<T>::template compare<TCond>(&left, &right);

            if (match != not_found && match + start < end)
                return start + match;

            size_t rows = (left.m_from_link_list || right.m_from_link_list) ? 1 : minimum(right.m_values, left.m_values);
            start += rows;
        }

        return not_found; // no match
    }

private:
    std::unique_ptr<TLeft> m_left;
    std::unique_ptr<TRight> m_right;

    // Only used if T is StringData. It then points at the deep copied user given string (the "foo" in
    // Query q = table2->link(col_link2).column<String>(1) == "foo") so that we can delete it when this
    // Compare object is destructed and the copy is no longer needed.
    const char* m_compare_string;
};

}
#endif // REALM_QUERY_EXPRESSION_HPP
<|MERGE_RESOLUTION|>--- conflicted
+++ resolved
@@ -1743,18 +1743,14 @@
         if (m_link_map.m_link_columns.size() > 1)
             throw std::runtime_error("Combining link() and is_null() is currently not supported");
         // Todo, it may be useful to support the above, but we would need to figure out an intuitive behaviour
-<<<<<<< HEAD
-        return *new UnaryLinkCompare<false>(m_link_map);
+        return new UnaryLinkCompare<false>(m_link_map);
     }
 
     Query is_not_null() {
         if (m_link_map.m_link_columns.size() > 1)
             throw std::runtime_error("Combining link() and is_not_null() is currently not supported");
         // Todo, it may be useful to support the above, but we would need to figure out an intuitive behaviour
-        return *new UnaryLinkCompare<true>(m_link_map);
-=======
-        return new UnaryLinkCompare(m_link_map);
->>>>>>> a2652194
+        return new UnaryLinkCompare<true>(m_link_map);
     }
 
     LinkCount count() const
