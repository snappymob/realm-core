--- conflicted
+++ resolved
@@ -92,13 +92,8 @@
     /// of update_early_from_top_ref(). In that case, the caller may assume that
     /// the memory references stay valid for the remainder of the transaction
     /// (up until initiation of the commit operation).
-<<<<<<< HEAD
     virtual void get_changesets(version_type begin_version, version_type end_version,
                                 BinaryIterator* buffer) const noexcept = 0;
-=======
-    virtual void get_changesets(version_type begin_version, version_type end_version, BinaryData* buffer) const
-        noexcept = 0;
->>>>>>> 107a3876
 
     /// \brief Specify the version of the oldest bound snapshot.
     ///
