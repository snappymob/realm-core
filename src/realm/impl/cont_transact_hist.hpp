/*************************************************************************
 *
 * Copyright 2016 Realm Inc.
 *
 * Licensed under the Apache License, Version 2.0 (the "License");
 * you may not use this file except in compliance with the License.
 * You may obtain a copy of the License at
 *
 * http://www.apache.org/licenses/LICENSE-2.0
 *
 * Unless required by applicable law or agreed to in writing, software
 * distributed under the License is distributed on an "AS IS" BASIS,
 * WITHOUT WARRANTIES OR CONDITIONS OF ANY KIND, either express or implied.
 * See the License for the specific language governing permissions and
 * limitations under the License.
 *
 **************************************************************************/

#ifndef REALM_IMPL_CONT_TRANSACT_HIST_HPP
#define REALM_IMPL_CONT_TRANSACT_HIST_HPP

#include <cstdint>
#include <memory>

#include <realm/column_binary.hpp>
#include <realm/version_id.hpp>

namespace realm {

class Group;
class BinaryIterator;

namespace _impl {

/// Read-only access to history of changesets as needed to enable continuous
/// transactions.
class History {
public:
    using version_type = VersionID::version_type;

    /// May be called during a read transaction to gain early access to the
    /// history as it appears in a new snapshot that succeeds the one bound in
    /// the current read transaction.
    ///
    /// May also be called at other times as long as the caller owns a read lock
    /// (SharedGroup::grab_read_lock()) on the Realm for the specified file size
    /// and top ref, and the allocator is in a 'free space clean' state
    /// (SlabAlloc::is_free_space_clean()).
    ///
    /// This function may cause a remapping of the Realm file
    /// (SlabAlloc::remap()) if it needs to make the new snapshot fully visible
    /// in memory.
    ///
    /// Note that this method of gaining early access to the history in a new
    /// snapshot only gives read access. It does not allow for modifications of
    /// the history or any other part of the new snapshot. For modifications to
    /// be allowed, `Group::m_top` (the parent of the history) would first have
    /// to be updated to reflect the new snapshot, but at that time we are no
    /// longer in an 'early access' situation.
    ///
    /// This is not a problem from the point of view of this history interface,
    /// as it only contains methods for reading from the history, but some
    /// implementations will want to also provide for ways to modify the
    /// history, but in those cases, modifications must occur only after the
    /// Group accessor has been fully updated to reflect the new snapshot.
    // virtual void update_early_from_top_ref(version_type new_version, size_t new_file_size, ref_type new_top_ref) =
    // 0;

    // virtual void update_from_parent(version_type current_version) = 0;
    virtual void update_from_ref(ref_type, version_type) = 0;

    /// Get all changesets between the specified versions. References to those
    /// changesets will be made available in successive entries of `buffer`. The
    /// number of retrieved changesets is exactly `end_version -
    /// begin_version`. If this number is greater than zero, the changeset made
    /// available in `buffer[0]` is the one that brought the database from
    /// `begin_version` to `begin_version + 1`.
    ///
    /// It is an error to specify a version (for \a begin_version or \a
    /// end_version) that is outside the range [V,W] where V is the version that
    /// immediately precedes the first changeset available in the history as the
    /// history appears in the **latest** available snapshot, and W is the
    /// version that immediately succeeds the last changeset available in the
    /// history as the history appears in the snapshot bound to the **current**
    /// transaction. This restriction is necessary to allow for different kinds
    /// of implementations of the history (separate standalone history or
    /// history as part of versioned Realm state).
    ///
    /// The callee retains ownership of the memory referenced by those entries,
    /// i.e., the memory referenced by `buffer[i].changeset` is **not** handed
    /// over to the caller.
    ///
    /// This function may be called only during a transaction (prior to
    /// initiation of commit operation), and only after a successful invocation
    /// of update_early_from_top_ref(). In that case, the caller may assume that
    /// the memory references stay valid for the remainder of the transaction
    /// (up until initiation of the commit operation).
    virtual void get_changesets(version_type begin_version, version_type end_version, BinaryIterator* buffer) const
        noexcept = 0;

    /// \brief Specify the version of the oldest bound snapshot.
    ///
    /// This function must be called by the associated SharedGroup object during
    /// each successfully committed write transaction. It must be called before
    /// the transaction is finalized (Replication::finalize_commit()) or aborted
    /// (Replication::abort_transact()), but after the initiation of the commit
    /// operation (Replication::prepare_commit()). This allows history
    /// implementations to add new history entries before trimming off old ones,
    /// and this, in turn, guarantees that the history never becomes empty,
    /// except in the initial empty Realm state.
    ///
    /// The caller must pass the version (\a version) of the oldest snapshot
    /// that is currently (or was recently) bound via a transaction of the
    /// current session. This gives the history implementation an opportunity to
    /// trim off leading (early) history entries.
    ///
    /// Since this function must be called during a write transaction, there
    /// will always be at least one snapshot that is currently bound via a
    /// transaction.
    ///
    /// The caller must guarantee that the passed version (\a version) is less
    /// than or equal to `begin_version` in all future invocations of
    /// get_changesets().
    ///
    /// The caller is allowed to pass a version that is less than the version
    /// passed in a preceding invocation.
    ///
    /// This function should be called as late as possible, to maximize the
    /// trimming opportunity, but at a time where the write transaction is still
    /// open for additional modifications. This is necessary because some types
    /// of histories are stored inside the Realm file.
    virtual void set_oldest_bound_version(version_type version) = 0;

<<<<<<< HEAD
=======
    /// Get the list of uncommitted changes accumulated so far in the current
    /// write transaction.
    ///
    /// The callee retains ownership of the referenced memory. The ownership is
    /// not handed over to the caller.
    ///
    /// This function may be called only during a write transaction (prior to
    /// initiation of commit operation). In that case, the caller may assume that the
    /// returned memory reference stays valid for the remainder of the transaction (up
    /// until initiation of the commit operation).
    virtual BinaryData get_uncommitted_changes() noexcept = 0;

>>>>>>> 2fa35752
    virtual void verify() const = 0;

    virtual ~History() noexcept
    {
    }
};

} // namespace _impl
} // namespace realm

#endif // REALM_IMPL_CONTINUOUS_TRANSACTIONS_HISTORY_HPP<|MERGE_RESOLUTION|>--- conflicted
+++ resolved
@@ -131,21 +131,6 @@
     /// of histories are stored inside the Realm file.
     virtual void set_oldest_bound_version(version_type version) = 0;
 
-<<<<<<< HEAD
-=======
-    /// Get the list of uncommitted changes accumulated so far in the current
-    /// write transaction.
-    ///
-    /// The callee retains ownership of the referenced memory. The ownership is
-    /// not handed over to the caller.
-    ///
-    /// This function may be called only during a write transaction (prior to
-    /// initiation of commit operation). In that case, the caller may assume that the
-    /// returned memory reference stays valid for the remainder of the transaction (up
-    /// until initiation of the commit operation).
-    virtual BinaryData get_uncommitted_changes() noexcept = 0;
-
->>>>>>> 2fa35752
     virtual void verify() const = 0;
 
     virtual ~History() noexcept
