/*************************************************************************
 *
 * Copyright 2016 Realm Inc.
 *
 * Licensed under the Apache License, Version 2.0 (the "License");
 * you may not use this file except in compliance with the License.
 * You may obtain a copy of the License at
 *
 * http://www.apache.org/licenses/LICENSE-2.0
 *
 * Unless required by applicable law or agreed to in writing, software
 * distributed under the License is distributed on an "AS IS" BASIS,
 * WITHOUT WARRANTIES OR CONDITIONS OF ANY KIND, either express or implied.
 * See the License for the specific language governing permissions and
 * limitations under the License.
 *
 **************************************************************************/

#ifndef REALM_TABLE_HPP
#define REALM_TABLE_HPP

#include <algorithm>
#include <map>
#include <utility>
#include <typeinfo>
#include <memory>
#include <mutex>

#include <realm/util/features.h>
#include <realm/util/function_ref.hpp>
#include <realm/util/thread.hpp>
#include <realm/table_ref.hpp>
#include <realm/spec.hpp>
#include <realm/query.hpp>
#include <realm/table_cluster_tree.hpp>
#include <realm/keys.hpp>
#include <realm/global_key.hpp>

// Only set this to one when testing the code paths that exercise object ID
// hash collisions. It artificially limits the "optimistic" local ID to use
// only the lower 15 bits of the ID rather than the lower 63 bits, making it
// feasible to generate collisions within reasonable time.
#define REALM_EXERCISE_OBJECT_ID_COLLISION 0

namespace realm {

class BacklinkColumn;
template <class>
class BacklinkCount;
class BinaryColumy;
class ConstTableView;
class Group;
class SortDescriptor;
class StringIndex;
class TableView;
template <class>
class Columns;
template <class>
class SubQuery;
class ColKeys;
struct GlobalKey;
class LinkChain;

struct Link {
};
typedef Link BackLink;


namespace _impl {
class TableFriend;
}
namespace metrics {
class QueryInfo;
}

class Table {
public:
    /// Construct a new freestanding top-level table with static
    /// lifetime. For debugging only.
    Table(Allocator& = Allocator::get_default());

    /// Construct a copy of the specified table as a new freestanding
    /// top-level table with static lifetime. For debugging only.
    Table(const Table&, Allocator& = Allocator::get_default());

    ~Table() noexcept;

    Allocator& get_alloc() const;

    /// Get the name of this table, if it has one. Only group-level tables have
    /// names. For a table of any other kind, this function returns the empty
    /// string.
    StringData get_name() const noexcept;

    /// If this table is a group-level table, the parent group is returned,
    /// otherwise null is returned.
    Group* get_parent_group() const noexcept;

    // Whether or not elements can be null.
    bool is_nullable(ColKey col_key) const;

    // Whether or not the column is a list.
    bool is_list(ColKey col_key) const;

    //@{
    /// Conventience functions for inspecting the dynamic table type.
    ///
    bool is_embedded() const noexcept; // true if table holds embedded objects
    size_t get_column_count() const noexcept;
    DataType get_column_type(ColKey column_key) const;
    StringData get_column_name(ColKey column_key) const;
    ColumnAttrMask get_column_attr(ColKey column_key) const noexcept;
    DataType get_dictionary_value_type(ColKey column_key) const noexcept;
    ColKey get_column_key(StringData name) const noexcept;
    ColKeys get_column_keys() const;
    typedef util::Optional<std::pair<ConstTableRef, ColKey>> BacklinkOrigin;
    BacklinkOrigin find_backlink_origin(StringData origin_table_name, StringData origin_col_name) const noexcept;
    BacklinkOrigin find_backlink_origin(ColKey backlink_col) const noexcept;
    //@}

    // Primary key columns
    ColKey get_primary_key_column() const;
    void set_primary_key_column(ColKey col);
    void validate_primary_column();

    //@{
    /// Convenience functions for manipulating the dynamic table type.
    ///
    static const size_t max_column_name_length = 63;
    static const uint64_t max_num_columns = 0xFFFFUL; // <-- must be power of two -1
    ColKey add_column(DataType type, StringData name, bool nullable = false);
    ColKey add_column(Table& target, StringData name);
    ColKey add_column_list(DataType type, StringData name, bool nullable = false);
    ColKey add_column_list(Table& target, StringData name);
    ColKey add_column_dictionary(DataType type, StringData name, DataType value_type);

    [[deprecated("Use add_column(Table&) or add_column_list(Table&) instead.")]] //
    ColKey
    add_column_link(DataType type, StringData name, Table& target);

    void remove_column(ColKey col_key);
    void rename_column(ColKey col_key, StringData new_name);
    bool valid_column(ColKey col_key) const noexcept;
    void check_column(ColKey col_key) const;
    // Change the embedded property of a table. If switching to being embedded, the table must
    // not have a primary key and all objects must have exactly 1 backlink. Return value
    // indicates if the conversion was done
    bool set_embedded(bool embedded);
    //@}

    /// True for `col_type_Link` and `col_type_LinkList`.
    static bool is_link_type(ColumnType) noexcept;

    //@{

    /// has_search_index() returns true if, and only if a search index has been
    /// added to the specified column. Rather than throwing, it returns false if
    /// the table accessor is detached or the specified index is out of range.
    ///
    /// add_search_index() adds a search index to the specified column of the
    /// table. It has no effect if a search index has already been added to the
    /// specified column (idempotency).
    ///
    /// remove_search_index() removes the search index from the specified column
    /// of the table. It has no effect if the specified column has no search
    /// index. The search index cannot be removed from the primary key of a
    /// table.
    ///
    /// \param col_key The key of a column of the table.

    bool has_search_index(ColKey col_key) const noexcept;
    void add_search_index(ColKey col_key);
    void remove_search_index(ColKey col_key);

    void enumerate_string_column(ColKey col_key);
    bool is_enumerated(ColKey col_key) const noexcept;
    bool contains_unique_values(ColKey col_key) const;

    //@}

    /// If the specified column is optimized to store only unique values, then
    /// this function returns the number of unique values currently
    /// stored. Otherwise it returns zero. This function is mainly intended for
    /// debugging purposes.
    size_t get_num_unique_values(ColKey col_key) const;

    template <class T>
    Columns<T> column(ColKey col_key) const; // FIXME: Should this one have been declared noexcept?
    template <class T>
    Columns<T> column(const Table& origin, ColKey origin_col_key) const;

    // BacklinkCount is a total count per row and therefore not attached to a specific column
    template <class T>
    BacklinkCount<T> get_backlink_count() const;

    template <class T>
    SubQuery<T> column(ColKey col_key, Query subquery) const;
    template <class T>
    SubQuery<T> column(const Table& origin, ColKey origin_col_key, Query subquery) const;

    // Table size and deletion
    bool is_empty() const noexcept;
    size_t size() const noexcept
    {
        return m_clusters.size();
    }
    size_t nb_unresolved() const noexcept
    {
        return m_tombstones ? m_tombstones->size() : 0;
    }

    //@{

    /// Object handling.

    // Create an object with key. If the key is omitted, a key will be generated by the system
    Obj create_object(ObjKey key = {}, const FieldValues& = {});
    // Create an object with specific GlobalKey - or return already existing object
    // Potential tombstone will be resurrected
    Obj create_object(GlobalKey object_id, const FieldValues& = {});
    // Create an object with primary key. If an object with the given primary key already exists, it
    // will be returned and did_create (if supplied) will be set to false.
    // Potential tombstone will be resurrected
    Obj create_object_with_primary_key(const Mixed& primary_key, FieldValues&&, bool* did_create = nullptr);
    Obj create_object_with_primary_key(const Mixed& primary_key, bool* did_create = nullptr)
    {
        return create_object_with_primary_key(primary_key, {{}}, did_create);
    }
    // Return key for existing object or return null key.
    ObjKey find_primary_key(Mixed value) const;
    // Return ObjKey for object identified by id. If objects does not exist, return null key
    ObjKey get_objkey(GlobalKey id) const;
    // Return key for existing object or return unresolved key.
    // Important: This is to be used ONLY by the Sync client. SDKs should NEVER
    // observe an unresolved key. Ever.
    ObjKey get_objkey_from_primary_key(const Mixed& primary_key);
    // Return key for existing object or return unresolved key.
    // Important: This is to be used ONLY by the Sync client. SDKs should NEVER
    // observe an unresolved key. Ever.
    // Important (2): This function must not be called for tables with primary keys.
    ObjKey get_objkey_from_global_key(GlobalKey key);
    /// Create a number of objects and add corresponding keys to a vector
    void create_objects(size_t number, std::vector<ObjKey>& keys);
    /// Create a number of objects with keys supplied
    void create_objects(const std::vector<ObjKey>& keys);
    /// Does the key refer to an object within the table?
    bool is_valid(ObjKey key) const
    {
        return m_clusters.is_valid(key);
    }
    GlobalKey get_object_id(ObjKey key) const;
    Obj get_object(ObjKey key) const
    {
        REALM_ASSERT(!key.is_unresolved());
        return m_clusters.get(key);
    }
    Obj get_object(size_t ndx) const
    {
        return m_clusters.get(ndx);
    }
    // Get object based on primary key
    Obj get_object_with_primary_key(Mixed pk) const;
<<<<<<< HEAD
    Obj operator[](Mixed pk) const;
=======
>>>>>>> d5c37cda
    // Get primary key based on ObjKey
    Mixed get_primary_key(ObjKey key);
    // Get logical index for object. This function is not very efficient
    size_t get_object_ndx(ObjKey key) const
    {
        return m_clusters.get_ndx(key);
    }

    void dump_objects();

    bool traverse_clusters(ClusterTree::TraverseFunction func) const
    {
        return m_clusters.traverse(func);
    }

    /// remove_object() removes the specified object from the table.
    /// Any links from the specified object into objects residing in an embedded
    /// table will cause those objects to be deleted as well, and so on recursively.
    void remove_object(ObjKey key);
    /// remove_object_recursive() will delete linked rows if the removed link was the
    /// last one holding on to the row in question. This will be done recursively.
    void remove_object_recursive(ObjKey key);
    // Invalidate object. To be used by the Sync client.
    // - turns the object into a tombstone if links exist
    // - otherwise works just as remove_object()
    void invalidate_object(ObjKey key);
    Obj get_tombstone(ObjKey key) const
    {
        REALM_ASSERT(key.is_unresolved());
        REALM_ASSERT(m_tombstones);
        return m_tombstones->get(key);
    }

    void clear();
    using Iterator = TableClusterTree::Iterator;
    Iterator begin() const;
    Iterator end() const;
    void remove_object(const Iterator& it)
    {
        remove_object(it->get_key());
    }
    //@}


    TableRef get_link_target(ColKey column_key) noexcept;
    ConstTableRef get_link_target(ColKey column_key) const noexcept;

    static const size_t max_string_size = 0xFFFFF8 - Array::header_size - 1;
    static const size_t max_binary_size = 0xFFFFF8 - Array::header_size;

    static constexpr int_fast64_t max_integer = std::numeric_limits<int64_t>::max();
    static constexpr int_fast64_t min_integer = std::numeric_limits<int64_t>::min();

    /// Only group-level unordered tables can be used as origins or targets of
    /// links.
    bool is_group_level() const noexcept;

    /// A Table accessor obtained from a frozen transaction is also frozen.
    bool is_frozen() const noexcept
    {
        return m_is_frozen;
    }

    /// If this table is a group-level table, then this function returns the
    /// index of this table within the group. Otherwise it returns realm::npos.
    size_t get_index_in_group() const noexcept;
    TableKey get_key() const noexcept;

    uint64_t allocate_sequence_number();
    // Used by upgrade
    void set_sequence_number(uint64_t seq);
    void set_collision_map(ref_type ref);

    // Get the key of this table directly, without needing a Table accessor.
    static TableKey get_key_direct(Allocator& alloc, ref_type top_ref);

    // Aggregate functions
    size_t count_int(ColKey col_key, int64_t value) const;
    size_t count_string(ColKey col_key, StringData value) const;
    size_t count_float(ColKey col_key, float value) const;
    size_t count_double(ColKey col_key, double value) const;
    size_t count_decimal(ColKey col_key, Decimal128 value) const;

    int64_t sum_int(ColKey col_key) const;
    double sum_float(ColKey col_key) const;
    double sum_double(ColKey col_key) const;
    Decimal128 sum_decimal(ColKey col_key) const;
    int64_t maximum_int(ColKey col_key, ObjKey* return_ndx = nullptr) const;
    float maximum_float(ColKey col_key, ObjKey* return_ndx = nullptr) const;
    double maximum_double(ColKey col_key, ObjKey* return_ndx = nullptr) const;
    Decimal128 maximum_decimal(ColKey col_key, ObjKey* return_ndx = nullptr) const;
    Timestamp maximum_timestamp(ColKey col_key, ObjKey* return_ndx = nullptr) const;
    int64_t minimum_int(ColKey col_key, ObjKey* return_ndx = nullptr) const;
    float minimum_float(ColKey col_key, ObjKey* return_ndx = nullptr) const;
    double minimum_double(ColKey col_key, ObjKey* return_ndx = nullptr) const;
    Decimal128 minimum_decimal(ColKey col_key, ObjKey* return_ndx = nullptr) const;
    Timestamp minimum_timestamp(ColKey col_key, ObjKey* return_ndx = nullptr) const;
    double average_int(ColKey col_key, size_t* value_count = nullptr) const;
    double average_float(ColKey col_key, size_t* value_count = nullptr) const;
    double average_double(ColKey col_key, size_t* value_count = nullptr) const;
    Decimal128 average_decimal(ColKey col_key, size_t* value_count = nullptr) const;

    // Will return pointer to search index accessor. Will return nullptr if no index
    StringIndex* get_search_index(ColKey col) const noexcept
    {
        report_invalid_key(col);
        if (!has_search_index(col))
            return nullptr;
        return m_index_accessors[col.get_index().val];
    }
    template <class T>
    ObjKey find_first(ColKey col_key, T value) const;

    ObjKey find_first_int(ColKey col_key, int64_t value) const;
    ObjKey find_first_bool(ColKey col_key, bool value) const;
    ObjKey find_first_timestamp(ColKey col_key, Timestamp value) const;
    ObjKey find_first_object_id(ColKey col_key, ObjectId value) const;
    ObjKey find_first_float(ColKey col_key, float value) const;
    ObjKey find_first_double(ColKey col_key, double value) const;
    ObjKey find_first_decimal(ColKey col_key, Decimal128 value) const;
    ObjKey find_first_string(ColKey col_key, StringData value) const;
    ObjKey find_first_binary(ColKey col_key, BinaryData value) const;
    ObjKey find_first_null(ColKey col_key) const;

    //    TableView find_all_link(Key target_key);
    //    ConstTableView find_all_link(Key target_key) const;
    TableView find_all_int(ColKey col_key, int64_t value);
    ConstTableView find_all_int(ColKey col_key, int64_t value) const;
    TableView find_all_bool(ColKey col_key, bool value);
    ConstTableView find_all_bool(ColKey col_key, bool value) const;
    TableView find_all_float(ColKey col_key, float value);
    ConstTableView find_all_float(ColKey col_key, float value) const;
    TableView find_all_double(ColKey col_key, double value);
    ConstTableView find_all_double(ColKey col_key, double value) const;
    TableView find_all_string(ColKey col_key, StringData value);
    ConstTableView find_all_string(ColKey col_key, StringData value) const;
    TableView find_all_binary(ColKey col_key, BinaryData value);
    ConstTableView find_all_binary(ColKey col_key, BinaryData value) const;
    TableView find_all_null(ColKey col_key);
    ConstTableView find_all_null(ColKey col_key) const;

    TableView get_sorted_view(ColKey col_key, bool ascending = true);
    ConstTableView get_sorted_view(ColKey col_key, bool ascending = true) const;

    TableView get_sorted_view(SortDescriptor order);
    ConstTableView get_sorted_view(SortDescriptor order) const;

    // Report the current content version. This is a 64-bit value which is bumped whenever
    // the content in the table changes.
    uint_fast64_t get_content_version() const noexcept;

    // Report the current instance version. This is a 64-bit value which is bumped
    // whenever the table accessor is recycled.
    uint_fast64_t get_instance_version() const noexcept;

    // Report the current storage version. This is a 64-bit value which is bumped
    // whenever the location in memory of any part of the table changes.
    uint_fast64_t get_storage_version(uint64_t instance_version) const;
    uint_fast64_t get_storage_version() const;
    void bump_storage_version() const noexcept;
    void bump_content_version() const noexcept;

    // Change the nullability of the column identified by col_key.
    // This might result in the creation of a new column and deletion of the old.
    // The column key to use going forward is returned.
    // If the conversion is from nullable to non-nullable, throw_on_null determines
    // the reaction to encountering a null value: If clear, null values will be
    // converted to default values. If set, a 'column_not_nullable' is thrown and the
    // table is unchanged.
    ColKey set_nullability(ColKey col_key, bool nullable, bool throw_on_null);

    // Iterate through (subset of) columns. The supplied function may abort iteration
    // by returning 'true' (early out).
    template <typename Func>
    bool for_each_and_every_column(Func func) const
    {
        for (auto col_key : m_leaf_ndx2colkey) {
            if (!col_key)
                continue;
            if (func(col_key))
                return true;
        }
        return false;
    }
    template <typename Func>
    bool for_each_public_column(Func func) const
    {
        for (auto col_key : m_leaf_ndx2colkey) {
            if (!col_key)
                continue;
            if (col_key.get_type() == col_type_BackLink)
                continue;
            if (func(col_key))
                return true;
        }
        return false;
    }
    template <typename Func>
    bool for_each_backlink_column(Func func) const
    {
        // FIXME: Optimize later - to not iterate through all non-backlink columns:
        for (auto col_key : m_leaf_ndx2colkey) {
            if (!col_key)
                continue;
            if (col_key.get_type() != col_type_BackLink)
                continue;
            if (func(col_key))
                return true;
        }
        return false;
    }

private:
    template <class T>
    TableView find_all(ColKey col_key, T value);
    void build_column_mapping();
    ColKey generate_col_key(ColumnType ct, ColumnAttrMask attrs);
    void convert_column(ColKey from, ColKey to, bool throw_on_null);
    template <class F, class T>
    void change_nullability(ColKey from, ColKey to, bool throw_on_null);
    template <class F, class T>
    void change_nullability_list(ColKey from, ColKey to, bool throw_on_null);
    Obj create_linked_object(GlobalKey = {});
    /// Changes embeddedness unconditionally. Called only from Group::do_get_or_add_table()
    void do_set_embedded(bool embedded);

public:
    // mapping between index used in leaf nodes (leaf_ndx) and index used in spec (spec_ndx)
    // as well as the full column key. A leaf_ndx can be obtained directly from the column key
    size_t colkey2spec_ndx(ColKey key) const;
    size_t leaf_ndx2spec_ndx(ColKey::Idx idx) const;
    ColKey::Idx spec_ndx2leaf_ndx(size_t idx) const;
    ColKey leaf_ndx2colkey(ColKey::Idx idx) const;
    ColKey spec_ndx2colkey(size_t ndx) const;
    void report_invalid_key(ColKey col_key) const;

    // Queries
    // Using where(tv) is the new method to perform queries on TableView. The 'tv' can have any order; it does not
    // need to be sorted, and, resulting view retains its order.
    Query where(ConstTableView* tv = nullptr)
    {
        return Query(m_own_ref, tv);
    }

    // FIXME: We need a ConstQuery class or runtime check against modifications in read transaction.
    Query where(ConstTableView* tv = nullptr) const
    {
        return Query(m_own_ref, tv);
    }

    // Perform queries on a LinkView. The returned Query holds a reference to list.
    Query where(const LnkLst& list) const
    {
        return Query(m_own_ref, list);
    }

    //@{
    /// WARNING: The link() and backlink() methods will alter a state on the Table object and return a reference
    /// to itself. Be aware if assigning the return value of link() to a variable; this might be an error!

    /// This is an error:

    /// Table& cats = owners->link(1);
    /// auto& dogs = owners->link(2);

    /// Query q = person_table->where()
    /// .and_query(cats.column<String>(5).equal("Fido"))
    /// .Or()
    /// .and_query(dogs.column<String>(6).equal("Meowth"));

    /// Instead, do this:

    /// Query q = owners->where()
    /// .and_query(person_table->link(1).column<String>(5).equal("Fido"))
    /// .Or()
    /// .and_query(person_table->link(2).column<String>(6).equal("Meowth"));

    /// The two calls to link() in the erroneous example will append the two values 0 and 1 to an internal vector in
    /// the owners table, and we end up with three references to that same table: owners, cats and dogs. They are all
    /// the same table, its vector has the values {0, 1}, so a query would not make any sense.
    LinkChain link(ColKey link_column) const;
    LinkChain backlink(const Table& origin, ColKey origin_col_key) const;

    // Conversion
    void to_json(std::ostream& out, size_t link_depth = 0,
                 std::map<std::string, std::string>* renames = nullptr) const;

    /// \brief Compare two tables for equality.
    ///
    /// Two tables are equal if they have equal descriptors
    /// (`Descriptor::operator==()`) and equal contents. Equal descriptors imply
    /// that the two tables have the same columns in the same order. Equal
    /// contents means that the two tables must have the same number of rows,
    /// and that for each row index, the two rows must have the same values in
    /// each column.
    ///
    /// In mixed columns, both the value types and the values are required to be
    /// equal.
    ///
    /// For a particular row and column, if the two values are themselves tables
    /// (subtable and mixed columns) value equality implies a recursive
    /// invocation of `Table::operator==()`.
    bool operator==(const Table&) const;

    /// \brief Compare two tables for inequality.
    ///
    /// See operator==().
    bool operator!=(const Table& t) const;

    /// Compute the sum of the sizes in number of bytes of all the array nodes
    /// that currently make up this table. See also
    /// Group::compute_aggregate_byte_size().
    ///
    /// If this table accessor is the detached state, this function returns
    /// zero.
    size_t compute_aggregated_byte_size() const noexcept;

    // Debug
    void verify() const;

#ifdef REALM_DEBUG
    MemStats stats() const;
#endif
    TableRef get_opposite_table(ColKey col_key) const;
    TableKey get_opposite_table_key(ColKey col_key) const;
    bool links_to_self(ColKey col_key) const;
    ColKey get_opposite_column(ColKey col_key) const;
    ColKey find_opposite_column(ColKey col_key) const;

protected:
    /// Compare the objects of two tables under the assumption that the two tables
    /// have the same number of columns, and the same data type at each column
    /// index (as expressed through the DataType enum).
    bool compare_objects(const Table&) const;

    void check_lists_are_empty(size_t row_ndx) const;

private:
    mutable WrappedAllocator m_alloc;
    Array m_top;
    void update_allocator_wrapper(bool writable)
    {
        m_alloc.update_from_underlying_allocator(writable);
    }
    Spec m_spec;                                    // 1st slot in m_top
    TableClusterTree m_clusters;                    // 3rd slot in m_top
    std::unique_ptr<TableClusterTree> m_tombstones; // 13th slot in m_top
    TableKey m_key;                                 // 4th slot in m_top
    Array m_index_refs;                             // 5th slot in m_top
    Array m_opposite_table;                         // 7th slot in m_top
    Array m_opposite_column;                        // 8th slot in m_top
    std::vector<StringIndex*> m_index_accessors;
    ColKey m_primary_key_col;
    Replication* const* m_repl;
    static Replication* g_dummy_replication;
    bool m_is_frozen = false;
    util::Optional<bool> m_has_any_embedded_objects;
    TableRef m_own_ref;

    void batch_erase_rows(const KeyColumn& keys);
    size_t do_set_link(ColKey col_key, size_t row_ndx, size_t target_row_ndx);

    void populate_search_index(ColKey col_key);
    void erase_from_search_indexes(ObjKey key);
    void update_indexes(ObjKey key, const FieldValues& values);
    void clear_indexes();

    // Migration support
    void migrate_column_info(util::FunctionRef<void()>);
    void migrate_indexes(ColKey pk_col_key, util::FunctionRef<void()>);
    void migrate_subspec(util::FunctionRef<void()>);
    void create_columns(util::FunctionRef<void()>);
    void migrate_objects(ColKey pk_col_key, util::FunctionRef<void()>);
    void migrate_links(util::FunctionRef<void()>);
    void finalize_migration();

    /// Disable copying assignment.
    ///
    /// It could easily be implemented by calling assign(), but the
    /// non-checking nature of the low-level dynamically typed API
    /// makes it too risky to offer this feature as an
    /// operator.
    ///
    /// FIXME: assign() has not yet been implemented, but the
    /// intention is that it will copy the rows of the argument table
    /// into this table after clearing the original contents, and for
    /// target tables without a shared spec, it would also copy the
    /// spec. For target tables with shared spec, it would be an error
    /// to pass an argument table with an incompatible spec, but
    /// assign() would not check for spec compatibility. This would
    /// make it ideal as a basis for implementing operator=() for
    /// typed tables.
    Table& operator=(const Table&) = delete;

    /// Create an uninitialized accessor whose lifetime is managed by Group
    Table(Replication* const* repl, Allocator&);
    void revive(Replication* const* repl, Allocator& new_allocator, bool writable);

    void init(ref_type top_ref, ArrayParent*, size_t ndx_in_parent, bool is_writable, bool is_frozen);
    void ensure_graveyard();

    void set_key(TableKey key);

    ColKey do_insert_column(ColKey col_key, DataType type, StringData name, Table* target_table,
                            DataType value_type = DataType(0));

    struct InsertSubtableColumns;
    struct EraseSubtableColumns;
    struct RenameSubtableColumns;

    void erase_root_column(ColKey col_key);
    ColKey do_insert_root_column(ColKey col_key, ColumnType, StringData name, DataType value_type = DataType(0));
    void do_erase_root_column(ColKey col_key);

    bool has_any_embedded_objects();
    void set_opposite_column(ColKey col_key, TableKey opposite_table, ColKey opposite_column);
    ColKey find_backlink_column(ColKey origin_col_key, TableKey origin_table) const;
    ColKey find_or_add_backlink_column(ColKey origin_col_key, TableKey origin_table);
    void do_set_primary_key_column(ColKey col_key);
    void validate_column_is_unique(ColKey col_key) const;
    void rebuild_table_with_pk_column();

    ObjKey get_next_key();
    /// Some Object IDs are generated as a tuple of the client_file_ident and a
    /// local sequence number. This function takes the next number in the
    /// sequence for the given table and returns an appropriate globally unique
    /// GlobalKey.
    GlobalKey allocate_object_id_squeezed();

    /// Find the local 64-bit object ID for the provided global 128-bit ID.
    ObjKey global_to_local_object_id_hashed(GlobalKey global_id) const;

    /// After a local ObjKey collision has been detected, this function may be
    /// called to obtain a non-colliding local ObjKey in such a way that subsequent
    /// calls to global_to_local_object_id() will return the correct local ObjKey
    /// for both \a incoming_id and \a colliding_id.
    ObjKey allocate_local_id_after_hash_collision(GlobalKey incoming_id, GlobalKey colliding_id,
                                                  ObjKey colliding_local_id);
    /// Create a placeholder for a not yet existing object and return key to it
    Obj get_or_create_tombstone(ObjKey key, const FieldValues& values);
    /// Should be called when an object is deleted
    void free_local_id_after_hash_collision(ObjKey key);
    /// Should be called when last entry is removed - or when table is cleared
    void free_collision_table();

    /// Called in the context of Group::commit() to ensure that
    /// attached table accessors stay valid across a commit. Please
    /// note that this works only for non-transactional commits. Table
    /// accessors obtained during a transaction are always detached
    /// when the transaction ends.
    void update_from_parent(size_t old_baseline) noexcept;

    // Detach accessor. This recycles the Table accessor and all subordinate
    // accessors become invalid.
    void detach() noexcept;
    void fully_detach() noexcept;

    ColumnType get_real_column_type(ColKey col_key) const noexcept;

    uint64_t get_sync_file_id() const noexcept;

    static size_t get_size_from_ref(ref_type top_ref, Allocator&) noexcept;
    static size_t get_size_from_ref(ref_type spec_ref, ref_type columns_ref, Allocator&) noexcept;

    /// Create an empty table with independent spec and return just
    /// the reference to the underlying memory.
    static ref_type create_empty_table(Allocator&, TableKey = TableKey());

    void nullify_links(CascadeState&);
    void remove_recursive(CascadeState&);

    /// Used by query. Follows chain of link columns and returns final target table
    const Table* get_link_chain_target(const std::vector<ColKey>&) const;

    Replication* get_repl() const noexcept;

    void set_ndx_in_parent(size_t ndx_in_parent) noexcept;

    /// Refresh the part of the accessor tree that is rooted at this
    /// table.
    void refresh_accessor_tree();
    void refresh_index_accessors();
    void refresh_content_version();
    void flush_for_commit();

    bool is_cross_table_link_target() const noexcept;
    template <Action action, typename T, typename R>
    R aggregate(ColKey col_key, T value = {}, size_t* resultcount = nullptr, ObjKey* return_ndx = nullptr) const;
    template <typename T>
    double average(ColKey col_key, size_t* resultcount) const;

    std::vector<ColKey> m_leaf_ndx2colkey;
    std::vector<ColKey::Idx> m_spec_ndx2leaf_ndx;
    std::vector<size_t> m_leaf_ndx2spec_ndx;
    bool m_is_embedded = false;
    uint64_t m_in_file_version_at_transaction_boundary = 0;

    static constexpr int top_position_for_spec = 0;
    static constexpr int top_position_for_columns = 1;
    static constexpr int top_position_for_cluster_tree = 2;
    static constexpr int top_position_for_key = 3;
    static constexpr int top_position_for_search_indexes = 4;
    static constexpr int top_position_for_column_key = 5;
    static constexpr int top_position_for_version = 6;
    static constexpr int top_position_for_opposite_table = 7;
    static constexpr int top_position_for_opposite_column = 8;
    static constexpr int top_position_for_sequence_number = 9;
    static constexpr int top_position_for_collision_map = 10;
    static constexpr int top_position_for_pk_col = 11;
    static constexpr int top_position_for_flags = 12;
    // flags contents: bit 0 - is table embedded?
    static constexpr int top_position_for_tombstones = 13;
    static constexpr int top_array_size = 14;

    enum { s_collision_map_lo = 0, s_collision_map_hi = 1, s_collision_map_local_id = 2, s_collision_map_num_slots };

    friend class SubtableNode;
    friend class _impl::TableFriend;
    friend class Query;
    friend class metrics::QueryInfo;
    template <class>
    friend class SimpleQuerySupport;
    friend class LangBindHelper;
    friend class ConstTableView;
    template <class T>
    friend class Columns;
    friend class Columns<StringData>;
    friend class ParentNode;
    friend struct util::serializer::SerialisationState;
    friend class LinksToNode;
    friend class LinkMap;
    friend class LinkView;
    friend class Group;
    friend class Transaction;
    friend class Cluster;
    friend class ClusterTree;
    friend class TableClusterTree;
    friend class ColKeyIterator;
    friend class Obj;
    friend class LnkLst;
    friend class IncludeDescriptor;
};

class ColKeyIterator {
public:
    bool operator!=(const ColKeyIterator& other)
    {
        return m_pos != other.m_pos;
    }
    ColKeyIterator& operator++()
    {
        ++m_pos;
        return *this;
    }
    ColKeyIterator operator++(int)
    {
        ColKeyIterator tmp(m_table, m_pos);
        ++m_pos;
        return tmp;
    }
    ColKey operator*()
    {
        if (m_pos < m_table->get_column_count()) {
            REALM_ASSERT(m_table->m_spec.get_key(m_pos) == m_table->spec_ndx2colkey(m_pos));
            return m_table->m_spec.get_key(m_pos);
        }
        return {};
    }

private:
    friend class ColKeys;
    const Table* m_table;
    size_t m_pos;

    ColKeyIterator(const Table* t, size_t p)
        : m_table(t)
        , m_pos(p)
    {
    }
};

class ColKeys {
public:
    ColKeys(const Table* t)
        : m_table(t)
    {
    }

    ColKeys()
        : m_table(nullptr)
    {
    }

    size_t size() const
    {
        return m_table->get_column_count();
    }
    bool empty() const
    {
        return size() == 0;
    }
    ColKey operator[](size_t p) const
    {
        return ColKeyIterator(m_table, p).operator*();
    }
    ColKeyIterator begin() const
    {
        return ColKeyIterator(m_table, 0);
    }
    ColKeyIterator end() const
    {
        return ColKeyIterator(m_table, size());
    }

private:
    const Table* m_table;
};

enum class ExpressionComparisonType : unsigned char {
    Any,
    All,
    None,
};

// Class used to collect a chain of links when building up a Query following links.
// It has member functions corresponding to the ones defined on Table.
class LinkChain {
public:
    LinkChain(ConstTableRef t, ExpressionComparisonType type = ExpressionComparisonType::Any)
        : m_current_table(t.unchecked_ptr())
        , m_base_table(t)
        , m_comparison_type(type)
    {
    }
    const Table* get_base_table()
    {
        return m_base_table.unchecked_ptr();
    }

    LinkChain& link(ColKey link_column)
    {
        add(link_column);
        return *this;
    }

    LinkChain& backlink(const Table& origin, ColKey origin_col_key)
    {
        auto backlink_col_key = origin.get_opposite_column(origin_col_key);
        return link(backlink_col_key);
    }


    template <class T>
    inline Columns<T> column(ColKey col_key)
    {
        m_current_table->report_invalid_key(col_key);

        // Check if user-given template type equals Realm type.
        auto ct = col_key.get_type();
        if (ct == col_type_LinkList)
            ct = col_type_Link;
        if (ct != ColumnTypeTraits<T>::column_id)
            throw LogicError(LogicError::type_mismatch);

        if (std::is_same<T, Link>::value || std::is_same<T, LnkLst>::value || std::is_same<T, BackLink>::value) {
            m_link_cols.push_back(col_key);
        }

        return Columns<T>(col_key, m_base_table, m_link_cols, m_comparison_type);
    }
    template <class T>
    Columns<T> column(const Table& origin, ColKey origin_col_key)
    {
        static_assert(std::is_same<T, BackLink>::value, "");

        auto backlink_col_key = origin.get_opposite_column(origin_col_key);
        m_link_cols.push_back(backlink_col_key);

        return Columns<T>(backlink_col_key, m_base_table, std::move(m_link_cols));
    }
    template <class T>
    SubQuery<T> column(ColKey col_key, Query subquery)
    {
        static_assert(std::is_same<T, Link>::value, "A subquery must involve a link list or backlink column");
        return SubQuery<T>(column<T>(col_key), std::move(subquery));
    }

    template <class T>
    SubQuery<T> column(const Table& origin, ColKey origin_col_key, Query subquery)
    {
        static_assert(std::is_same<T, BackLink>::value, "A subquery must involve a link list or backlink column");
        return SubQuery<T>(column<T>(origin, origin_col_key), std::move(subquery));
    }


    template <class T>
    BacklinkCount<T> get_backlink_count()
    {
        return BacklinkCount<T>(m_base_table, std::move(m_link_cols));
    }

private:
    friend class Table;

    std::vector<ColKey> m_link_cols;
    const Table* m_current_table;
    ConstTableRef m_base_table;
    ExpressionComparisonType m_comparison_type;

    void add(ColKey ck)
    {
        // Link column can be a single Link, LinkList, or BackLink.
        REALM_ASSERT(m_current_table->valid_column(ck));
        ColumnType type = ck.get_type();
        if (type == col_type_LinkList || type == col_type_Link || type == col_type_BackLink) {
            m_current_table = m_current_table->get_opposite_table(ck).unchecked_ptr();
        }
        else {
            // Only last column in link chain is allowed to be non-link
            throw(LogicError::type_mismatch);
        }
        m_link_cols.push_back(ck);
    }
};

// Implementation:

inline ColKeys Table::get_column_keys() const
{
    return ColKeys(this);
}

inline uint_fast64_t Table::get_content_version() const noexcept
{
    return m_alloc.get_content_version();
}

inline uint_fast64_t Table::get_instance_version() const noexcept
{
    return m_alloc.get_instance_version();
}


inline uint_fast64_t Table::get_storage_version(uint64_t instance_version) const
{
    return m_alloc.get_storage_version(instance_version);
}

inline uint_fast64_t Table::get_storage_version() const
{
    return m_alloc.get_storage_version();
}


inline TableKey Table::get_key() const noexcept
{
    return m_key;
}

inline void Table::bump_storage_version() const noexcept
{
    return m_alloc.bump_storage_version();
}

inline void Table::bump_content_version() const noexcept
{
    m_alloc.bump_content_version();
}


inline size_t Table::get_column_count() const noexcept
{
    return m_spec.get_public_column_count();
}

inline bool Table::is_embedded() const noexcept
{
    return m_is_embedded;
}

inline StringData Table::get_column_name(ColKey column_key) const
{
    auto spec_ndx = colkey2spec_ndx(column_key);
    REALM_ASSERT_3(spec_ndx, <, get_column_count());
    return m_spec.get_column_name(spec_ndx);
}

inline ColKey Table::get_column_key(StringData name) const noexcept
{
    size_t spec_ndx = m_spec.get_column_index(name);
    if (spec_ndx == npos)
        return ColKey();
    return spec_ndx2colkey(spec_ndx);
}

inline ColumnType Table::get_real_column_type(ColKey col_key) const noexcept
{
    return col_key.get_type();
}

inline DataType Table::get_column_type(ColKey column_key) const
{
    return DataType(column_key.get_type());
}

inline ColumnAttrMask Table::get_column_attr(ColKey column_key) const noexcept
{
    return column_key.get_attrs();
}

inline DataType Table::get_dictionary_value_type(ColKey column_key) const noexcept
{
    auto spec_ndx = colkey2spec_ndx(column_key);
    REALM_ASSERT_3(spec_ndx, <, get_column_count());
    return m_spec.get_value_type(spec_ndx);
}


inline Table::Table(Allocator& alloc)
    : m_alloc(alloc)
    , m_top(m_alloc)
    , m_spec(m_alloc)
    , m_clusters(this, m_alloc, top_position_for_cluster_tree)
    , m_index_refs(m_alloc)
    , m_opposite_table(m_alloc)
    , m_opposite_column(m_alloc)
    , m_repl(&g_dummy_replication)
    , m_own_ref(this, alloc.get_instance_version())
{
    m_spec.set_parent(&m_top, top_position_for_spec);
    m_index_refs.set_parent(&m_top, top_position_for_search_indexes);
    m_opposite_table.set_parent(&m_top, top_position_for_opposite_table);
    m_opposite_column.set_parent(&m_top, top_position_for_opposite_column);

    ref_type ref = create_empty_table(m_alloc); // Throws
    ArrayParent* parent = nullptr;
    size_t ndx_in_parent = 0;
    init(ref, parent, ndx_in_parent, true, false);
}

inline Table::Table(Replication* const* repl, Allocator& alloc)
    : m_alloc(alloc)
    , m_top(m_alloc)
    , m_spec(m_alloc)
    , m_clusters(this, m_alloc, top_position_for_cluster_tree)
    , m_index_refs(m_alloc)
    , m_opposite_table(m_alloc)
    , m_opposite_column(m_alloc)
    , m_repl(repl)
    , m_own_ref(this, alloc.get_instance_version())
{
    m_spec.set_parent(&m_top, top_position_for_spec);
    m_index_refs.set_parent(&m_top, top_position_for_search_indexes);
    m_opposite_table.set_parent(&m_top, top_position_for_opposite_table);
    m_opposite_column.set_parent(&m_top, top_position_for_opposite_column);
}

inline void Table::revive(Replication* const* repl, Allocator& alloc, bool writable)
{
    m_alloc.switch_underlying_allocator(alloc);
    m_alloc.update_from_underlying_allocator(writable);
    m_repl = repl;
    m_own_ref = TableRef(this, m_alloc.get_instance_version());

    // since we're rebinding to a new table, we'll bump version counters
    // FIXME
    // this can be optimized if version counters are saved along with the
    // table data.
    bump_content_version();
    bump_storage_version();
    // we assume all other accessors are detached, so we're done.
}

inline Allocator& Table::get_alloc() const
{
    return m_alloc;
}

// For use by queries
template <class T>
inline Columns<T> Table::column(ColKey col_key) const
{
    LinkChain lc(m_own_ref);
    return lc.column<T>(col_key);
}

template <class T>
inline Columns<T> Table::column(const Table& origin, ColKey origin_col_key) const
{
    LinkChain lc(m_own_ref);
    return lc.column<T>(origin, origin_col_key);
}

template <class T>
inline BacklinkCount<T> Table::get_backlink_count() const
{
    return BacklinkCount<T>(this, {});
}

template <class T>
SubQuery<T> Table::column(ColKey col_key, Query subquery) const
{
    LinkChain lc(m_own_ref);
    return lc.column<T>(col_key, subquery);
}

template <class T>
SubQuery<T> Table::column(const Table& origin, ColKey origin_col_key, Query subquery) const
{
    LinkChain lc(m_own_ref);
    return lc.column<T>(origin, origin_col_key, subquery);
}

inline LinkChain Table::link(ColKey link_column) const
{
    LinkChain lc(m_own_ref);
    lc.add(link_column);

    return lc;
}

inline LinkChain Table::backlink(const Table& origin, ColKey origin_col_key) const
{
    auto backlink_col_key = origin.get_opposite_column(origin_col_key);
    return link(backlink_col_key);
}

inline bool Table::is_empty() const noexcept
{
    return size() == 0;
}

inline ConstTableRef Table::get_link_target(ColKey col_key) const noexcept
{
    return const_cast<Table*>(this)->get_link_target(col_key);
}

inline bool Table::is_group_level() const noexcept
{
    return bool(get_parent_group());
}

inline Obj Table::operator[](Mixed pk) const
{
    auto col = get_primary_key_column();
    if (col) {
        return get_object_with_primary_key(pk);
    }
    else {
        return get_object(pk.get<ObjKey>());
    }
}

inline bool Table::operator==(const Table& t) const
{
    return m_spec == t.m_spec && compare_objects(t); // Throws
}

inline bool Table::operator!=(const Table& t) const
{
    return !(*this == t); // Throws
}

inline size_t Table::get_size_from_ref(ref_type top_ref, Allocator& alloc) noexcept
{
    const char* top_header = alloc.translate(top_ref);
    std::pair<int_least64_t, int_least64_t> p = Array::get_two(top_header, 0);
    ref_type spec_ref = to_ref(p.first), columns_ref = to_ref(p.second);
    return get_size_from_ref(spec_ref, columns_ref, alloc);
}

inline bool Table::is_link_type(ColumnType col_type) noexcept
{
    return col_type == col_type_Link || col_type == col_type_LinkList;
}

inline Replication* Table::get_repl() const noexcept
{
    return *m_repl;
}

inline void Table::set_ndx_in_parent(size_t ndx_in_parent) noexcept
{
    REALM_ASSERT(m_top.is_attached());
    m_top.set_ndx_in_parent(ndx_in_parent);
}

inline size_t Table::colkey2spec_ndx(ColKey key) const
{
    auto leaf_idx = key.get_index();
    REALM_ASSERT(leaf_idx.val < m_leaf_ndx2spec_ndx.size());
    return m_leaf_ndx2spec_ndx[leaf_idx.val];
}

inline ColKey Table::spec_ndx2colkey(size_t spec_ndx) const
{
    REALM_ASSERT(spec_ndx < m_spec_ndx2leaf_ndx.size());
    return m_leaf_ndx2colkey[m_spec_ndx2leaf_ndx[spec_ndx].val];
}

inline void Table::report_invalid_key(ColKey col_key) const
{
    if (col_key == ColKey())
        throw LogicError(LogicError::column_does_not_exist);
    auto idx = col_key.get_index();
    if (idx.val >= m_leaf_ndx2colkey.size() || m_leaf_ndx2colkey[idx.val] != col_key)
        throw LogicError(LogicError::column_does_not_exist);
}

inline size_t Table::leaf_ndx2spec_ndx(ColKey::Idx leaf_ndx) const
{
    REALM_ASSERT(leaf_ndx.val < m_leaf_ndx2colkey.size());
    return m_leaf_ndx2spec_ndx[leaf_ndx.val];
}

inline ColKey::Idx Table::spec_ndx2leaf_ndx(size_t spec_ndx) const
{
    REALM_ASSERT(spec_ndx < m_spec_ndx2leaf_ndx.size());
    return m_spec_ndx2leaf_ndx[spec_ndx];
}

inline ColKey Table::leaf_ndx2colkey(ColKey::Idx leaf_ndx) const
{
    // this may be called with leaf indicies outside of the table. This can happen
    // when a column is removed from the mapping, but space for it is still reserved
    // at leaf level. Operations on Cluster and ClusterTree which walks the columns
    // based on leaf indicies may ask for colkeys which are no longer valid.
    if (leaf_ndx.val < m_leaf_ndx2spec_ndx.size())
        return m_leaf_ndx2colkey[leaf_ndx.val];
    else
        return ColKey();
}

bool inline Table::valid_column(ColKey col_key) const noexcept
{
    if (col_key == ColKey())
        return false;
    ColKey::Idx leaf_idx = col_key.get_index();
    if (leaf_idx.val >= m_leaf_ndx2colkey.size())
        return false;
    return col_key == m_leaf_ndx2colkey[leaf_idx.val];
}

inline void Table::check_column(ColKey col_key) const
{
    if (REALM_UNLIKELY(!valid_column(col_key)))
        throw ColumnNotFound();
}

// The purpose of this class is to give internal access to some, but
// not all of the non-public parts of the Table class.
class _impl::TableFriend {
public:
    static Spec& get_spec(Table& table) noexcept
    {
        return table.m_spec;
    }

    static const Spec& get_spec(const Table& table) noexcept
    {
        return table.m_spec;
    }

    static TableRef get_opposite_link_table(const Table& table, ColKey col_key);

    static Group* get_parent_group(const Table& table) noexcept
    {
        return table.get_parent_group();
    }

    static void remove_recursive(Table& table, CascadeState& rows)
    {
        table.remove_recursive(rows); // Throws
    }

    static void batch_erase_rows(Table& table, const KeyColumn& keys)
    {
        table.batch_erase_rows(keys); // Throws
    }
    // Temporary hack
    static Obj create_linked_object(Table& table, GlobalKey id)
    {
        return table.create_linked_object(id);
    }
    static ObjKey global_to_local_object_id_hashed(const Table& table, GlobalKey global_id)
    {
        return table.global_to_local_object_id_hashed(global_id);
    }
};

} // namespace realm

#endif // REALM_TABLE_HPP<|MERGE_RESOLUTION|>--- conflicted
+++ resolved
@@ -260,10 +260,7 @@
     }
     // Get object based on primary key
     Obj get_object_with_primary_key(Mixed pk) const;
-<<<<<<< HEAD
     Obj operator[](Mixed pk) const;
-=======
->>>>>>> d5c37cda
     // Get primary key based on ObjKey
     Mixed get_primary_key(ObjKey key);
     // Get logical index for object. This function is not very efficient
