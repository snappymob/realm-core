--- conflicted
+++ resolved
@@ -162,15 +162,19 @@
 {
     m_map_windows.reserve(num_map_windows);
 #if REALM_IOS
-    m_window_alignment = 1 * 1024 * 1024;  // 1M
+    m_window_alignment = 1 * 1024 * 1024; // 1M
 #else
-    if (sizeof(int*) == 4) { // 32 bit address space
+    if (sizeof(int*) == 4) {                  // 32 bit address space
         m_window_alignment = 1 * 1024 * 1024; // 1M
-    } else {
+    }
+    else {
         // large address space - just choose a size so that we have a single window
         size_t total_size = m_alloc.get_total_size();
         size_t wanted_size = 1;
-        while (total_size) { total_size >>= 1; wanted_size <<= 1; }
+        while (total_size) {
+            total_size >>= 1;
+            wanted_size <<= 1;
+        }
         if (wanted_size < 1 * 1024 * 1024)
             wanted_size = 1 * 1024 * 1024; // minimum 1M
         m_window_alignment = wanted_size;
@@ -421,7 +425,8 @@
 
 #if REALM_ALLOC_DEBUG
     std::cout << "    Freelist size after merge: " << m_free_positions.size()
-              << "   freelist space required: " << max_free_space_needed << std::endl << std::endl;
+              << "   freelist space required: " << max_free_space_needed << std::endl
+              << std::endl;
 #endif
     // Before we calculate the actual sizes of the free-list arrays, we must
     // make sure that the final adjustments of the free lists (i.e., the
@@ -733,12 +738,6 @@
 // extend_free_space may be needed, before an allocation can succeed.
 GroupWriter::FreeListElement GroupWriter::extend_free_space(size_t requested_size)
 {
-<<<<<<< HEAD
-    bool is_shared = m_group.m_is_shared;
-=======
-    SlabAlloc& alloc = m_group.m_alloc;
->>>>>>> 354b9958
-
     // We need to consider the "logical" size of the file here, and not the real
     // size. The real size may have changed without the free space information
     // having been adjusted accordingly. This can happen, for example, if
@@ -790,21 +789,14 @@
     // lock at this time, and in non-transactional mode it is the responsibility
     // of the user to ensure non-concurrent file mutation.
     m_alloc.resize_file(new_file_size); // Throws
-<<<<<<< HEAD
-
-    size_t chunk_ndx = m_free_positions.size();
+#if REALM_ALLOC_DEBUG
+    std::cout << "        ** File extension to " << new_file_size << "     after request for " << requested_size
+              << std::endl;
+#endif
+
     // as new_file_size is larger than logical_file_size, but known to
     // be representable in a size_t, so is the result:
     size_t chunk_size = new_file_size - static_cast<size_t>(logical_file_size);
-=======
-#if REALM_ALLOC_DEBUG
-    std::cout << "        ** File extension to " << new_file_size << "     after request for " << requested_size
-              << std::endl;
-#endif
-    //    m_file_map.remap(m_alloc.get_file(), File::access_ReadWrite, new_file_size); // Throws
-
-    size_t chunk_size = new_file_size - logical_file_size;
->>>>>>> 354b9958
     REALM_ASSERT_3(chunk_size % 8, ==, 0); // 8-byte alignment
     auto it = m_size_map.emplace(chunk_size, logical_file_size);
 
