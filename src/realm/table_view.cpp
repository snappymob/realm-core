/*************************************************************************
 *
 * Copyright 2016 Realm Inc.
 *
 * Licensed under the Apache License, Version 2.0 (the "License");
 * you may not use this file except in compliance with the License.
 * You may obtain a copy of the License at
 *
 * http://www.apache.org/licenses/LICENSE-2.0
 *
 * Unless required by applicable law or agreed to in writing, software
 * distributed under the License is distributed on an "AS IS" BASIS,
 * WITHOUT WARRANTIES OR CONDITIONS OF ANY KIND, either express or implied.
 * See the License for the specific language governing permissions and
 * limitations under the License.
 *
 **************************************************************************/

#include <realm/table_view.hpp>
#include <realm/column_integer.hpp>
#include <realm/index_string.hpp>
#include <realm/db.hpp>

#include <unordered_set>

using namespace realm;

ConstTableView::ConstTableView(ConstTableView& src, Transaction*, PayloadPolicy)
    : ObjList(&m_table_view_key_values)
    , m_source_column_key(src.m_source_column_key)
    , m_table_view_key_values(Allocator::get_default())
{
    REALM_ASSERT(false); // unimplemented
}

ConstTableView::ConstTableView(const ConstTableView& src, Transaction* tr, PayloadPolicy mode)
    : ObjList(&m_table_view_key_values)
    , m_source_column_key(src.m_source_column_key)
    , m_linked_obj_key(src.m_linked_obj_key)
    , m_table_view_key_values(Allocator::get_default())
{
    bool was_in_sync = src.is_in_sync();
    m_query = Query(src.m_query, tr, mode);
    m_table = tr->import_copy_of(src.m_table);

    if (mode == PayloadPolicy::Stay)
        was_in_sync = false;

    /*
    VersionID src_version =
        dynamic_cast<Transaction*>(src.m_table->get_parent_group())->get_version_of_current_transaction();
    if (src_version != tr->get_version_of_current_transaction())
        throw realm::LogicError(LogicError::bad_version);
    */

    if (was_in_sync)
        m_last_seen_versions = get_dependencies();
    else
        m_last_seen_versions.clear();
    m_table = tr->import_copy_of(src.m_table);
    m_linklist_source = tr->import_copy_of(src.m_linklist_source);
    if (src.m_source_column_key) {
        m_linked_table = tr->import_copy_of(src.m_linked_table);
    }
    // don't use methods which throw after this point...or m_table_view_key_values will leak
    if (mode == PayloadPolicy::Copy && src.m_table_view_key_values.is_attached()) {
        m_table_view_key_values = src.m_table_view_key_values;
    }
    else if (mode == PayloadPolicy::Move && src.m_table_view_key_values.is_attached())
        m_table_view_key_values = std::move(src.m_table_view_key_values);
    else {
        m_table_view_key_values.create();
    }
    if (mode == PayloadPolicy::Move) {
        src.m_last_seen_versions.clear();
    }
    m_descriptor_ordering = src.m_descriptor_ordering;
    m_start = src.m_start;
    m_end = src.m_end;
    m_limit = src.m_limit;
}

// Aggregates ----------------------------------------------------

template <Action action, typename T, typename R>
R ConstTableView::aggregate(ColKey column_key, size_t* result_count, ObjKey* return_key) const
{
    check_cookie();
    size_t non_nulls = 0;

    if (return_key)
        *return_key = null_key;
    if (result_count)
        *result_count = 0;

    REALM_ASSERT(action == act_Sum || action == act_Max || action == act_Min || action == act_Average);
    REALM_ASSERT(m_table);
    REALM_ASSERT(m_table->valid_column(column_key));

    if ((m_key_values->size()) == 0) {
        return {};
    }

    // typedef typename ColTypeTraits::leaf_type ArrType;

    // FIXME: Optimization temporarely removed for stability
    /*
        if (m_num_detached_refs == 0 && m_key_values->size() == column->size()) {
            // direct aggregate on the column
            if (action == act_Count)
                return static_cast<R>(column->count(count_target));
            else
                return (column->*aggregateMethod)(0, size_t(-1), size_t(-1), return_ndx); // end == limit == -1
        }
    */

    // Array object instantiation must NOT allocate initial memory (capacity)
    // with 'new' because it will lead to mem leak. The column keeps ownership
    // of the payload in array and will free it itself later, so we must not call destroy() on array.
    // ArrType arr(column->get_alloc());

    // FIXME: Speed optimization disabled because we need is_null() which is not available on all leaf types.

/*
    const ArrType* arrp = nullptr;
    size_t leaf_start = 0;
    size_t leaf_end = 0;
    size_t row_ndx;
*/
    R res = R{};
    bool is_first = true;
    for (size_t tv_index = 0; tv_index < m_key_values->size(); ++tv_index) {

        ObjKey key(m_key_values->get(tv_index));

        // skip detached references:
        if (key == realm::null_key)
            continue;

        // FIXME: Speed optimization disabled because we need is_null() which is not available on all leaf types.
/*
        if (row_ndx < leaf_start || row_ndx >= leaf_end) {
            size_t ndx_in_leaf;
            typename ColType::LeafInfo leaf{&arrp, &arr};
            column->get_leaf(row_ndx, ndx_in_leaf, leaf);
            leaf_start = row_ndx - ndx_in_leaf;
            leaf_end = leaf_start + arrp->size();
        }
*/
        // aggregation must be robust in the face of stale keys:
        if (!m_table->is_valid(key))
            continue;

        ConstObj obj = m_table->get_object(key);
        auto v = obj.get<T>(column_key);

        if (!obj.is_null(column_key)) {
            non_nulls++;
            R unpacked = static_cast<R>(util::unwrap(v));

            if (is_first) {
                if (return_key) {
                    *return_key = key;
                }
                res = unpacked;
                is_first = false;
            }
            else if (action == act_Sum || action == act_Average) {
                res += unpacked;
            }
            else if ((action == act_Max && unpacked > res) || non_nulls == 1) {
                res = unpacked;
                if (return_key)
                    *return_key = key;
            }
            else if ((action == act_Min && unpacked < res) || non_nulls == 1) {
                res = unpacked;
                if (return_key)
                    *return_key = key;
            }
        }
    }

    if (action == act_Average) {
        if (result_count)
            *result_count = non_nulls;
        return res / (non_nulls == 0 ? 1 : non_nulls);
    }

    return res;
}

template <typename T>
size_t ConstTableView::aggregate_count(ColKey column_key, T count_target) const
{
    check_cookie();
    REALM_ASSERT(m_table);
    REALM_ASSERT(m_table->valid_column(column_key));

    if ((m_key_values->size()) == 0) {
        return {};
    }

    size_t cnt = 0;
    for (size_t tv_index = 0; tv_index < m_key_values->size(); ++tv_index) {

        ObjKey key(m_key_values->get(tv_index));

        // skip detached references:
        if (key == realm::null_key)
            continue;

        try {
            ConstObj obj = m_table->get_object(key);
            auto v = obj.get<T>(column_key);

            if (v == count_target) {
                cnt++;
            }
        }
        catch (realm::InvalidKey) {
        }
    }

    return cnt;
}

// Min, Max and Count on Timestamp cannot utilize existing aggregate() methods, becuase these assume
// numeric types that support arithmetic (+, /, etc).
template <class C>
Timestamp ConstTableView::minmax_timestamp(ColKey column_key, ObjKey* return_key) const
{
    Timestamp best_value;
    ObjKey best_key;
    for_each([&best_key, &best_value, column_key](ConstObj& obj) {
        C compare;
        auto ts = obj.get<Timestamp>(column_key);
        // Because realm::Greater(non-null, null) == false, we need to pick the initial 'best' manually when we see
        // the first non-null entry
        if ((best_key == null_key && !ts.is_null()) || compare(ts, best_value, ts.is_null(), best_value.is_null())) {
            best_value = ts;
            best_key = obj.get_key();
        }
        return false;
    });
    if (return_key)
        *return_key = best_key;

    return best_value;
}

// sum
int64_t ConstTableView::sum_int(ColKey column_key) const
{
    if (m_table->is_nullable(column_key))
        return aggregate<act_Sum, util::Optional<int64_t>, int64_t>(column_key, 0);
    else {
        return aggregate<act_Sum, int64_t, int64_t>(column_key, 0);
    }
}
double ConstTableView::sum_float(ColKey column_key) const
{
    return aggregate<act_Sum, float, double>(column_key);
}
double ConstTableView::sum_double(ColKey column_key) const
{
    return aggregate<act_Sum, double, double>(column_key);
}

// Maximum
int64_t ConstTableView::maximum_int(ColKey column_key, ObjKey* return_key) const
{
    if (m_table->is_nullable(column_key))
        return aggregate<act_Max, util::Optional<int64_t>, int64_t>(column_key, nullptr, return_key);
    else
        return aggregate<act_Max, int64_t, int64_t>(column_key, nullptr, return_key);
}
float ConstTableView::maximum_float(ColKey column_key, ObjKey* return_key) const
{
    return aggregate<act_Max, float, float>(column_key, nullptr, return_key);
}
double ConstTableView::maximum_double(ColKey column_key, ObjKey* return_key) const
{
    return aggregate<act_Max, double, double>(column_key, nullptr, return_key);
}
Timestamp ConstTableView::maximum_timestamp(ColKey column_key, ObjKey* return_key) const
{
    return minmax_timestamp<realm::Greater>(column_key, return_key);
}


// Minimum
int64_t ConstTableView::minimum_int(ColKey column_key, ObjKey* return_key) const
{
    if (m_table->is_nullable(column_key))
        return aggregate<act_Min, util::Optional<int64_t>, int64_t>(column_key, nullptr, return_key);
    else
        return aggregate<act_Min, int64_t, int64_t>(column_key, nullptr, return_key);
}
float ConstTableView::minimum_float(ColKey column_key, ObjKey* return_key) const
{
    return aggregate<act_Min, float, float>(column_key, nullptr, return_key);
}
double ConstTableView::minimum_double(ColKey column_key, ObjKey* return_key) const
{
    return aggregate<act_Min, double, double>(column_key, nullptr, return_key);
}
Timestamp ConstTableView::minimum_timestamp(ColKey column_key, ObjKey* return_key) const
{
    return minmax_timestamp<realm::Less>(column_key, return_key);
}

// Average. The number of values used to compute the result is written to `value_count` by callee
double ConstTableView::average_int(ColKey column_key, size_t* value_count) const
{
    if (m_table->is_nullable(column_key))
        return aggregate<act_Average, util::Optional<int64_t>, double>(column_key, value_count);
    else
        return aggregate<act_Average, int64_t, double>(column_key, value_count);
}
double ConstTableView::average_float(ColKey column_key, size_t* value_count) const
{
    return aggregate<act_Average, float, double>(column_key, value_count);
}
double ConstTableView::average_double(ColKey column_key, size_t* value_count) const
{
    return aggregate<act_Average, double, double>(column_key, value_count);
}

// Count
size_t ConstTableView::count_int(ColKey column_key, int64_t target) const
{
    if (m_table->is_nullable(column_key))
        return aggregate_count<util::Optional<int64_t>>(column_key, target);
    else
        return aggregate_count<int64_t>(column_key, target);
}
size_t ConstTableView::count_float(ColKey column_key, float target) const
{
    return aggregate_count<float>(column_key, target);
}
size_t ConstTableView::count_double(ColKey column_key, double target) const
{
    return aggregate_count<double>(column_key, target);
}

size_t ConstTableView::count_timestamp(ColKey column_key, Timestamp target) const
{
    size_t count = 0;
    for (size_t t = 0; t < size(); t++) {
        try {
            ObjKey key = m_key_values->get(t);
            ConstObj obj = m_table->get_object(key);
            auto ts = obj.get<Timestamp>(column_key);
            realm::Equal e;
            if (e(ts, target, ts.is_null(), target.is_null())) {
                count++;
            }
        }
        catch (const InvalidKey&) {
            // Just skip objects that might have been deleted
        }
    }
    return count;
}

<<<<<<< HEAD
void ConstTableView::to_json(std::ostream& out) const
=======
// Simple pivot aggregate method. Experimental! Please do not document method publicly.
void TableViewBase::aggregate(size_t group_by_column, size_t aggr_column, Table::AggrType op, Table& result) const
{
    m_table->aggregate(group_by_column, aggr_column, op, result, &m_row_indexes);
}

void TableViewBase::to_json(std::ostream& out, size_t link_depth, std::map<std::string, std::string>* renames) const
>>>>>>> fdf3d3bb
{
    check_cookie();
    // Represent table as list of objects
    out << "[";

    const size_t row_count = size();
    bool first = true;
    for (size_t r = 0; r < row_count; ++r) {
        if (ObjKey key = get_key(r)) {
            if (first) {
                first = false;
            }
            else {
                out << ",";
<<<<<<< HEAD
            }
            m_table->get_object(key).to_json(out);
=======
            m_table->to_json_row(to_size_t(real_row_index), out, link_depth, renames);
>>>>>>> fdf3d3bb
        }
    }

    out << "]";
}

bool ConstTableView::depends_on_deleted_object() const
{
    if (m_linklist_source && !m_linklist_source->is_attached()) {
        return true;
    }

    if (m_source_column_key && !(m_linked_table && m_linked_table->is_valid(m_linked_obj_key))) {
        return true;
    }
    else if (m_query.m_source_table_view) {
        return m_query.m_source_table_view->depends_on_deleted_object();
    }
    return false;
}

// Return version of whatever this TableView depends on
TableVersions ConstTableView::get_dependencies() const
{
    check_cookie();

    TableVersions ret;

    if (m_linklist_source) {
        // m_linkview_source is set when this TableView was created by LinkView::get_as_sorted_view().
        if (m_linklist_source->is_attached()) {
            Table& table = m_linklist_source->get_target_table();
            ret.emplace_back(table.get_key(), table.get_content_version());
        }
    }
    else if (m_source_column_key) {
        // m_source_column_key is set when this TableView was created by Table::get_backlink_view().
        if (m_linked_table) {
            ret.emplace_back(m_linked_table->get_key(), m_linked_table->get_content_version());
        }
    }
    else if (m_query.m_table) {
        ret = m_query.get_outside_versions();
    }
    else {
        // This TableView was created by Table::get_distinct_view()
        ret.emplace_back(m_table->get_key(), m_table->get_content_version());
    }

    // Finally add dependencies from sort/distinct
    if (m_table) {
        m_descriptor_ordering.get_versions(m_table->get_parent_group(), ret);
    }

    return ret;
}

bool ConstTableView::is_in_sync() const
{
    check_cookie();

    return !m_table ? false : m_last_seen_versions == get_dependencies();
}

TableVersions ConstTableView::sync_if_needed() const
{
    if (!is_in_sync()) {
        // FIXME: Is this a reasonable handling of constness?
        const_cast<ConstTableView*>(this)->do_sync();
    }
    return m_last_seen_versions;
}


void TableView::remove(size_t row_ndx)
{
    REALM_ASSERT(m_table);
    REALM_ASSERT(row_ndx < m_key_values->size());

    bool sync_to_keep = m_last_seen_versions == get_dependencies();

    ObjKey key = m_key_values->get(row_ndx);

    // Update refs
    m_key_values->erase(row_ndx);

    // Delete row in origin table
    get_parent().remove_object(key);

    // It is important to not accidentally bring us in sync, if we were
    // not in sync to start with:
    if (sync_to_keep)
        m_last_seen_versions = get_dependencies();

    // Adjustment of row indexes greater than the removed index is done by
    // adj_row_acc_move_over or adj_row_acc_erase_row as sideeffect of the actual
    // update of the table, so we don't need to do it here (it has already been done)
}


void TableView::clear()
{
    REALM_ASSERT(m_table);

    bool sync_to_keep = m_last_seen_versions == get_dependencies();

    _impl::TableFriend::batch_erase_rows(get_parent(), *m_key_values); // Throws

    m_key_values->clear();

    // It is important to not accidentally bring us in sync, if we were
    // not in sync to start with:
    if (sync_to_keep)
        m_last_seen_versions = get_dependencies();
}

void ConstTableView::distinct(ColKey column)
{
    distinct(DistinctDescriptor({{column}}));
}

/// Remove rows that are duplicated with respect to the column set passed as argument.
/// Will keep original sorting order so that you can both have a distinct and sorted view.
void ConstTableView::distinct(DistinctDescriptor columns)
{
    m_descriptor_ordering.append_distinct(std::move(columns));
    m_descriptor_ordering.collect_dependencies(m_table);

    do_sync();
}

void ConstTableView::limit(LimitDescriptor lim)
{
    m_descriptor_ordering.append_limit(std::move(lim));
    do_sync();
}

void ConstTableView::apply_descriptor_ordering(DescriptorOrdering new_ordering)
{
    m_descriptor_ordering = new_ordering;
    m_descriptor_ordering.collect_dependencies(m_table);

    do_sync();
}

void ConstTableView::include(IncludeDescriptor include_paths)
{
    m_descriptor_ordering.append_include(std::move(include_paths));
    do_sync();
}

IncludeDescriptor ConstTableView::get_include_descriptors()
{
    return m_descriptor_ordering.compile_included_backlinks();
}

std::string ConstTableView::get_descriptor_ordering_description() const
{
    return m_descriptor_ordering.get_description(m_table);
}

// Sort according to one column
void ConstTableView::sort(ColKey column, bool ascending)
{
    sort(SortDescriptor({{column}}, {ascending}));
}

// Sort according to multiple columns, user specified order on each column
void ConstTableView::sort(SortDescriptor order)
{
    m_descriptor_ordering.append_sort(std::move(order));
    m_descriptor_ordering.collect_dependencies(m_table);

    do_sort(m_descriptor_ordering);
}


void ConstTableView::do_sync()
{
    // This TableView can be "born" from 4 different sources:
    // - LinkView
    // - Query::find_all()
    // - Table::get_distinct_view()
    // - Table::get_backlink_view()
    // Here we sync with the respective source.
    m_last_seen_versions.clear();

    if (m_linklist_source) {
        m_key_values->clear();
        std::for_each(m_linklist_source->begin(), m_linklist_source->end(),
                      [this](ObjKey key) { m_key_values->add(key); });
    }
    else if (m_distinct_column_source) {
        m_key_values->clear();
        auto index = m_table->get_search_index(m_distinct_column_source);
        REALM_ASSERT(index);
        index->distinct(*m_key_values);
    }
    else if (m_source_column_key) {
        m_key_values->clear();
        if (m_table && m_linked_table->is_valid(m_linked_obj_key)) {
            ConstObj m_linked_obj = m_linked_table->get_object(m_linked_obj_key);
            if (m_table->valid_column(m_source_column_key)) { // return empty result, if column has been removed
                ColKey backlink_col = m_table->get_opposite_column(m_source_column_key);
                REALM_ASSERT(backlink_col);
                m_linked_table->report_invalid_key(backlink_col);
                size_t backlink_count = m_linked_obj.get_backlink_count(backlink_col);
                for (size_t i = 0; i < backlink_count; i++)
                    m_key_values->add(m_linked_obj.get_backlink(backlink_col, i));
            }
        }
    }
    // FIXME: Unimplemented for link to a column
    else {
        REALM_ASSERT(m_query.m_table);

        // valid query, so clear earlier results and reexecute it.
        if (m_key_values->is_attached())
            m_key_values->clear();
        else
            m_key_values->create();

        if (m_query.m_view)
            m_query.m_view->sync_if_needed();
        m_query.find_all(*const_cast<ConstTableView*>(this), m_start, m_end, m_limit);
    }

    do_sort(m_descriptor_ordering);

    m_last_seen_versions = get_dependencies();
}

bool ConstTableView::is_in_table_order() const
{
    if (!m_table) {
        return false;
    }
    else if (m_linklist_source) {
        return false;
    }
    else if (m_distinct_column_source) {
        return !m_descriptor_ordering.will_apply_sort();
    }
    else if (m_source_column_key) {
        return false;
    }
    else {
        REALM_ASSERT(m_query.m_table);
        return m_query.produces_results_in_table_order() && !m_descriptor_ordering.will_apply_sort();
    }
}<|MERGE_RESOLUTION|>--- conflicted
+++ resolved
@@ -364,17 +364,7 @@
     return count;
 }
 
-<<<<<<< HEAD
-void ConstTableView::to_json(std::ostream& out) const
-=======
-// Simple pivot aggregate method. Experimental! Please do not document method publicly.
-void TableViewBase::aggregate(size_t group_by_column, size_t aggr_column, Table::AggrType op, Table& result) const
-{
-    m_table->aggregate(group_by_column, aggr_column, op, result, &m_row_indexes);
-}
-
-void TableViewBase::to_json(std::ostream& out, size_t link_depth, std::map<std::string, std::string>* renames) const
->>>>>>> fdf3d3bb
+void ConstTableView::to_json(std::ostream& out, size_t link_depth, std::map<std::string, std::string>* renames) const
 {
     check_cookie();
     // Represent table as list of objects
@@ -389,12 +379,8 @@
             }
             else {
                 out << ",";
-<<<<<<< HEAD
-            }
-            m_table->get_object(key).to_json(out);
-=======
-            m_table->to_json_row(to_size_t(real_row_index), out, link_depth, renames);
->>>>>>> fdf3d3bb
+            }
+            m_table->get_object(key).to_json(out, link_depth, renames);
         }
     }
 
