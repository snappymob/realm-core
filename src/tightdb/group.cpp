--- conflicted
+++ resolved
@@ -718,13 +718,10 @@
                 const char* data = m_logs_begin->data() + offset;
                 size_t size_2 = min(m_curr_buf_remaining_size, size);
                 m_curr_buf_remaining_size -= size_2;
-<<<<<<< HEAD
-=======
                 // FIXME: Eliminate the need for copying by changing the API of
                 // Replication::InputStream such that blocks can be handed over
                 // without copying. This is a straight forward change, but the
                 // result is going to be more complicated and less conventional.
->>>>>>> cf9b6b48
                 copy(data, data + size_2, buffer);
                 return size_2;
             }
