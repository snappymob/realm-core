////////////////////////////////////////////////////////////////////////////
//
// Copyright 2016 Realm Inc.
//
// Licensed under the Apache License, Version 2.0 (the "License");
// you may not use this file except in compliance with the License.
// You may obtain a copy of the License at
//
// http://www.apache.org/licenses/LICENSE-2.0
//
// Unless required by applicable law or agreed to in writing, software
// distributed under the License is distributed on an "AS IS" BASIS,
// WITHOUT WARRANTIES OR CONDITIONS OF ANY KIND, either express or implied.
// See the License for the specific language governing permissions and
// limitations under the License.
//
////////////////////////////////////////////////////////////////////////////

#include "catch2/catch.hpp"
#include "sync/app.hpp"
#include "sync/app_credentials.hpp"
#include "util/test_utils.hpp"
#include "util/test_file.hpp"

#include <curl/curl.h>
#include <json.hpp>

using namespace realm;
using namespace realm::app;

// temporarily disable these tests for now,
// but allow opt-in by building with REALM_ENABLE_AUTH_TESTS=1
#ifndef REALM_ENABLE_AUTH_TESTS
#define REALM_ENABLE_AUTH_TESTS 0
#endif

static std::string random_string(std::string::size_type length)
{
    static auto& chrs = 
        "abcdefghijklmnopqrstuvwxyz"
        "ABCDEFGHIJKLMNOPQRSTUVWXYZ";
    thread_local static std::mt19937 rg{std::random_device{}()};
    thread_local static std::uniform_int_distribution<std::string::size_type> pick(0, sizeof(chrs) - 2);
    std::string s;
    s.reserve(length);
    while(length--)
        s += chrs[pick(rg)];
    return s;
}

#if REALM_ENABLE_AUTH_TESTS

// When a stitch instance starts up and imports the app at this config location,
// it will generate a new app_id and write it back to the config. This is why we
// need to parse it at runtime after spinning up the instance.
static std::string get_runtime_app_id(std::string config_path)
{
    static std::string cached_app_id;
    if (cached_app_id.empty()) {
        File config(config_path);
        std::string contents;
        contents.resize(config.get_size());
        config.read(contents.data(), config.get_size());
        nlohmann::json json;
        json = nlohmann::json::parse(contents);
        cached_app_id = json["app_id"].get<std::string>();
        std::cout << "found app_id: " << cached_app_id << " in stitch config" << std::endl;
    }
    return cached_app_id;
}

class IntTestTransport : public GenericNetworkTransport {
    static size_t write(char *ptr, size_t size, size_t nmemb, std::string* data) {
        REALM_ASSERT(data);
        size_t realsize = size * nmemb;
        data->append(ptr, realsize); // FIXME: throws std::bad_alloc when out of memory
        return realsize;
    }
    static size_t header_callback(char *buffer, size_t size, size_t nitems, std::map<std::string, std::string> *headers_storage)
    {
        REALM_ASSERT(headers_storage);
        std::string combined(buffer, size * nitems);
        if (auto pos = combined.find(':'); pos != std::string::npos) {
            std::string key = combined.substr(0, pos);
            std::string value = combined.substr(pos + 1);
            while (value.size() > 0 && value[0] == ' ') {
                value = value.substr(1);
            }
            while (value.size() > 0 && (value[value.size() - 1] == '\r' || value[value.size() - 1] == '\n')) {
                value = value.substr(0, value.size() - 1);
            }
            headers_storage->insert({key, value});
        } else {
            if (combined.size() > 5 && combined.substr(0, 5) != "HTTP/") { // ignore for now HTTP/1.1 ...
                std::cerr << "test transport skipping header: " << combined << std::endl;
            }
        }
        return nitems * size;
    }

    void send_request_to_server(const Request request, std::function<void (const Response)> completion_block) override
    {
        CURL *curl;
        CURLcode response_code;
        std::string response;
        std::map<std::string, std::string> response_headers;

        curl_global_init(CURL_GLOBAL_ALL);
        /* get a curl handle */
        curl = curl_easy_init();

        struct curl_slist *list = NULL;

        if (curl) {
            /* First set the URL that is about to receive our POST. This URL can
             just as well be a https:// URL if that is what should receive the
             data. */
            curl_easy_setopt(curl, CURLOPT_URL, request.url.c_str());

            /* Now specify the POST data */
            if (request.method == HttpMethod::post) {
                curl_easy_setopt(curl, CURLOPT_POSTFIELDS, request.body.c_str());
            } else if (request.method == HttpMethod::put) {
                curl_easy_setopt(curl, CURLOPT_CUSTOMREQUEST, "PUT");
            } else if (request.method == HttpMethod::del) {
                curl_easy_setopt(curl, CURLOPT_CUSTOMREQUEST, "DELETE");
            }

            curl_easy_setopt(curl, CURLOPT_TIMEOUT, request.timeout_ms);

            for (auto header : request.headers)
            {
                std::stringstream h;
                h << header.first << ": " << header.second;
                list = curl_slist_append(list, h.str().data());
            }
            
            curl_easy_setopt(curl, CURLOPT_HTTPHEADER, list);
            curl_easy_setopt(curl, CURLOPT_WRITEFUNCTION, write);
            curl_easy_setopt(curl, CURLOPT_WRITEDATA, &response);
            curl_easy_setopt(curl, CURLOPT_HEADERDATA, &response_headers);
            curl_easy_setopt(curl, CURLOPT_HEADERFUNCTION, header_callback);

            /* Perform the request, res will get the return code */
            response_code = curl_easy_perform(curl);
            int http_code = 0;
            curl_easy_getinfo (curl, CURLINFO_RESPONSE_CODE, &http_code);

            /* Check for errors */
            if(response_code != CURLE_OK)
                fprintf(stderr, "curl_easy_perform() failed when sending request to '%s' with body '%s': %s\n",
                        request.url.c_str(), request.body.c_str(), curl_easy_strerror(response_code));

            /* always cleanup */
            curl_easy_cleanup(curl);
            curl_slist_free_all(list); /* free the list again */
<<<<<<< HEAD
            int binding_response_code = 0;
            completion_block(Response{response_code, binding_response_code, response_headers, response});
=======
            completion_block(Response{http_code, 0, response_headers, response});
>>>>>>> e33e5617
        }
        
        curl_global_cleanup();
    }
    
    std::vector<std::string> split_string(std::string string) {
        std::stringstream ss(string);
        std::string item;
        std::vector<std::string> split_strings;
        while (std::getline(ss, item, '\r'))
        {
            item.erase(std::remove(item.begin(),
                                   item.end(), '\n'),
                                   item.end());
            split_strings.push_back(item);
        }
        return split_strings;
    }
};

#ifdef REALM_MONGODB_ENDPOINT
static std::string get_base_url() {
    // allows configuration with or without quotes
    std::string base_url = REALM_QUOTE(REALM_MONGODB_ENDPOINT);
    if (base_url.size() > 0 && base_url[0] == '"') {
        base_url.erase(0, 1);
    }
    if (base_url.size() > 0 && base_url[base_url.size() - 1] == '"') {
        base_url.erase(base_url.size() - 1);
    }
    return base_url;
}
#endif
#ifdef REALM_STITCH_CONFIG
static std::string get_config_path() {
    std::string config_path = REALM_QUOTE(REALM_STITCH_CONFIG);
    if (config_path.size() > 0 && config_path[0] == '"') {
        config_path.erase(0, 1);
    }
    if (config_path.size() > 0 && config_path[config_path.size() - 1] == '"') {
        config_path.erase(config_path.size() - 1);
    }
    return config_path;
}
#endif

TEST_CASE("app: login_with_credentials integration", "[sync][app]") {

    SECTION("login") {
        std::unique_ptr<GenericNetworkTransport> (*factory)() = []{
            return std::unique_ptr<GenericNetworkTransport>(new IntTestTransport);
        };

        std::string base_url = get_base_url();
        std::string config_path = get_config_path();
        std::cout << "base_url for [app] integration tests is set to: " << base_url << std::endl;
        std::cout << "config_path for [app] integration tests is set to: " << config_path << std::endl;
        REQUIRE(!base_url.empty());
        REQUIRE(!config_path.empty());

        // this app id is configured in tests/mongodb/stitch.json
        auto app = App(App::Config{get_runtime_app_id(config_path), factory, base_url});

        bool processed = false;

        static const std::string base_path = realm::tmp_dir();
        auto tsm = TestSyncManager(base_path);

        app.log_in_with_credentials(AppCredentials::anonymous(),
                                   [&](std::shared_ptr<SyncUser> user, Optional<app::AppError> error) {
            if (error) {
                std::cerr << "login_with_credentials failed: "
                    << error->message << " error_code: "
                    << error->error_code.message() << " (value: "
                    << error->error_code.value() << ")" <<std::endl;
            }
            CHECK(user);
            CHECK(!error);
        });

        app.log_out([&](auto error) {
            CHECK(!error);
            processed = true;
        });
        CHECK(processed);
    }
}

// MARK: - UsernamePasswordProviderClient Tests

TEST_CASE("app: UsernamePasswordProviderClient integration", "[sync][app]") {
    auto email = util::format("realm_tests_do_autoverify%1@%2.com", random_string(10), random_string(10));

    auto password = random_string(10);

    std::unique_ptr<GenericNetworkTransport> (*factory)() = []{
        return std::unique_ptr<GenericNetworkTransport>(new IntTestTransport);
    };
    std::string base_url = get_base_url();
    std::string config_path = get_config_path();
    REQUIRE(!base_url.empty());
    REQUIRE(!config_path.empty());
    auto config = App::Config{get_runtime_app_id(config_path), factory, base_url};
    auto app = App(config);
    std::string base_path = tmp_dir() + "/" + config.app_id;
    reset_test_directory(base_path);
    TestSyncManager init_sync_manager(base_path);

    bool processed = false;

    app.provider_client<App::UsernamePasswordProviderClient>()
    .register_email(email,
                    password,
                    [&](Optional<app::AppError> error) {
                        CHECK(!error); // first registration success
                        if (error) {
                            std::cout << "register failed for email: " << email << " pw: " << password << " message: " << error->error_code.message() << "+" << error->message << std::endl;
                        }
                    });

    SECTION("double registration should fail") {
        app.provider_client<App::UsernamePasswordProviderClient>()
            .register_email(email,
                            password,
                            [&](Optional<app::AppError> error) {
                // Error returned states the account has already been created
                REQUIRE(error);
                CHECK(error->message == "name already in use");
                CHECK(app::ServiceErrorCode(error->error_code.value()) == app::ServiceErrorCode::account_name_in_use);
                processed = true;
        });
        CHECK(processed);
    }

    SECTION("double registration should fail") {
        // the server registration function will reject emails that do not contain "realm_tests_do_autoverify"
        std::string email_to_reject = util::format("%1@%2.com", random_string(10), random_string(10));
        app.provider_client<App::UsernamePasswordProviderClient>()
            .register_email(email_to_reject,
                password,
                [&](Optional<app::AppError> error) {
                    REQUIRE(error);
                    CHECK(error->message == util::format("failed to confirm user %1", email_to_reject));
                    CHECK(app::ServiceErrorCode(error->error_code.value()) == app::ServiceErrorCode::bad_request);
                    processed = true;
                });
        CHECK(processed);
    }

    SECTION("can login with registered account") {
        app.log_in_with_credentials(realm::app::AppCredentials::username_password(email, password),
            [&](std::shared_ptr<realm::SyncUser> user, Optional<app::AppError> error) {
                REQUIRE(user);
                CHECK(!error);
                processed = true;
            });
        CHECK(processed);
        processed = false;
        auto user = app.current_user();
        REQUIRE(user);
        CHECK(user->user_profile().email == email);
    }

    SECTION("confirm user") {
        app.provider_client<App::UsernamePasswordProviderClient>()
            .confirm_user("a_token",
                          "a_token_id",
                          [&](Optional<app::AppError> error) {
                REQUIRE(error);
                CHECK(error->message == "invalid token data");
                processed = true;
        });
        CHECK(processed);
    }

    SECTION("resend confirmation email") {
        app.provider_client<App::UsernamePasswordProviderClient>()
            .resend_confirmation_email(email,
                                       [&](Optional<app::AppError> error) {
                REQUIRE(error);
                CHECK(error->message == "already confirmed");
                processed = true;
        });
        CHECK(processed);
    }

    SECTION("reset password invalid tokens") {
        app.provider_client<App::UsernamePasswordProviderClient>()
            .reset_password(password,
                            "token_sample",
                            "token_id_sample",
                            [&](Optional<app::AppError> error) {
                REQUIRE(error);
                CHECK(error->message == "invalid token data");
                processed = true;
        });
        CHECK(processed);
    }

    SECTION("reset password function success") {
        // the imported test app will accept password reset if the password contains "realm_tests_do_reset" via a function
        std::string accepted_new_password = util::format("realm_tests_do_reset%1", random_string(10));
        app.provider_client<App::UsernamePasswordProviderClient>()
            .call_reset_password_function(email,
                accepted_new_password,
                "[]",
                [&](Optional<app::AppError> error) {
                    REQUIRE(!error);
                    processed = true;
            });
        CHECK(processed);
    }

    SECTION("reset password function failure") {
        std::string rejected_password = util::format("%1", random_string(10));
        app.provider_client<App::UsernamePasswordProviderClient>()
            .call_reset_password_function(email,
                rejected_password,
                "[\"foo\", \"bar\"]",
                [&](Optional<app::AppError> error) {
                    REQUIRE(error);
                    CHECK(error->message == util::format("failed to reset password for user %1", email));
                    CHECK(error->is_service_error());
                    processed = true;
                });
        CHECK(processed);
    }

    SECTION("reset password function for invalid user fails") {
        app.provider_client<App::UsernamePasswordProviderClient>()
            .call_reset_password_function(util::format("%1@%2.com", random_string(5), random_string(5)),
                password,
                "[\"foo\", \"bar\"]",
                [&](Optional<app::AppError> error) {
                    REQUIRE(error);
                    CHECK(error->message == "user not found");
                    CHECK(error->is_service_error());
                    CHECK(app::ServiceErrorCode(error->error_code.value()) == app::ServiceErrorCode::user_not_found);
                    processed = true;
                });
        CHECK(processed);
    }
}

// MARK: - UserAPIKeyProviderClient Tests

TEST_CASE("app: UserAPIKeyProviderClient integration", "[sync][app]") {
    auto email = util::format("realm_tests_do_autoverify%1@%2.com", random_string(10), random_string(10));
    auto password = util::format("%1", random_string(15));
    auto api_key_name = util::format("%1", random_string(15));

    std::unique_ptr<GenericNetworkTransport> (*factory)() = []{
        return std::unique_ptr<GenericNetworkTransport>(new IntTestTransport);
    };
    std::string base_url = get_base_url();
    std::string config_path = get_config_path();
    REQUIRE(!base_url.empty());
    REQUIRE(!config_path.empty());
    auto config = App::Config{get_runtime_app_id(config_path), factory, base_url};
    auto app = App(config);
    std::string base_path = tmp_dir() + "/" + config.app_id;
    reset_test_directory(base_path);
    TestSyncManager init_sync_manager(base_path);

    bool processed = false;

    app.provider_client<App::UsernamePasswordProviderClient>()
        .register_email(email,
            password,
            [&](Optional<app::AppError> error) {
                CHECK(!error); // first registration should succeed
                if (error) {
                    std::cout << "register failed for email: " << email << " pw: " << password << " message: " << error->error_code.message() << "+" << error->message << std::endl;
                }
            });

    app.log_in_with_credentials(realm::app::AppCredentials::username_password(email, password),
        [&](std::shared_ptr<realm::SyncUser> user, Optional<app::AppError> error) {
            REQUIRE(user);
            CHECK(!error);
            processed = true;
        });
    CHECK(processed);
    processed = false;

    App::UserAPIKey api_key;

    SECTION("api-key") {
        app.provider_client<App::UserAPIKeyProviderClient>()
            .create_api_key(api_key_name, [&](Optional<App::UserAPIKey> user_api_key, Optional<app::AppError> error) {
                CHECK(!error);
                REQUIRE(bool(user_api_key));
                CHECK(user_api_key->name == api_key_name);
                CHECK(user_api_key->id.to_string() == user_api_key->id.to_string());
                api_key = user_api_key.value();
        });

        app.provider_client<App::UserAPIKeyProviderClient>()
            .fetch_api_key(api_key.id, [&](Optional<App::UserAPIKey> user_api_key, Optional<app::AppError> error) {
                CHECK(!error);
                REQUIRE(bool(user_api_key));
                CHECK(user_api_key->name == api_key_name);
                CHECK(user_api_key->id.to_string() == user_api_key->id.to_string());
        });

        app.provider_client<App::UserAPIKeyProviderClient>()
            .fetch_api_keys([&](std::vector<App::UserAPIKey> api_keys, Optional<AppError> error) {
                CHECK(api_keys.size() == 1);
                for(auto api_key : api_keys) {
                    CHECK(api_key.id.to_string() == api_key.id.to_string());
                    CHECK(api_key.name == api_key_name);
                }
                CHECK(!error);
        });

        app.provider_client<App::UserAPIKeyProviderClient>()
            .enable_api_key(api_key, [&](Optional<AppError> error) {
                CHECK(!error);
        });

        app.provider_client<App::UserAPIKeyProviderClient>()
            .fetch_api_key(api_key.id, [&](Optional<App::UserAPIKey> user_api_key, Optional<app::AppError> error) {
                CHECK(!error);
                REQUIRE(bool(user_api_key));
                CHECK(user_api_key->disabled == false);
                CHECK(user_api_key->name == api_key_name);
                CHECK(user_api_key->id.to_string() == user_api_key->id.to_string());
        });

        app.provider_client<App::UserAPIKeyProviderClient>()
            .disable_api_key(api_key, [&](Optional<AppError> error) {
                CHECK(!error);
        });

        app.provider_client<App::UserAPIKeyProviderClient>()
            .fetch_api_key(api_key.id, [&](Optional<App::UserAPIKey> user_api_key, Optional<app::AppError> error) {
                CHECK(!error);
                REQUIRE(bool(user_api_key));
                CHECK(user_api_key->disabled == true);
                CHECK(user_api_key->name == api_key_name);
                CHECK(user_api_key->id.to_string() == user_api_key->id.to_string());
        });

        app.provider_client<App::UserAPIKeyProviderClient>()
            .delete_api_key(api_key, [&](Optional<AppError> error) {
                CHECK(!error);
        });

        app.provider_client<App::UserAPIKeyProviderClient>()
            .fetch_api_key(api_key.id, [&](Optional<App::UserAPIKey> user_api_key, Optional<app::AppError> error) {
                CHECK(!user_api_key);
                CHECK(error);
                processed = true;
        });

        CHECK(processed);
    }
}

#endif // REALM_ENABLE_AUTH_TESTS


static const std::string profile_0_name = "Ursus americanus Ursus boeckhi";
static const std::string profile_0_first_name = "Ursus americanus";
static const std::string profile_0_last_name = "Ursus boeckhi";
static const std::string profile_0_email = "Ursus ursinus";
static const std::string profile_0_picture_url = "Ursus malayanus";
static const std::string profile_0_gender = "Ursus thibetanus";
static const std::string profile_0_birthday = "Ursus americanus";
static const std::string profile_0_min_age = "Ursus maritimus";
static const std::string profile_0_max_age = "Ursus arctos";

static const nlohmann::json profile_0 = {
    {"name", profile_0_name},
    {"first_name", profile_0_first_name},
    {"last_name", profile_0_last_name},
    {"email", profile_0_email},
    {"picture_url", profile_0_picture_url},
    {"gender", profile_0_gender},
    {"birthday", profile_0_birthday},
    {"min_age", profile_0_min_age},
    {"max_age", profile_0_max_age}
};

static nlohmann::json user_json(std::string access_token, std::string user_id = random_string(15)) {
    return {
        {"access_token", access_token},
        {"refresh_token", access_token},
        {"user_id", user_id},
        {"device_id", "Panda Bear"}
    };
}

static nlohmann::json user_profile_json(std::string user_id = random_string(15),
                                        std::string identity_0_id = "Ursus arctos isabellinus",
                                        std::string identity_1_id = "Ursus arctos horribilis",
                                        std::string provider_type = "anon-user") {
    return {
        {"user_id", user_id},
        {"identities", {
            {
                {"id", identity_0_id},
                {"provider_type", provider_type},
                {"provider_id", "lol"}
            },
            {
                {"id", identity_1_id},
                {"provider_type", "lol_wut"},
                {"provider_id", "nah_dawg"}
            }
        }},
        {"data", profile_0}
    };
}

// MARK: - Unit Tests

class UnitTestTransport : public GenericNetworkTransport {

public:
    static std::string access_token;
    static std::string provider_type;
    static const std::string api_key;
    static const std::string api_key_id;
    static const std::string api_key_name;
    static const std::string auth_route;
    static const std::string user_id;
    static const std::string identity_0_id;
    static const std::string identity_1_id;

private:
    void handle_profile(const Request request,
                        std::function<void (Response)> completion_block)
    {
        CHECK(request.method == HttpMethod::get);
        CHECK(request.headers.at("Content-Type") == "application/json;charset=utf-8");
        CHECK(request.headers.at("Authorization") == "Bearer " + access_token);
        CHECK(request.body.empty());
        CHECK(request.timeout_ms == 60000);

        std::string response = nlohmann::json({
            {"user_id", user_id},
            {"identities", {
                {
                    {"id", identity_0_id},
                    {"provider_type", provider_type},
                    {"provider_id", "lol"}
                },
                {
                    {"id", identity_1_id},
                    {"provider_type", "lol_wut"},
                    {"provider_id", "nah_dawg"}
                }
            }},
            {"data", profile_0}
        }).dump();

        completion_block(Response{.http_status_code = 200, .custom_status_code = 0, .headers = {}, .body = response});
    }

    void handle_login(const Request request,
                      std::function<void (Response)> completion_block)
    {
        CHECK(request.method == HttpMethod::post);
        CHECK(request.headers.at("Content-Type") == "application/json;charset=utf-8");

        CHECK(nlohmann::json::parse(request.body) == nlohmann::json({{"provider", provider_type}}));
        CHECK(request.timeout_ms == 60000);

        std::string response = nlohmann::json({
            {"access_token", access_token},
            {"refresh_token", access_token},
            {"user_id", random_string(15)},
            {"device_id", "Panda Bear"}}).dump();
        
        try {
            realm::SyncManager::shared().get_user(user_id,
                                                  access_token,
                                                  access_token,
                                                  provider_type);
            
        } catch (const AppError& err) {
            return completion_block({});
        }
        completion_block(Response { .http_status_code = 200,
                                    .custom_status_code = 0,
                                    .headers = {},
                                    .body = response });
    }
    
    void handle_create_api_key(const Request request,
                      std::function<void (Response)> completion_block)
    {
        CHECK(request.method == HttpMethod::post);
        CHECK(request.headers.at("Content-Type") == "application/json;charset=utf-8");
        CHECK(nlohmann::json::parse(request.body) == nlohmann::json({{"name", api_key_name}}));
        CHECK(request.timeout_ms == 60000);

        std::string response = nlohmann::json({
            {"_id", api_key_id},
            {"key", api_key},
            {"name", api_key_name},
            {"disabled", false}}).dump();

        completion_block(Response { .http_status_code = 200,
                                    .custom_status_code = 0,
                                    .headers = {},
                                    .body = response });
    }
    
    void handle_fetch_api_key(const Request request,
                      std::function<void (Response)> completion_block)
    {
        CHECK(request.method == HttpMethod::get);
        CHECK(request.headers.at("Content-Type") == "application/json;charset=utf-8");

        CHECK(request.body == "");
        CHECK(request.timeout_ms == 60000);
        
        std::string response = nlohmann::json({
            {"_id", api_key_id},
            {"name", api_key_name},
            {"disabled", false}}).dump();
        
        completion_block(Response { .http_status_code = 200,
                                    .custom_status_code = 0,
                                    .headers = {},
                                    .body = response });
    }
    
    void handle_fetch_api_keys(const Request request,
                      std::function<void (Response)> completion_block)
    {
        CHECK(request.method == HttpMethod::get);
        CHECK(request.headers.at("Content-Type") == "application/json;charset=utf-8");

        CHECK(request.body == "");
        CHECK(request.timeout_ms == 60000);
        
        auto elements = std::vector<nlohmann::json>();
        for (int i = 0; i < 2; i++) {
            elements.push_back({
                {"_id", api_key_id},
                {"name", api_key_name},
                {"disabled", false}});
        }
        
        completion_block(Response { .http_status_code = 200,
                                    .custom_status_code = 0,
                                    .headers = {},
                                    .body = nlohmann::json(elements).dump() });
    }

public:
    void send_request_to_server(const Request request, std::function<void (const Response)> completion_block) override
    {
        if (request.url.find("/login") != std::string::npos) {
            handle_login(request, completion_block);
        } else if (request.url.find("/profile") != std::string::npos) {
            handle_profile(request, completion_block);
        } else if (request.url.find("/session") != std::string::npos) {
            completion_block(Response { .http_status_code = 200, .custom_status_code = 0, .headers = {}, .body = "" });
        } else if (request.url.find("/api_keys") != std::string::npos && request.method == HttpMethod::post) {
            handle_create_api_key(request, completion_block);
        } else if (request.url.find(util::format("/api_keys/%1", api_key_id)) != std::string::npos && request.method == HttpMethod::get) {
            handle_fetch_api_key(request, completion_block);
        } else if (request.url.find("/api_keys") != std::string::npos && request.method == HttpMethod::get) {
            handle_fetch_api_keys(request, completion_block);
        }
    }
};

static const std::string good_access_token =  "eyJhbGciOiJIUzI1NiIsInR5cCI6IkpXVCJ9.eyJleHAiOjE1ODE1MDc3OTYsImlhdCI6MTU4MTUwNTk5NiwiaXNzIjoiNWU0M2RkY2M2MzZlZTEwNmVhYTEyYmRjIiwic3RpdGNoX2RldklkIjoiMDAwMDAwMDAwMDAwMDAwMDAwMDAwMDAwIiwic3RpdGNoX2RvbWFpbklkIjoiNWUxNDk5MTNjOTBiNGFmMGViZTkzNTI3Iiwic3ViIjoiNWU0M2RkY2M2MzZlZTEwNmVhYTEyYmRhIiwidHlwIjoiYWNjZXNzIn0.0q3y9KpFxEnbmRwahvjWU1v9y1T1s3r2eozu93vMc3s";

static const std::string good_access_token2 =  "eyJhbGciOiJIUzI1NiIsInR5cCI6IkpXVCF9.eyJleHAiOjE1ODE1MDc3OTYsImlhdCI6MTU4MTUwNTk5NiwiaXNzIjoiNWU0M2RkY2M2MzZlZTEwNmVhYTEyYmRjIiwic3RpdGNoX2RldklkIjoiMDAwMDAwMDAwMDAwMDAwMDAwMDAwMDAwIiwic3RpdGNoX2RvbWFpbklkIjoiNWUxNDk5MTNjOTBiNGFmMGViZTkzNTI3Iiwic3ViIjoiNWU0M2RkY2M2MzZlZTEwNmVhYTEyYmRhIiwidHlwIjoiYWNjZXNzIn0.0q3y9KpFxEnbmRwahvjWU1v9y1T1s3r2eozu93vMc3s";

std::string UnitTestTransport::access_token = good_access_token;

static const std::string bad_access_token = "lolwut";

const std::string UnitTestTransport::api_key = "lVRPQVYBJSIbGos2ZZn0mGaIq1SIOsGaZ5lrcp8bxlR5jg4OGuGwQq1GkektNQ3i";
const std::string UnitTestTransport::api_key_id = "5e5e6f0abe4ae2a2c2c2d329";
const std::string UnitTestTransport::api_key_name = "some_api_key_name";
const std::string UnitTestTransport::auth_route = "https://mongodb.com/unittests";
const std::string UnitTestTransport::user_id = "Ailuropoda melanoleuca";
std::string UnitTestTransport::provider_type = "anon-user";
const std::string UnitTestTransport::identity_0_id = "Ursus arctos isabellinus";
const std::string UnitTestTransport::identity_1_id = "Ursus arctos horribilis";

//FIXME: - Broken test

TEST_CASE("app: login_with_credentials unit_tests", "[sync][app]") {
    static const std::string base_path = realm::tmp_dir();
    auto tsm = TestSyncManager(base_path);
    
    std::unique_ptr<GenericNetworkTransport> (*factory)() = []{
        return std::unique_ptr<GenericNetworkTransport>(new UnitTestTransport);
    };

    App app(App::Config{"django", factory});

    SECTION("login_anonymous good") {
        UnitTestTransport::access_token = good_access_token;

        bool processed = false;

        app.log_in_with_credentials(realm::app::AppCredentials::anonymous(),
                                    [&](std::shared_ptr<realm::SyncUser> user, Optional<app::AppError> error) {
            CHECK(user);
            CHECK(!error);

            CHECK(user->identities().size() == 2);
            CHECK(user->identities()[0].id == UnitTestTransport::identity_0_id);
            CHECK(user->identities()[1].id == UnitTestTransport::identity_1_id);
            SyncUserProfile user_profile = user->user_profile();

            CHECK(user_profile.name == profile_0_name);
            CHECK(user_profile.first_name == profile_0_first_name);
            CHECK(user_profile.last_name == profile_0_last_name);
            CHECK(user_profile.email == profile_0_email);
            CHECK(user_profile.picture_url == profile_0_picture_url);
            CHECK(user_profile.gender == profile_0_gender);
            CHECK(user_profile.birthday == profile_0_birthday);
            CHECK(user_profile.min_age == profile_0_min_age);
            CHECK(user_profile.max_age == profile_0_max_age);

            processed = true;
        });

        CHECK(processed);
    }

    SECTION("login_anonymous bad") {
        std::unique_ptr<GenericNetworkTransport> (*factory)() = []{
            struct transport : GenericNetworkTransport {
                void send_request_to_server(const Request request,
                                            std::function<void (const Response)> completion_block)
                {
                    if (request.url.find("/login") != std::string::npos) {
                        completion_block({
                            200, 0, {}, user_json(bad_access_token).dump()
                        });
                    } else if (request.url.find("/profile") != std::string::npos) {
                        completion_block({
                            200, 0, {}, user_profile_json().dump()
                        });
                    }
                }
            };
            return std::unique_ptr<GenericNetworkTransport>(new transport);
        };
        app = App(App::Config{"django", factory});

        bool processed = false;

        app.log_in_with_credentials(AppCredentials::anonymous(),
                                    [&](std::shared_ptr<realm::SyncUser> user, Optional<app::AppError> error) {
            CHECK(!user);
            CHECK(error);
            CHECK(error->message == std::string("jwt missing parts"));
            CHECK(error->error_code.message() == "bad token");
            CHECK(error->error_code.category() == app::json_error_category());
            CHECK(error->is_json_error());
            CHECK(app::JSONErrorCode(error->error_code.value()) == app::JSONErrorCode::bad_token);
            processed = true;
        });

        CHECK(processed);
    }
}

TEST_CASE("app: UserAPIKeyProviderClient unit_tests", "[sync][app]") {
    auto setup_user = []() {
        if (realm::SyncManager::shared().get_current_user()) {
            return;
        }

        realm::SyncManager::shared().get_user(UnitTestTransport::user_id,
                                              good_access_token,
                                              good_access_token,
                                              "anon-user");
    };
    
    std::unique_ptr<GenericNetworkTransport> (*factory)() = []{
        return std::unique_ptr<GenericNetworkTransport>(new UnitTestTransport);
    };
    
    auto config = App::Config{"translate-utwuv", factory};
    auto app = App(config);
    std::string base_path = tmp_dir() + "/" + config.app_id;
    reset_test_directory(base_path);
    TestSyncManager init_sync_manager(base_path);
    
    bool processed = false;
    ObjectId obj_id(UnitTestTransport::api_key_id.c_str());

    SECTION("create api key") {
        setup_user();
        app.provider_client<App::UserAPIKeyProviderClient>().create_api_key(UnitTestTransport::api_key_name,
                                                                            [&](Optional<App::UserAPIKey> user_api_key, Optional<AppError> error) {
            CHECK(!error);
            CHECK(user_api_key->disabled == false);
            CHECK(user_api_key->id.to_string() == UnitTestTransport::api_key_id);
            CHECK(user_api_key->key == UnitTestTransport::api_key);
            CHECK(user_api_key->name == UnitTestTransport::api_key_name);
        });        
    }
    
    SECTION("fetch api key") {
        setup_user();
        app.provider_client<App::UserAPIKeyProviderClient>().fetch_api_key(obj_id,
                                                                           [&](Optional<App::UserAPIKey> user_api_key, Optional<AppError> error) {
            CHECK(!error);
            CHECK(user_api_key->disabled == false);
            CHECK(user_api_key->id.to_string() == UnitTestTransport::api_key_id);
            CHECK(user_api_key->name == UnitTestTransport::api_key_name);
        });
    }
    
    SECTION("fetch api keys") {
        setup_user();
        app.provider_client<App::UserAPIKeyProviderClient>().fetch_api_keys([&](std::vector<App::UserAPIKey> user_api_keys, Optional<AppError> error) {
            CHECK(!error);
            CHECK(user_api_keys.size() == 2);
            for(auto user_api_key : user_api_keys) {
                CHECK(user_api_key.disabled == false);
                CHECK(user_api_key.id.to_string() == UnitTestTransport::api_key_id);
                CHECK(user_api_key.name == UnitTestTransport::api_key_name);
            }
            processed = true;
        });
        CHECK(processed);
    }
}


TEST_CASE("app: user_semantics", "[app]") {
    static const std::string base_path = realm::tmp_dir();
    auto tsm = TestSyncManager(base_path);

    std::unique_ptr<GenericNetworkTransport> (*factory)() = []{
        struct transport : GenericNetworkTransport {
            void send_request_to_server(const Request request,
                                        std::function<void (const Response)> completion_block)
            {
                if (request.url.find("/login") != std::string::npos) {
                    completion_block({
                        200, 0, {}, user_json(good_access_token).dump()
                    });
                } else if (request.url.find("/profile") != std::string::npos) {
                    completion_block({
                        200, 0, {}, user_profile_json().dump()
                    });
                } else if (request.url.find("/session") != std::string::npos) {
                    CHECK(request.method == HttpMethod::del);
                    completion_block({ 200, 0, {}, "" });
                }
            }
        };
        return std::unique_ptr<GenericNetworkTransport>(new transport);
    };

    const auto app_id = random_string(36);
    const App app(App::Config{app_id, factory});

    const std::function<std::shared_ptr<SyncUser>(app::AppCredentials)> login_user = [app](app::AppCredentials creds) {
        std::shared_ptr<SyncUser> test_user;
        app.log_in_with_credentials(creds,
                                    [&](std::shared_ptr<realm::SyncUser> user, Optional<app::AppError> error) {
            CHECK(!error);
            test_user = user;
        });
        return test_user;
    };

    const std::function<std::shared_ptr<SyncUser>(void)> login_user_email_pass = [login_user] {
        return login_user(realm::app::AppCredentials::username_password("bob", "thompson"));
    };

    const std::function<std::shared_ptr<SyncUser>(void)> login_user_anonymous = [login_user] {
        return login_user(realm::app::AppCredentials::anonymous());
    };

    CHECK(!app.current_user());

    SECTION("current user is populated") {
        const auto user1 = login_user_anonymous();
        CHECK(app.current_user()->identity() == user1->identity());
    }

    SECTION("current user is updated on login") {
        const auto user1 = login_user_anonymous();
        CHECK(app.current_user()->identity() == user1->identity());
        const auto user2 = login_user_anonymous();
        CHECK(app.current_user()->identity() == user2->identity());
        CHECK(user1->identity() != user2->identity());
    }

    SECTION("current user is updated on login") {
        const auto user1 = login_user_anonymous();
        CHECK(app.current_user()->identity() == user1->identity());
        const auto user2 = login_user_anonymous();
        CHECK(app.current_user()->identity() == user2->identity());
        CHECK(user1->identity() != user2->identity());
    }

    SECTION("current user is updated to last used user on logout") {
        const auto user1 = login_user_anonymous();
        CHECK(app.current_user()->identity() == user1->identity());
        CHECK(app.all_users()[0]->state() == SyncUser::State::Active);

        const auto user2 = login_user_email_pass();
        CHECK(app.all_users()[0]->state() == SyncUser::State::Active);
        CHECK(app.all_users()[1]->state() == SyncUser::State::Active);
        CHECK(app.current_user()->identity() == user2->identity());
        CHECK(user1->identity() != user2->identity());

        app.log_out([&](auto){});
        CHECK(app.current_user()->identity() == user1->identity());

        CHECK(app.all_users().size() == 2);
        CHECK(app.all_users()[0]->state() == SyncUser::State::Active);
        CHECK(app.all_users()[1]->state() == SyncUser::State::LoggedOut);
    }

    SECTION("anon users are removed on logout") {
        const auto user1 = login_user_anonymous();
        CHECK(app.current_user()->identity() == user1->identity());
        CHECK(app.all_users()[0]->state() == SyncUser::State::Active);

        const auto user2 = login_user_anonymous();
        CHECK(app.all_users()[0]->state() == SyncUser::State::Active);
        CHECK(app.all_users()[1]->state() == SyncUser::State::Active);
        CHECK(app.current_user()->identity() == user2->identity());
        CHECK(user1->identity() != user2->identity());

        app.log_out([&](auto){});
        CHECK(app.current_user()->identity() == user1->identity());

        CHECK(app.all_users().size() == 1);
        CHECK(app.all_users()[0]->state() == SyncUser::State::Active);
    }
}

struct ErrorCheckingTransport : public GenericNetworkTransport {
    ErrorCheckingTransport(Response r)
    : m_response(r)
    {
    }
    void send_request_to_server(const Request, std::function<void (const Response)> completion_block) override
    {
        completion_block(m_response);
    }
private:
    Response m_response;
};

TEST_CASE("app: response error handling", "[sync][app]") {
    static const std::string base_path = realm::tmp_dir();
    auto tsm = TestSyncManager(base_path);

    std::string response_body = nlohmann::json({
        {"access_token", good_access_token},
        {"refresh_token", good_access_token},
        {"user_id", "Brown Bear"},
        {"device_id", "Panda Bear"}}).dump();

    Response response{.http_status_code = 200, .headers = {{"Content-Type", "application/json"}}, .body = response_body};

    std::function<std::unique_ptr<GenericNetworkTransport>()> transport_generator = [&response] {
        return std::unique_ptr<GenericNetworkTransport>(new ErrorCheckingTransport(response));
    };
    App app(App::Config{"my-app-id", transport_generator});
    bool processed = false;

    SECTION("http 404") {
        response.http_status_code = 404;
        app.log_in_with_credentials(realm::app::AppCredentials::anonymous(),
                                    [&](std::shared_ptr<realm::SyncUser> user, Optional<app::AppError> error) {
            CHECK(!user);
            CHECK(error);
            CHECK(!error->is_json_error());
            CHECK(!error->is_custom_error());
            CHECK(!error->is_service_error());
            CHECK(error->is_http_error());
            CHECK(error->error_code.value() == 404);
            CHECK(error->message == std::string("http error code considered fatal"));
            CHECK(error->error_code.message() == "Client Error: 404");
            processed = true;
        });
        CHECK(processed);
    }
    SECTION("http 500") {
        response.http_status_code = 500;
        app.log_in_with_credentials(realm::app::AppCredentials::anonymous(),
                                    [&](std::shared_ptr<realm::SyncUser> user, Optional<app::AppError> error) {
            CHECK(!user);
            CHECK(error);
            CHECK(!error->is_json_error());
            CHECK(!error->is_custom_error());
            CHECK(!error->is_service_error());
            CHECK(error->is_http_error());
            CHECK(error->error_code.value() == 500);
            CHECK(error->message == std::string("http error code considered fatal"));
            CHECK(error->error_code.message() == "Server Error: 500");
            processed = true;
        });
        CHECK(processed);
    }
    SECTION("custom error code") {
        response.custom_status_code = 42;
        app.log_in_with_credentials(realm::app::AppCredentials::anonymous(),
                                    [&](std::shared_ptr<realm::SyncUser> user, Optional<app::AppError> error) {
            CHECK(!user);
            CHECK(error);
            CHECK(!error->is_http_error());
            CHECK(!error->is_json_error());
            CHECK(!error->is_service_error());
            CHECK(error->is_custom_error());
            CHECK(error->error_code.value() == 42);
            CHECK(error->message == std::string("non-zero custom status code considered fatal"));
            CHECK(error->error_code.message() == "code 42");
            processed = true;
        });
        CHECK(processed);
    }

    SECTION("session error code") {
        response.http_status_code = 400;
        response.body = nlohmann::json({
            {"error_code", "MongoDBError"},
            {"error", "a fake MongoDB error message!"},
            {"access_token", good_access_token},
            {"refresh_token", good_access_token},
            {"user_id", "Brown Bear"},
            {"device_id", "Panda Bear"}}).dump();
        app.log_in_with_credentials(realm::app::AppCredentials::anonymous(),
                                    [&](std::shared_ptr<realm::SyncUser> user, Optional<app::AppError> error) {
            CHECK(!user);
            CHECK(error);
            CHECK(!error->is_http_error());
            CHECK(!error->is_json_error());
            CHECK(!error->is_custom_error());
            CHECK(error->is_service_error());
            CHECK(app::ServiceErrorCode(error->error_code.value()) == app::ServiceErrorCode::mongodb_error);
            CHECK(error->message == std::string("a fake MongoDB error message!"));
            CHECK(error->error_code.message() == "MongoDBError");
            processed = true;
        });
        CHECK(processed);
    }

    SECTION("json error code") {
        response.body = "this: is not{} a valid json body!";
        app.log_in_with_credentials(realm::app::AppCredentials::anonymous(),
                                    [&](std::shared_ptr<realm::SyncUser> user, Optional<app::AppError> error) {
            CHECK(!user);
            CHECK(error);
            CHECK(!error->is_http_error());
            CHECK(error->is_json_error());
            CHECK(!error->is_custom_error());
            CHECK(!error->is_service_error());
            CHECK(app::JSONErrorCode(error->error_code.value()) == app::JSONErrorCode::malformed_json);
            CHECK(error->message == std::string("parse error - unexpected 't'"));
            CHECK(error->error_code.message() == "malformed json");
            processed = true;
        });
        CHECK(processed);
    }
}<|MERGE_RESOLUTION|>--- conflicted
+++ resolved
@@ -154,14 +154,10 @@
             /* always cleanup */
             curl_easy_cleanup(curl);
             curl_slist_free_all(list); /* free the list again */
-<<<<<<< HEAD
             int binding_response_code = 0;
             completion_block(Response{response_code, binding_response_code, response_headers, response});
-=======
-            completion_block(Response{http_code, 0, response_headers, response});
->>>>>>> e33e5617
         }
-        
+
         curl_global_cleanup();
     }
     
