﻿<?xml version="1.0" encoding="utf-8"?>
<Project DefaultTargets="Build" ToolsVersion="4.0" xmlns="http://schemas.microsoft.com/developer/msbuild/2003">
  <ItemGroup Label="ProjectConfigurations">
    <ProjectConfiguration Include="Debug|Win32">
      <Configuration>Debug</Configuration>
      <Platform>Win32</Platform>
    </ProjectConfiguration>
    <ProjectConfiguration Include="Debug|x64">
      <Configuration>Debug</Configuration>
      <Platform>x64</Platform>
    </ProjectConfiguration>
    <ProjectConfiguration Include="Release|Win32">
      <Configuration>Release</Configuration>
      <Platform>Win32</Platform>
    </ProjectConfiguration>
    <ProjectConfiguration Include="Release|x64">
      <Configuration>Release</Configuration>
      <Platform>x64</Platform>
    </ProjectConfiguration>
    <ProjectConfiguration Include="Static library, debug|Win32">
      <Configuration>Static library, debug</Configuration>
      <Platform>Win32</Platform>
    </ProjectConfiguration>
    <ProjectConfiguration Include="Static library, debug|x64">
      <Configuration>Static library, debug</Configuration>
      <Platform>x64</Platform>
    </ProjectConfiguration>
    <ProjectConfiguration Include="Static library, release|Win32">
      <Configuration>Static library, release</Configuration>
      <Platform>Win32</Platform>
    </ProjectConfiguration>
    <ProjectConfiguration Include="Static library, release|x64">
      <Configuration>Static library, release</Configuration>
      <Platform>x64</Platform>
    </ProjectConfiguration>
  </ItemGroup>
  <PropertyGroup Label="Globals">
    <ProjectGuid>{C18EDDC1-166A-49C4-B483-11458F48CF8E}</ProjectGuid>
    <RootNamespace>TightDB</RootNamespace>
    <Keyword>Win32Proj</Keyword>
  </PropertyGroup>
  <Import Project="$(VCTargetsPath)\Microsoft.Cpp.Default.props" />
  <PropertyGroup Condition="'$(Configuration)|$(Platform)'=='Release|Win32'" Label="Configuration">
    <ConfigurationType>Application</ConfigurationType>
    <CharacterSet>Unicode</CharacterSet>
    <WholeProgramOptimization>true</WholeProgramOptimization>
  </PropertyGroup>
  <PropertyGroup Condition="'$(Configuration)|$(Platform)'=='Static library, release|Win32'" Label="Configuration">
    <ConfigurationType>StaticLibrary</ConfigurationType>
    <CharacterSet>Unicode</CharacterSet>
    <WholeProgramOptimization>
    </WholeProgramOptimization>
  </PropertyGroup>
  <PropertyGroup Condition="'$(Configuration)|$(Platform)'=='Debug|Win32'" Label="Configuration">
    <ConfigurationType>Application</ConfigurationType>
    <CharacterSet>Unicode</CharacterSet>
  </PropertyGroup>
  <PropertyGroup Condition="'$(Configuration)|$(Platform)'=='Static library, debug|Win32'" Label="Configuration">
    <ConfigurationType>StaticLibrary</ConfigurationType>
    <CharacterSet>Unicode</CharacterSet>
  </PropertyGroup>
  <PropertyGroup Condition="'$(Configuration)|$(Platform)'=='Release|x64'" Label="Configuration">
    <ConfigurationType>Application</ConfigurationType>
    <CharacterSet>Unicode</CharacterSet>
    <WholeProgramOptimization>true</WholeProgramOptimization>
  </PropertyGroup>
  <PropertyGroup Condition="'$(Configuration)|$(Platform)'=='Static library, release|x64'" Label="Configuration">
    <ConfigurationType>StaticLibrary</ConfigurationType>
    <CharacterSet>Unicode</CharacterSet>
    <WholeProgramOptimization>false</WholeProgramOptimization>
    <UseOfMfc>false</UseOfMfc>
  </PropertyGroup>
  <PropertyGroup Condition="'$(Configuration)|$(Platform)'=='Debug|x64'" Label="Configuration">
    <ConfigurationType>Application</ConfigurationType>
  </PropertyGroup>
  <PropertyGroup Condition="'$(Configuration)|$(Platform)'=='Static library, debug|x64'" Label="Configuration">
    <ConfigurationType>StaticLibrary</ConfigurationType>
  </PropertyGroup>
  <Import Project="$(VCTargetsPath)\Microsoft.Cpp.props" />
  <ImportGroup Label="ExtensionSettings">
  </ImportGroup>
  <ImportGroup Condition="'$(Configuration)|$(Platform)'=='Release|Win32'" Label="PropertySheets">
    <Import Project="$(UserRootDir)\Microsoft.Cpp.$(Platform).user.props" Condition="exists('$(UserRootDir)\Microsoft.Cpp.$(Platform).user.props')" Label="LocalAppDataPlatform" />
  </ImportGroup>
  <ImportGroup Condition="'$(Configuration)|$(Platform)'=='Static library, release|Win32'" Label="PropertySheets">
    <Import Project="$(UserRootDir)\Microsoft.Cpp.$(Platform).user.props" Condition="exists('$(UserRootDir)\Microsoft.Cpp.$(Platform).user.props')" Label="LocalAppDataPlatform" />
  </ImportGroup>
  <ImportGroup Condition="'$(Configuration)|$(Platform)'=='Debug|Win32'" Label="PropertySheets">
    <Import Project="$(UserRootDir)\Microsoft.Cpp.$(Platform).user.props" Condition="exists('$(UserRootDir)\Microsoft.Cpp.$(Platform).user.props')" Label="LocalAppDataPlatform" />
  </ImportGroup>
  <ImportGroup Condition="'$(Configuration)|$(Platform)'=='Static library, debug|Win32'" Label="PropertySheets">
    <Import Project="$(UserRootDir)\Microsoft.Cpp.$(Platform).user.props" Condition="exists('$(UserRootDir)\Microsoft.Cpp.$(Platform).user.props')" Label="LocalAppDataPlatform" />
  </ImportGroup>
  <ImportGroup Condition="'$(Configuration)|$(Platform)'=='Release|x64'" Label="PropertySheets">
    <Import Project="$(UserRootDir)\Microsoft.Cpp.$(Platform).user.props" Condition="exists('$(UserRootDir)\Microsoft.Cpp.$(Platform).user.props')" Label="LocalAppDataPlatform" />
  </ImportGroup>
  <ImportGroup Condition="'$(Configuration)|$(Platform)'=='Static library, release|x64'" Label="PropertySheets">
    <Import Project="$(UserRootDir)\Microsoft.Cpp.$(Platform).user.props" Condition="exists('$(UserRootDir)\Microsoft.Cpp.$(Platform).user.props')" Label="LocalAppDataPlatform" />
  </ImportGroup>
  <ImportGroup Condition="'$(Configuration)|$(Platform)'=='Debug|x64'" Label="PropertySheets">
    <Import Project="$(UserRootDir)\Microsoft.Cpp.$(Platform).user.props" Condition="exists('$(UserRootDir)\Microsoft.Cpp.$(Platform).user.props')" Label="LocalAppDataPlatform" />
  </ImportGroup>
  <ImportGroup Condition="'$(Configuration)|$(Platform)'=='Static library, debug|x64'" Label="PropertySheets">
    <Import Project="$(UserRootDir)\Microsoft.Cpp.$(Platform).user.props" Condition="exists('$(UserRootDir)\Microsoft.Cpp.$(Platform).user.props')" Label="LocalAppDataPlatform" />
  </ImportGroup>
  <PropertyGroup Label="UserMacros" />
  <PropertyGroup>
    <_ProjectFileVersion>10.0.30319.1</_ProjectFileVersion>
    <OutDir Condition="'$(Configuration)|$(Platform)'=='Debug|Win32'">$(SolutionDir)$(Configuration)\</OutDir>
    <OutDir Condition="'$(Configuration)|$(Platform)'=='Static library, debug|Win32'">lib\</OutDir>
    <IntDir Condition="'$(Configuration)|$(Platform)'=='Debug|Win32'">$(Configuration)\</IntDir>
    <IntDir Condition="'$(Configuration)|$(Platform)'=='Static library, debug|Win32'">$(Configuration)\</IntDir>
    <LinkIncremental Condition="'$(Configuration)|$(Platform)'=='Debug|Win32'">true</LinkIncremental>
    <LinkIncremental Condition="'$(Configuration)|$(Platform)'=='Static library, debug|Win32'">true</LinkIncremental>
    <OutDir Condition="'$(Configuration)|$(Platform)'=='Debug|x64'">$(SolutionDir)$(Platform)\$(Configuration)\</OutDir>
    <OutDir Condition="'$(Configuration)|$(Platform)'=='Static library, debug|x64'">lib\</OutDir>
    <IntDir Condition="'$(Configuration)|$(Platform)'=='Debug|x64'">$(Platform)\$(Configuration)\</IntDir>
    <IntDir Condition="'$(Configuration)|$(Platform)'=='Static library, debug|x64'">$(Platform)\$(Configuration)\</IntDir>
    <LinkIncremental Condition="'$(Configuration)|$(Platform)'=='Debug|x64'">true</LinkIncremental>
    <LinkIncremental Condition="'$(Configuration)|$(Platform)'=='Static library, debug|x64'">true</LinkIncremental>
    <OutDir Condition="'$(Configuration)|$(Platform)'=='Release|Win32'">$(SolutionDir)$(Configuration)\</OutDir>
    <OutDir Condition="'$(Configuration)|$(Platform)'=='Static library, release|Win32'">lib\</OutDir>
    <IntDir Condition="'$(Configuration)|$(Platform)'=='Release|Win32'">$(Configuration)\</IntDir>
    <IntDir Condition="'$(Configuration)|$(Platform)'=='Static library, release|Win32'">$(Configuration)\</IntDir>
    <LinkIncremental Condition="'$(Configuration)|$(Platform)'=='Release|Win32'">false</LinkIncremental>
    <LinkIncremental Condition="'$(Configuration)|$(Platform)'=='Static library, release|Win32'">false</LinkIncremental>
    <OutDir Condition="'$(Configuration)|$(Platform)'=='Release|x64'">$(SolutionDir)$(Platform)\$(Configuration)\</OutDir>
    <OutDir Condition="'$(Configuration)|$(Platform)'=='Static library, release|x64'">lib\</OutDir>
    <IntDir Condition="'$(Configuration)|$(Platform)'=='Release|x64'">$(Platform)\$(Configuration)\</IntDir>
    <IntDir Condition="'$(Configuration)|$(Platform)'=='Static library, release|x64'">$(Platform)\$(Configuration)\</IntDir>
    <LinkIncremental Condition="'$(Configuration)|$(Platform)'=='Release|x64'">false</LinkIncremental>
    <LinkIncremental Condition="'$(Configuration)|$(Platform)'=='Static library, release|x64'">false</LinkIncremental>
    <CodeAnalysisRuleSet Condition="'$(Configuration)|$(Platform)'=='Debug|Win32'">AllRules.ruleset</CodeAnalysisRuleSet>
    <CodeAnalysisRuleSet Condition="'$(Configuration)|$(Platform)'=='Static library, debug|Win32'">AllRules.ruleset</CodeAnalysisRuleSet>
    <CodeAnalysisRules Condition="'$(Configuration)|$(Platform)'=='Debug|Win32'" />
    <CodeAnalysisRules Condition="'$(Configuration)|$(Platform)'=='Static library, debug|Win32'" />
    <CodeAnalysisRuleAssemblies Condition="'$(Configuration)|$(Platform)'=='Debug|Win32'" />
    <CodeAnalysisRuleAssemblies Condition="'$(Configuration)|$(Platform)'=='Static library, debug|Win32'" />
    <CodeAnalysisRuleSet Condition="'$(Configuration)|$(Platform)'=='Debug|x64'">AllRules.ruleset</CodeAnalysisRuleSet>
    <CodeAnalysisRuleSet Condition="'$(Configuration)|$(Platform)'=='Static library, debug|x64'">AllRules.ruleset</CodeAnalysisRuleSet>
    <CodeAnalysisRules Condition="'$(Configuration)|$(Platform)'=='Debug|x64'" />
    <CodeAnalysisRules Condition="'$(Configuration)|$(Platform)'=='Static library, debug|x64'" />
    <CodeAnalysisRuleAssemblies Condition="'$(Configuration)|$(Platform)'=='Debug|x64'" />
    <CodeAnalysisRuleAssemblies Condition="'$(Configuration)|$(Platform)'=='Static library, debug|x64'" />
    <CodeAnalysisRuleSet Condition="'$(Configuration)|$(Platform)'=='Release|Win32'">AllRules.ruleset</CodeAnalysisRuleSet>
    <CodeAnalysisRuleSet Condition="'$(Configuration)|$(Platform)'=='Static library, release|Win32'">AllRules.ruleset</CodeAnalysisRuleSet>
    <CodeAnalysisRules Condition="'$(Configuration)|$(Platform)'=='Release|Win32'" />
    <CodeAnalysisRules Condition="'$(Configuration)|$(Platform)'=='Static library, release|Win32'" />
    <CodeAnalysisRuleAssemblies Condition="'$(Configuration)|$(Platform)'=='Release|Win32'" />
    <CodeAnalysisRuleAssemblies Condition="'$(Configuration)|$(Platform)'=='Static library, release|Win32'" />
    <CodeAnalysisRuleSet Condition="'$(Configuration)|$(Platform)'=='Release|x64'">AllRules.ruleset</CodeAnalysisRuleSet>
    <CodeAnalysisRuleSet Condition="'$(Configuration)|$(Platform)'=='Static library, release|x64'">AllRules.ruleset</CodeAnalysisRuleSet>
    <CodeAnalysisRules Condition="'$(Configuration)|$(Platform)'=='Release|x64'" />
    <CodeAnalysisRules Condition="'$(Configuration)|$(Platform)'=='Static library, release|x64'" />
    <CodeAnalysisRuleAssemblies Condition="'$(Configuration)|$(Platform)'=='Release|x64'" />
    <CodeAnalysisRuleAssemblies Condition="'$(Configuration)|$(Platform)'=='Static library, release|x64'" />
    <TargetName Condition="'$(Configuration)|$(Platform)'=='Static library, debug|x64'">$(ProjectName)64d</TargetName>
    <TargetName Condition="'$(Configuration)|$(Platform)'=='Static library, release|x64'">$(ProjectName)64</TargetName>
    <TargetName Condition="'$(Configuration)|$(Platform)'=='Static library, debug|Win32'">$(ProjectName)32d</TargetName>
    <TargetName Condition="'$(Configuration)|$(Platform)'=='Static library, release|Win32'">$(ProjectName)32</TargetName>
    <IncludePath Condition="'$(Configuration)|$(Platform)'=='Debug|x64'">C:\Program Files %28x86%29\Visual Leak Detector\lib\Win64;$(IncludePath)</IncludePath>
    <LibraryPath Condition="'$(Configuration)|$(Platform)'=='Debug|x64'">C:\Program Files %28x86%29\Visual Leak Detector\lib\Win64;$(LibraryPath)</LibraryPath>
  </PropertyGroup>
  <ItemDefinitionGroup Condition="'$(Configuration)|$(Platform)'=='Debug|Win32'">
    <ClCompile>
      <Optimization>Disabled</Optimization>
      <AdditionalIncludeDirectories>include;test\UnitTest++\src;UnitTest++\src;src;%(AdditionalIncludeDirectories)</AdditionalIncludeDirectories>
      <PreprocessorDefinitions>TIGHTDB_DEBUG;WIN32;_DEBUG;_CONSOLE;_CRTDBG_MAP_ALLOC;_CRTDBG_MAP_ALLOC_NEW;%(PreprocessorDefinitions)</PreprocessorDefinitions>
      <MinimalRebuild>true</MinimalRebuild>
      <BasicRuntimeChecks>EnableFastChecks</BasicRuntimeChecks>
      <RuntimeLibrary>MultiThreadedDebugDLL</RuntimeLibrary>
      <PrecompiledHeader>
      </PrecompiledHeader>
      <WarningLevel>Level3</WarningLevel>
      <DebugInformationFormat>EditAndContinue</DebugInformationFormat>
      <AdditionalOptions>/DPTW32_STATIC_LIB /DTIGHTDB_DEBUG %(AdditionalOptions)</AdditionalOptions>
      <DisableSpecificWarnings>4355;4996</DisableSpecificWarnings>
    </ClCompile>
    <Link>
      <AdditionalDependencies>Debug\UnitTest++.lib;%(AdditionalDependencies)</AdditionalDependencies>
      <GenerateDebugInformation>true</GenerateDebugInformation>
      <SubSystem>Console</SubSystem>
      <TargetMachine>MachineX86</TargetMachine>
      <AdditionalOptions>WS2_32.lib %(AdditionalOptions)</AdditionalOptions>
    </Link>
  </ItemDefinitionGroup>
  <ItemDefinitionGroup Condition="'$(Configuration)|$(Platform)'=='Static library, debug|Win32'">
    <ClCompile>
      <Optimization>Disabled</Optimization>
      <AdditionalIncludeDirectories>include;test\UnitTest++\src;UnitTest++\src;src;%(AdditionalIncludeDirectories)</AdditionalIncludeDirectories>
      <PreprocessorDefinitions>TIGHTDB_DEBUG;WIN32;_DEBUG;_CONSOLE;_CRTDBG_MAP_ALLOC;_CRTDBG_MAP_ALLOC_NEW;%(PreprocessorDefinitions)</PreprocessorDefinitions>
      <MinimalRebuild>true</MinimalRebuild>
      <BasicRuntimeChecks>EnableFastChecks</BasicRuntimeChecks>
      <RuntimeLibrary>MultiThreadedDebugDLL</RuntimeLibrary>
      <PrecompiledHeader>
      </PrecompiledHeader>
      <WarningLevel>Level4</WarningLevel>
      <DebugInformationFormat>EditAndContinue</DebugInformationFormat>
      <DisableSpecificWarnings>4355;4996</DisableSpecificWarnings>
    </ClCompile>
    <Link>
      <AdditionalDependencies>%(AdditionalDependencies)</AdditionalDependencies>
      <GenerateDebugInformation>true</GenerateDebugInformation>
      <SubSystem>Console</SubSystem>
      <TargetMachine>MachineX86</TargetMachine>
      <AdditionalOptions>WS2_32.lib %(AdditionalOptions)</AdditionalOptions>
    </Link>
  </ItemDefinitionGroup>
  <ItemDefinitionGroup Condition="'$(Configuration)|$(Platform)'=='Debug|x64'">
    <Midl>
      <TargetEnvironment>X64</TargetEnvironment>
    </Midl>
    <ClCompile>
      <Optimization>Disabled</Optimization>
      <AdditionalIncludeDirectories>include;test\UnitTest++\src;UnitTest++\src;src;%(AdditionalIncludeDirectories)</AdditionalIncludeDirectories>
      <PreprocessorDefinitions>TIGHTDB_DEBUG;WIN32;_DEBUG;_CONSOLE;_CRTDBG_MAP_ALLOC;_CRTDBG_MAP_ALLOC_NEW;%(PreprocessorDefinitions)</PreprocessorDefinitions>
      <MinimalRebuild>true</MinimalRebuild>
      <BasicRuntimeChecks>EnableFastChecks</BasicRuntimeChecks>
      <RuntimeLibrary>MultiThreadedDebugDLL</RuntimeLibrary>
      <PrecompiledHeader>
      </PrecompiledHeader>
      <WarningLevel>Level3</WarningLevel>
      <DebugInformationFormat>ProgramDatabase</DebugInformationFormat>
      <CompileAs>CompileAsCpp</CompileAs>
      <AdditionalOptions>/DPTW32_STATIC_LIB /DTIGHTDB_DEBUG %(AdditionalOptions)</AdditionalOptions>
      <CompileAsManaged>false</CompileAsManaged>
      <DisableLanguageExtensions>false</DisableLanguageExtensions>
      <DisableSpecificWarnings>4355;4996</DisableSpecificWarnings>
    </ClCompile>
    <Link>
      <AdditionalDependencies>WS2_32.lib ;x64\Debug\UnitTest++.lib;%(AdditionalDependencies)</AdditionalDependencies>
      <GenerateDebugInformation>true</GenerateDebugInformation>
      <SubSystem>Console</SubSystem>
      <TargetMachine>MachineX64</TargetMachine>
      <AdditionalLibraryDirectories>
      </AdditionalLibraryDirectories>
    </Link>
  </ItemDefinitionGroup>
  <ItemDefinitionGroup Condition="'$(Configuration)|$(Platform)'=='Static library, debug|x64'">
    <Midl>
      <TargetEnvironment>X64</TargetEnvironment>
    </Midl>
    <ClCompile>
      <Optimization>Disabled</Optimization>
      <AdditionalIncludeDirectories>include;test\UnitTest++\src;UnitTest++\src;src;%(AdditionalIncludeDirectories)</AdditionalIncludeDirectories>
      <PreprocessorDefinitions>TIGHTDB_DEBUG;WIN32;_DEBUG;_CONSOLE;_CRTDBG_MAP_ALLOC;_CRTDBG_MAP_ALLOC_NEW;%(PreprocessorDefinitions)</PreprocessorDefinitions>
      <MinimalRebuild>true</MinimalRebuild>
      <BasicRuntimeChecks>EnableFastChecks</BasicRuntimeChecks>
      <RuntimeLibrary>MultiThreadedDebugDLL</RuntimeLibrary>
      <PrecompiledHeader>
      </PrecompiledHeader>
      <WarningLevel>Level3</WarningLevel>
      <DebugInformationFormat>ProgramDatabase</DebugInformationFormat>
      <CompileAs>CompileAsCpp</CompileAs>
      <AdditionalOptions>/DUSE_SSE %(AdditionalOptions)</AdditionalOptions>
      <DisableSpecificWarnings>4355;4996</DisableSpecificWarnings>
    </ClCompile>
    <Link>
      <AdditionalDependencies>%(AdditionalDependencies)</AdditionalDependencies>
      <GenerateDebugInformation>true</GenerateDebugInformation>
      <SubSystem>Console</SubSystem>
      <TargetMachine>MachineX64</TargetMachine>
      <AdditionalOptions>WS2_32.lib %(AdditionalOptions)</AdditionalOptions>
    </Link>
  </ItemDefinitionGroup>
  <ItemDefinitionGroup Condition="'$(Configuration)|$(Platform)'=='Release|Win32'">
    <ClCompile>
      <Optimization>MaxSpeed</Optimization>
      <IntrinsicFunctions>true</IntrinsicFunctions>
      <AdditionalIncludeDirectories>include;test\UnitTest++\src;UnitTest++\src;src;%(AdditionalIncludeDirectories)</AdditionalIncludeDirectories>
      <PreprocessorDefinitions>PTW32_STATIC_LIB;WIN32;NDEBUG;_CONSOLE;%(PreprocessorDefinitions)</PreprocessorDefinitions>
      <RuntimeLibrary>MultiThreadedDLL</RuntimeLibrary>
      <FunctionLevelLinking>true</FunctionLevelLinking>
      <PrecompiledHeader>
      </PrecompiledHeader>
      <WarningLevel>Level3</WarningLevel>
      <DebugInformationFormat>ProgramDatabase</DebugInformationFormat>
      <AdditionalOptions>/DPTW32_STATIC_LIB %(AdditionalOptions)</AdditionalOptions>
      <DisableSpecificWarnings>4355;4996</DisableSpecificWarnings>
    </ClCompile>
    <Link>
      <AdditionalDependencies>Release\UnitTest++.lib;%(AdditionalDependencies)</AdditionalDependencies>
      <GenerateDebugInformation>true</GenerateDebugInformation>
      <SubSystem>Console</SubSystem>
      <OptimizeReferences>true</OptimizeReferences>
      <EnableCOMDATFolding>true</EnableCOMDATFolding>
      <TargetMachine>MachineX86</TargetMachine>
      <AdditionalOptions>WS2_32.lib %(AdditionalOptions)</AdditionalOptions>
    </Link>
  </ItemDefinitionGroup>
  <ItemDefinitionGroup Condition="'$(Configuration)|$(Platform)'=='Static library, release|Win32'">
    <ClCompile>
      <Optimization>MaxSpeed</Optimization>
      <IntrinsicFunctions>true</IntrinsicFunctions>
      <AdditionalIncludeDirectories>include;src;%(AdditionalIncludeDirectories)</AdditionalIncludeDirectories>
      <PreprocessorDefinitions>WIN32;NDEBUG;_CONSOLE;%(PreprocessorDefinitions)</PreprocessorDefinitions>
      <RuntimeLibrary>MultiThreadedDLL</RuntimeLibrary>
      <FunctionLevelLinking>true</FunctionLevelLinking>
      <PrecompiledHeader>
      </PrecompiledHeader>
      <WarningLevel>Level3</WarningLevel>
      <DebugInformationFormat>ProgramDatabase</DebugInformationFormat>
      <DisableSpecificWarnings>4355;4996</DisableSpecificWarnings>
    </ClCompile>
    <Link>
      <AdditionalDependencies>
      </AdditionalDependencies>
      <GenerateDebugInformation>true</GenerateDebugInformation>
      <SubSystem>Console</SubSystem>
      <OptimizeReferences>true</OptimizeReferences>
      <EnableCOMDATFolding>true</EnableCOMDATFolding>
      <TargetMachine>MachineX86</TargetMachine>
      <AdditionalOptions>WS2_32.lib %(AdditionalOptions)</AdditionalOptions>
    </Link>
    <Lib>
      <AdditionalOptions>/DPTW32_STATIC_LIB %(AdditionalOptions)</AdditionalOptions>
    </Lib>
  </ItemDefinitionGroup>
  <ItemDefinitionGroup Condition="'$(Configuration)|$(Platform)'=='Release|x64'">
    <Midl>
      <TargetEnvironment>X64</TargetEnvironment>
    </Midl>
    <ClCompile>
      <Optimization>MaxSpeed</Optimization>
      <IntrinsicFunctions>true</IntrinsicFunctions>
      <AdditionalIncludeDirectories>include;test\UnitTest++\src;UnitTest++\src;src;%(AdditionalIncludeDirectories)</AdditionalIncludeDirectories>
      <PreprocessorDefinitions>PTW32_STATIC_LIB;WIN32;NDEBUG;_CONSOLE;%(PreprocessorDefinitions)</PreprocessorDefinitions>
      <RuntimeLibrary>MultiThreadedDLL</RuntimeLibrary>
      <FunctionLevelLinking>true</FunctionLevelLinking>
      <PrecompiledHeader>
      </PrecompiledHeader>
      <WarningLevel>Level3</WarningLevel>
      <DebugInformationFormat>ProgramDatabase</DebugInformationFormat>
      <DisableSpecificWarnings>4355;4996</DisableSpecificWarnings>
      <AdditionalOptions>/DPTW32_STATIC_LIB %(AdditionalOptions)</AdditionalOptions>
    </ClCompile>
    <Link>
      <AdditionalDependencies>WS2_32.lib;x64\Release\UnitTest++.lib;%(AdditionalDependencies)</AdditionalDependencies>
      <GenerateDebugInformation>true</GenerateDebugInformation>
      <SubSystem>Console</SubSystem>
      <OptimizeReferences>true</OptimizeReferences>
      <EnableCOMDATFolding>true</EnableCOMDATFolding>
      <TargetMachine>MachineX64</TargetMachine>
      <IgnoreSpecificDefaultLibraries>
      </IgnoreSpecificDefaultLibraries>
    </Link>
  </ItemDefinitionGroup>
  <ItemDefinitionGroup Condition="'$(Configuration)|$(Platform)'=='Static library, release|x64'">
    <Midl>
      <TargetEnvironment>X64</TargetEnvironment>
    </Midl>
    <ClCompile>
      <Optimization>Full</Optimization>
      <IntrinsicFunctions>true</IntrinsicFunctions>
      <AdditionalIncludeDirectories>include;src;%(AdditionalIncludeDirectories)</AdditionalIncludeDirectories>
      <PreprocessorDefinitions>WIN32;NDEBUG;_CONSOLE;%(PreprocessorDefinitions)</PreprocessorDefinitions>
      <RuntimeLibrary>MultiThreadedDLL</RuntimeLibrary>
      <FunctionLevelLinking>false</FunctionLevelLinking>
      <PrecompiledHeader>
      </PrecompiledHeader>
      <WarningLevel>Level3</WarningLevel>
      <DebugInformationFormat>
      </DebugInformationFormat>
      <FavorSizeOrSpeed>Size</FavorSizeOrSpeed>
      <BasicRuntimeChecks>Default</BasicRuntimeChecks>
      <BufferSecurityCheck>false</BufferSecurityCheck>
      <DisableSpecificWarnings>4355;4996</DisableSpecificWarnings>
      <AdditionalOptions>/DUSE_SSE42 %(AdditionalOptions)</AdditionalOptions>
    </ClCompile>
    <Link>
      <AdditionalDependencies>x64\Release\UnitTest++.lib;%(AdditionalDependencies)</AdditionalDependencies>
      <GenerateDebugInformation>true</GenerateDebugInformation>
      <SubSystem>Console</SubSystem>
      <OptimizeReferences>true</OptimizeReferences>
      <EnableCOMDATFolding>true</EnableCOMDATFolding>
      <TargetMachine>MachineX64</TargetMachine>
      <AdditionalOptions>WS2_32.lib %(AdditionalOptions)</AdditionalOptions>
    </Link>
  </ItemDefinitionGroup>
  <ItemGroup>
    <ClCompile Include="src\tightdb\alloc_slab.cpp" />
    <ClCompile Include="src\tightdb\array.cpp" />
    <ClCompile Include="src\tightdb\array_binary.cpp" />
    <ClCompile Include="src\tightdb\array_blob.cpp" />
    <ClCompile Include="src\tightdb\array_string.cpp" />
    <ClCompile Include="src\tightdb\array_string_long.cpp" />
    <ClCompile Include="src\tightdb\column.cpp" />
    <ClCompile Include="src\tightdb\column_binary.cpp" />
    <ClCompile Include="src\tightdb\column_mixed.cpp" />
    <ClCompile Include="src\tightdb\column_string.cpp" />
    <ClCompile Include="src\tightdb\column_string_enum.cpp" />
    <ClCompile Include="src\tightdb\column_table.cpp" />
    <ClCompile Include="src\tightdb\error.cpp" />
    <ClCompile Include="src\tightdb\file.cpp" />
    <ClCompile Include="src\tightdb\group.cpp" />
    <ClCompile Include="src\tightdb\group_shared.cpp" />
    <ClCompile Include="src\tightdb\group_writer.cpp" />
    <ClCompile Include="src\tightdb\index.cpp" />
    <ClCompile Include="src\tightdb\index_string.cpp" />
    <ClCompile Include="src\tightdb\query.cpp" />
    <ClCompile Include="src\tightdb\replication.cpp" />
    <ClCompile Include="src\tightdb\spec.cpp" />
    <ClCompile Include="src\tightdb\string_buffer.cpp" />
    <ClCompile Include="src\tightdb\table.cpp" />
    <ClCompile Include="src\tightdb\table_view.cpp" />
    <ClCompile Include="src\tightdb\terminate.cpp" />
    <ClCompile Include="src\tightdb\utf8.cpp" />
    <ClCompile Include="src\tightdb\utilities.cpp" />
    <ClCompile Include="src\win32\pthread\pthread.c" />
    <ClCompile Include="test\large_tests\test_column.cpp">
      <ExcludedFromBuild Condition="'$(Configuration)|$(Platform)'=='Static library, debug|Win32'">true</ExcludedFromBuild>
      <ExcludedFromBuild Condition="'$(Configuration)|$(Platform)'=='Static library, release|Win32'">true</ExcludedFromBuild>
      <ExcludedFromBuild Condition="'$(Configuration)|$(Platform)'=='Static library, debug|x64'">true</ExcludedFromBuild>
      <ExcludedFromBuild Condition="'$(Configuration)|$(Platform)'=='Static library, release|x64'">true</ExcludedFromBuild>
      <AdditionalOptions Condition="'$(Configuration)|$(Platform)'=='Release|x64'">/DUSE_SSE42 %(AdditionalOptions)</AdditionalOptions>
    </ClCompile>
    <ClCompile Include="test\large_tests\test_strings.cpp">
      <ExcludedFromBuild Condition="'$(Configuration)|$(Platform)'=='Static library, debug|Win32'">true</ExcludedFromBuild>
      <ExcludedFromBuild Condition="'$(Configuration)|$(Platform)'=='Static library, release|Win32'">true</ExcludedFromBuild>
      <ExcludedFromBuild Condition="'$(Configuration)|$(Platform)'=='Static library, debug|x64'">true</ExcludedFromBuild>
      <ExcludedFromBuild Condition="'$(Configuration)|$(Platform)'=='Static library, release|x64'">true</ExcludedFromBuild>
    </ClCompile>
    <ClCompile Include="test\large_tests\verified_integer.cpp">
      <ExcludedFromBuild Condition="'$(Configuration)|$(Platform)'=='Static library, debug|Win32'">true</ExcludedFromBuild>
      <ExcludedFromBuild Condition="'$(Configuration)|$(Platform)'=='Static library, release|Win32'">true</ExcludedFromBuild>
      <ExcludedFromBuild Condition="'$(Configuration)|$(Platform)'=='Static library, debug|x64'">true</ExcludedFromBuild>
      <ExcludedFromBuild Condition="'$(Configuration)|$(Platform)'=='Static library, release|x64'">true</ExcludedFromBuild>
    </ClCompile>
    <ClCompile Include="test\large_tests\verified_string.cpp">
      <ExcludedFromBuild Condition="'$(Configuration)|$(Platform)'=='Static library, debug|Win32'">true</ExcludedFromBuild>
      <ExcludedFromBuild Condition="'$(Configuration)|$(Platform)'=='Static library, release|Win32'">true</ExcludedFromBuild>
      <ExcludedFromBuild Condition="'$(Configuration)|$(Platform)'=='Static library, debug|x64'">true</ExcludedFromBuild>
      <ExcludedFromBuild Condition="'$(Configuration)|$(Platform)'=='Static library, release|x64'">true</ExcludedFromBuild>
    </ClCompile>
    <ClCompile Include="test\main.cpp">
      <ExcludedFromBuild Condition="'$(Configuration)|$(Platform)'=='Static library, release|x64'">true</ExcludedFromBuild>
      <ExcludedFromBuild Condition="'$(Configuration)|$(Platform)'=='Static library, debug|Win32'">true</ExcludedFromBuild>
      <ExcludedFromBuild Condition="'$(Configuration)|$(Platform)'=='Static library, release|Win32'">true</ExcludedFromBuild>
      <ExcludedFromBuild Condition="'$(Configuration)|$(Platform)'=='Static library, debug|x64'">true</ExcludedFromBuild>
      <AdditionalOptions Condition="'$(Configuration)|$(Platform)'=='Debug|x64'">/DUSE_SSE42 %(AdditionalOptions)</AdditionalOptions>
    </ClCompile>
    <ClCompile Include="test\testalloc.cpp">
      <ExcludedFromBuild Condition="'$(Configuration)|$(Platform)'=='Static library, release|x64'">true</ExcludedFromBuild>
      <ExcludedFromBuild Condition="'$(Configuration)|$(Platform)'=='Static library, debug|Win32'">true</ExcludedFromBuild>
      <ExcludedFromBuild Condition="'$(Configuration)|$(Platform)'=='Static library, release|Win32'">true</ExcludedFromBuild>
      <ExcludedFromBuild Condition="'$(Configuration)|$(Platform)'=='Static library, debug|x64'">true</ExcludedFromBuild>
    </ClCompile>
    <ClCompile Include="test\testarray.cpp">
      <ExcludedFromBuild Condition="'$(Configuration)|$(Platform)'=='Static library, release|x64'">true</ExcludedFromBuild>
      <ExcludedFromBuild Condition="'$(Configuration)|$(Platform)'=='Static library, debug|Win32'">true</ExcludedFromBuild>
      <ExcludedFromBuild Condition="'$(Configuration)|$(Platform)'=='Static library, release|Win32'">true</ExcludedFromBuild>
      <ExcludedFromBuild Condition="'$(Configuration)|$(Platform)'=='Static library, debug|x64'">true</ExcludedFromBuild>
    </ClCompile>
    <ClCompile Include="test\testarrayblob.cpp">
      <ExcludedFromBuild Condition="'$(Configuration)|$(Platform)'=='Static library, release|x64'">true</ExcludedFromBuild>
      <ExcludedFromBuild Condition="'$(Configuration)|$(Platform)'=='Static library, debug|Win32'">true</ExcludedFromBuild>
      <ExcludedFromBuild Condition="'$(Configuration)|$(Platform)'=='Static library, release|Win32'">true</ExcludedFromBuild>
      <ExcludedFromBuild Condition="'$(Configuration)|$(Platform)'=='Static library, debug|x64'">true</ExcludedFromBuild>
    </ClCompile>
    <ClCompile Include="test\testarraystring.cpp">
      <ExcludedFromBuild Condition="'$(Configuration)|$(Platform)'=='Static library, release|x64'">true</ExcludedFromBuild>
      <ExcludedFromBuild Condition="'$(Configuration)|$(Platform)'=='Static library, debug|Win32'">true</ExcludedFromBuild>
      <ExcludedFromBuild Condition="'$(Configuration)|$(Platform)'=='Static library, release|Win32'">true</ExcludedFromBuild>
      <ExcludedFromBuild Condition="'$(Configuration)|$(Platform)'=='Static library, debug|x64'">true</ExcludedFromBuild>
    </ClCompile>
    <ClCompile Include="test\testarraystringlong.cpp">
      <ExcludedFromBuild Condition="'$(Configuration)|$(Platform)'=='Static library, release|x64'">true</ExcludedFromBuild>
      <ExcludedFromBuild Condition="'$(Configuration)|$(Platform)'=='Static library, debug|Win32'">true</ExcludedFromBuild>
      <ExcludedFromBuild Condition="'$(Configuration)|$(Platform)'=='Static library, release|Win32'">true</ExcludedFromBuild>
      <ExcludedFromBuild Condition="'$(Configuration)|$(Platform)'=='Static library, debug|x64'">true</ExcludedFromBuild>
    </ClCompile>
    <ClCompile Include="test\testcolumn.cpp">
      <ExcludedFromBuild Condition="'$(Configuration)|$(Platform)'=='Static library, release|x64'">true</ExcludedFromBuild>
      <ExcludedFromBuild Condition="'$(Configuration)|$(Platform)'=='Static library, debug|Win32'">true</ExcludedFromBuild>
      <ExcludedFromBuild Condition="'$(Configuration)|$(Platform)'=='Static library, release|Win32'">true</ExcludedFromBuild>
      <ExcludedFromBuild Condition="'$(Configuration)|$(Platform)'=='Static library, debug|x64'">true</ExcludedFromBuild>
    </ClCompile>
    <ClCompile Include="test\testcolumnbinary.cpp">
      <ExcludedFromBuild Condition="'$(Configuration)|$(Platform)'=='Static library, release|x64'">true</ExcludedFromBuild>
      <ExcludedFromBuild Condition="'$(Configuration)|$(Platform)'=='Static library, debug|Win32'">true</ExcludedFromBuild>
      <ExcludedFromBuild Condition="'$(Configuration)|$(Platform)'=='Static library, release|Win32'">true</ExcludedFromBuild>
      <ExcludedFromBuild Condition="'$(Configuration)|$(Platform)'=='Static library, debug|x64'">true</ExcludedFromBuild>
    </ClCompile>
    <ClCompile Include="test\testcolumnmixed.cpp">
      <ExcludedFromBuild Condition="'$(Configuration)|$(Platform)'=='Static library, release|x64'">true</ExcludedFromBuild>
      <ExcludedFromBuild Condition="'$(Configuration)|$(Platform)'=='Static library, debug|Win32'">true</ExcludedFromBuild>
      <ExcludedFromBuild Condition="'$(Configuration)|$(Platform)'=='Static library, release|Win32'">true</ExcludedFromBuild>
      <ExcludedFromBuild Condition="'$(Configuration)|$(Platform)'=='Static library, debug|x64'">true</ExcludedFromBuild>
    </ClCompile>
    <ClCompile Include="test\testcolumnstring.cpp">
      <ExcludedFromBuild Condition="'$(Configuration)|$(Platform)'=='Static library, release|x64'">true</ExcludedFromBuild>
      <ExcludedFromBuild Condition="'$(Configuration)|$(Platform)'=='Static library, debug|Win32'">true</ExcludedFromBuild>
      <ExcludedFromBuild Condition="'$(Configuration)|$(Platform)'=='Static library, release|Win32'">true</ExcludedFromBuild>
      <ExcludedFromBuild Condition="'$(Configuration)|$(Platform)'=='Static library, debug|x64'">true</ExcludedFromBuild>
    </ClCompile>
    <ClCompile Include="test\testearraybinary.cpp">
      <ExcludedFromBuild Condition="'$(Configuration)|$(Platform)'=='Static library, release|x64'">true</ExcludedFromBuild>
      <ExcludedFromBuild Condition="'$(Configuration)|$(Platform)'=='Static library, debug|Win32'">true</ExcludedFromBuild>
      <ExcludedFromBuild Condition="'$(Configuration)|$(Platform)'=='Static library, release|Win32'">true</ExcludedFromBuild>
      <ExcludedFromBuild Condition="'$(Configuration)|$(Platform)'=='Static library, debug|x64'">true</ExcludedFromBuild>
    </ClCompile>
    <ClCompile Include="test\testgroup.cpp">
      <ExcludedFromBuild Condition="'$(Configuration)|$(Platform)'=='Static library, release|x64'">true</ExcludedFromBuild>
      <ExcludedFromBuild Condition="'$(Configuration)|$(Platform)'=='Static library, debug|Win32'">true</ExcludedFromBuild>
      <ExcludedFromBuild Condition="'$(Configuration)|$(Platform)'=='Static library, release|Win32'">true</ExcludedFromBuild>
      <ExcludedFromBuild Condition="'$(Configuration)|$(Platform)'=='Static library, debug|x64'">true</ExcludedFromBuild>
    </ClCompile>
    <ClCompile Include="test\testindex.cpp">
      <ExcludedFromBuild Condition="'$(Configuration)|$(Platform)'=='Static library, release|x64'">true</ExcludedFromBuild>
      <ExcludedFromBuild Condition="'$(Configuration)|$(Platform)'=='Static library, debug|Win32'">true</ExcludedFromBuild>
      <ExcludedFromBuild Condition="'$(Configuration)|$(Platform)'=='Static library, release|Win32'">true</ExcludedFromBuild>
      <ExcludedFromBuild Condition="'$(Configuration)|$(Platform)'=='Static library, debug|x64'">true</ExcludedFromBuild>
    </ClCompile>
    <ClCompile Include="test\testindexstring.cpp">
      <ExcludedFromBuild Condition="'$(Configuration)|$(Platform)'=='Static library, debug|Win32'">true</ExcludedFromBuild>
      <ExcludedFromBuild Condition="'$(Configuration)|$(Platform)'=='Static library, release|Win32'">true</ExcludedFromBuild>
      <ExcludedFromBuild Condition="'$(Configuration)|$(Platform)'=='Static library, debug|x64'">true</ExcludedFromBuild>
      <ExcludedFromBuild Condition="'$(Configuration)|$(Platform)'=='Static library, release|x64'">true</ExcludedFromBuild>
    </ClCompile>
    <ClCompile Include="test\testquery.cpp">
      <ExcludedFromBuild Condition="'$(Configuration)|$(Platform)'=='Static library, release|x64'">true</ExcludedFromBuild>
      <ExcludedFromBuild Condition="'$(Configuration)|$(Platform)'=='Static library, debug|Win32'">true</ExcludedFromBuild>
      <ExcludedFromBuild Condition="'$(Configuration)|$(Platform)'=='Static library, release|Win32'">true</ExcludedFromBuild>
      <ExcludedFromBuild Condition="'$(Configuration)|$(Platform)'=='Static library, debug|x64'">true</ExcludedFromBuild>
    </ClCompile>
    <ClCompile Include="test\testshared.cpp">
      <ExcludedFromBuild Condition="'$(Configuration)|$(Platform)'=='Static library, debug|x64'">true</ExcludedFromBuild>
      <ExcludedFromBuild Condition="'$(Configuration)|$(Platform)'=='Static library, release|x64'">true</ExcludedFromBuild>
      <ExcludedFromBuild Condition="'$(Configuration)|$(Platform)'=='Static library, debug|Win32'">true</ExcludedFromBuild>
      <ExcludedFromBuild Condition="'$(Configuration)|$(Platform)'=='Static library, release|Win32'">true</ExcludedFromBuild>
    </ClCompile>
    <ClCompile Include="test\testtable.cpp">
      <ExcludedFromBuild Condition="'$(Configuration)|$(Platform)'=='Static library, release|x64'">true</ExcludedFromBuild>
      <ExcludedFromBuild Condition="'$(Configuration)|$(Platform)'=='Static library, debug|Win32'">true</ExcludedFromBuild>
      <ExcludedFromBuild Condition="'$(Configuration)|$(Platform)'=='Static library, release|Win32'">true</ExcludedFromBuild>
      <ExcludedFromBuild Condition="'$(Configuration)|$(Platform)'=='Static library, debug|x64'">true</ExcludedFromBuild>
    </ClCompile>
    <ClCompile Include="test\testtableview.cpp">
      <ExcludedFromBuild Condition="'$(Configuration)|$(Platform)'=='Static library, release|x64'">true</ExcludedFromBuild>
      <ExcludedFromBuild Condition="'$(Configuration)|$(Platform)'=='Static library, debug|Win32'">true</ExcludedFromBuild>
      <ExcludedFromBuild Condition="'$(Configuration)|$(Platform)'=='Static library, release|Win32'">true</ExcludedFromBuild>
      <ExcludedFromBuild Condition="'$(Configuration)|$(Platform)'=='Static library, debug|x64'">true</ExcludedFromBuild>
    </ClCompile>
<<<<<<< HEAD
=======
    <ClCompile Include="test\testtransactions_lasse.cpp" />
    <ClCompile Include="test\test_c_api.c">
      <ExcludedFromBuild Condition="'$(Configuration)|$(Platform)'=='Static library, release|x64'">true</ExcludedFromBuild>
      <ExcludedFromBuild Condition="'$(Configuration)|$(Platform)'=='Static library, debug|Win32'">true</ExcludedFromBuild>
      <ExcludedFromBuild Condition="'$(Configuration)|$(Platform)'=='Static library, release|Win32'">true</ExcludedFromBuild>
      <ExcludedFromBuild Condition="'$(Configuration)|$(Platform)'=='Static library, debug|x64'">true</ExcludedFromBuild>
    </ClCompile>
    <ClCompile Include="test\transactions.cpp" />
>>>>>>> 25aae015
  </ItemGroup>
  <ItemGroup>
    <ClInclude Include="src\tightdb.hpp" />
    <ClInclude Include="src\tightdb\alloc.hpp" />
    <ClInclude Include="src\tightdb\alloc_slab.hpp" />
    <ClInclude Include="src\tightdb\array.hpp" />
    <ClInclude Include="src\tightdb\array_binary.hpp" />
    <ClInclude Include="src\tightdb\array_blob.hpp" />
    <ClInclude Include="src\tightdb\array_string.hpp" />
    <ClInclude Include="src\tightdb\array_string_long.hpp" />
    <ClInclude Include="src\tightdb\binary_data.hpp" />
    <ClInclude Include="src\tightdb\bind_ptr.hpp" />
    <ClInclude Include="src\tightdb\c-table.h" />
    <ClInclude Include="src\tightdb\c-tightdb.h" />
    <ClInclude Include="src\tightdb\column.hpp" />
    <ClInclude Include="src\tightdb\column_binary.hpp" />
    <ClInclude Include="src\tightdb\column_fwd.hpp" />
    <ClInclude Include="src\tightdb\column_mixed.hpp" />
    <ClInclude Include="src\tightdb\column_string.hpp" />
    <ClInclude Include="src\tightdb\column_string_enum.hpp" />
    <ClInclude Include="src\tightdb\column_table.hpp" />
    <ClInclude Include="src\tightdb\column_tpl.hpp" />
    <ClInclude Include="src\tightdb\column_type.hpp" />
    <ClInclude Include="src\tightdb\config.h" />
    <ClInclude Include="src\tightdb\date.hpp" />
    <ClInclude Include="src\tightdb\error.hpp" />
    <ClInclude Include="src\tightdb\group.hpp" />
    <ClInclude Include="src\tightdb\group_shared.hpp" />
    <ClInclude Include="src\tightdb\group_writer.hpp" />
    <ClInclude Include="src\tightdb\index.hpp" />
    <ClInclude Include="src\tightdb\index_string.hpp" />
    <ClInclude Include="src\tightdb\lang_bind_helper.hpp" />
    <ClInclude Include="src\tightdb\meta.hpp" />
    <ClInclude Include="src\tightdb\mixed.hpp" />
    <ClInclude Include="src\tightdb\overflow.hpp" />
    <ClInclude Include="src\tightdb\pthread_helpers.hpp" />
    <ClInclude Include="src\tightdb\query.hpp" />
    <ClInclude Include="src\tightdb\query_conditions.hpp" />
    <ClInclude Include="src\tightdb\query_engine.hpp" />
    <ClInclude Include="src\tightdb\replication.hpp" />
    <ClInclude Include="src\tightdb\spec.hpp" />
    <ClInclude Include="src\tightdb\static_assert.hpp" />
    <ClInclude Include="src\tightdb\string_buffer.hpp" />
    <ClInclude Include="src\tightdb\table.hpp" />
    <ClInclude Include="src\tightdb\table_accessors.hpp" />
    <ClInclude Include="src\tightdb\table_basic.hpp" />
    <ClInclude Include="src\tightdb\table_macros.hpp" />
    <ClInclude Include="src\tightdb\table_ref.hpp" />
    <ClInclude Include="src\tightdb\table_view.hpp" />
    <ClInclude Include="src\tightdb\table_view_basic.hpp" />
    <ClInclude Include="src\tightdb\tightdb-c.h" />
    <ClInclude Include="src\tightdb\tightdb_nmmintrin.h" />
    <ClInclude Include="src\tightdb\tuple.hpp" />
    <ClInclude Include="src\tightdb\type_list.hpp" />
    <ClInclude Include="src\tightdb\utf8.hpp" />
    <ClInclude Include="src\tightdb\utilities.hpp" />
    <ClInclude Include="src\win32\pthread\pthread.h" />
    <ClInclude Include="test\large_tests\verified_integer.hpp">
      <ExcludedFromBuild Condition="'$(Configuration)|$(Platform)'=='Static library, debug|Win32'">true</ExcludedFromBuild>
      <ExcludedFromBuild Condition="'$(Configuration)|$(Platform)'=='Static library, release|Win32'">true</ExcludedFromBuild>
      <ExcludedFromBuild Condition="'$(Configuration)|$(Platform)'=='Static library, debug|x64'">true</ExcludedFromBuild>
      <ExcludedFromBuild Condition="'$(Configuration)|$(Platform)'=='Static library, release|x64'">true</ExcludedFromBuild>
    </ClInclude>
    <ClInclude Include="test\large_tests\verified_string.hpp">
      <ExcludedFromBuild Condition="'$(Configuration)|$(Platform)'=='Static library, debug|Win32'">true</ExcludedFromBuild>
      <ExcludedFromBuild Condition="'$(Configuration)|$(Platform)'=='Static library, release|Win32'">true</ExcludedFromBuild>
      <ExcludedFromBuild Condition="'$(Configuration)|$(Platform)'=='Static library, debug|x64'">true</ExcludedFromBuild>
      <ExcludedFromBuild Condition="'$(Configuration)|$(Platform)'=='Static library, release|x64'">true</ExcludedFromBuild>
    </ClInclude>
    <ClInclude Include="test\pthread_test.hpp" />
    <ClInclude Include="test\testsettings.hpp">
      <ExcludedFromBuild Condition="'$(Configuration)|$(Platform)'=='Static library, release|x64'">true</ExcludedFromBuild>
      <ExcludedFromBuild Condition="'$(Configuration)|$(Platform)'=='Static library, debug|Win32'">true</ExcludedFromBuild>
      <ExcludedFromBuild Condition="'$(Configuration)|$(Platform)'=='Static library, release|Win32'">true</ExcludedFromBuild>
      <ExcludedFromBuild Condition="'$(Configuration)|$(Platform)'=='Static library, debug|x64'">true</ExcludedFromBuild>
    </ClInclude>
  </ItemGroup>
  <Import Project="$(VCTargetsPath)\Microsoft.Cpp.targets" />
  <ImportGroup Label="ExtensionTargets">
  </ImportGroup>
</Project><|MERGE_RESOLUTION|>--- conflicted
+++ resolved
@@ -384,6 +384,7 @@
     <ClCompile Include="src\tightdb\array_blob.cpp" />
     <ClCompile Include="src\tightdb\array_string.cpp" />
     <ClCompile Include="src\tightdb\array_string_long.cpp" />
+    <ClCompile Include="src\tightdb\c-table.cpp" />
     <ClCompile Include="src\tightdb\column.cpp" />
     <ClCompile Include="src\tightdb\column_binary.cpp" />
     <ClCompile Include="src\tightdb\column_mixed.cpp" />
@@ -541,8 +542,6 @@
       <ExcludedFromBuild Condition="'$(Configuration)|$(Platform)'=='Static library, release|Win32'">true</ExcludedFromBuild>
       <ExcludedFromBuild Condition="'$(Configuration)|$(Platform)'=='Static library, debug|x64'">true</ExcludedFromBuild>
     </ClCompile>
-<<<<<<< HEAD
-=======
     <ClCompile Include="test\testtransactions_lasse.cpp" />
     <ClCompile Include="test\test_c_api.c">
       <ExcludedFromBuild Condition="'$(Configuration)|$(Platform)'=='Static library, release|x64'">true</ExcludedFromBuild>
@@ -551,7 +550,6 @@
       <ExcludedFromBuild Condition="'$(Configuration)|$(Platform)'=='Static library, debug|x64'">true</ExcludedFromBuild>
     </ClCompile>
     <ClCompile Include="test\transactions.cpp" />
->>>>>>> 25aae015
   </ItemGroup>
   <ItemGroup>
     <ClInclude Include="src\tightdb.hpp" />
