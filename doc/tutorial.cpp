--- conflicted
+++ resolved
@@ -7,64 +7,6 @@
 using namespace tightdb;
 
 // defining a table
-<<<<<<< HEAD
-TDB_TABLE_3(PeopleTable,
-            name,  String,
-            age,   Int,
-            hired, Bool)
-
-// creating an instance of the table
-PeopleTable table;
-}
-// @@EndExample@@
-
-// @@Example: insert_rows @@
-table.add("Mary", 21, false);
-table.add("Lars", 21, true);
-table.add("Phil", 43, false);
-table.add("Anni", 54, true);
-// @@EndExample@@
-
-
-// @@Example: insert_at_index @@
-table.insert(2, "Frank", 34, true);
-// @@EndExample@@
-
-
-// @@Example: number_of_rows @@
-cout << table.size(); // => 6
-cout << (table.is_empty() ? "Empty" : "Not empty"); // => Not Empty
-// @@EndExample@@
-
-// @@Example: accessing_rows @@
-// Getting values
-const char* name = table[5].name;  // => 'Anni'
-int age          = table[5].age;   // => 54
-bool hired       = table[5].hired; // => true
-
-// Changing values
-table[5].age = 43; // Getting younger
-table[5].age += 1; // Happy birthday!
-// @@EndExample@@
-
-// @@Example: last_row @@
-table.back().name;                 // => "Anni"
-// @@EndExample@@
-
-// @@Example: updating_entire_row @@
-table.set(4, "Eric", 50, true);
-// @@EndExample@@
-
-// @@Example: deleting_row @@
-table.remove(2);
-cout << table.size(); // => 5
-// @@EndExample@@
-
-// @@Example: iteration @@
-for (size_t i = 0; i < table.size(); ++i) {
-    PeopleTable::Cursor row = table[i];
-    cout << row.name << " is " << row.age << " years old." << endl;
-=======
 TIGHTDB_TABLE_3(MyTable,
 //              columns: types:
                 name,    String,
@@ -193,5 +135,4 @@
     for (size_t i = 0; i < memTable->size(); i++)
         cout << i << ": " << memTable[i].name << endl; 
     // @@EndExample@@
->>>>>>> 2edab599
 }
