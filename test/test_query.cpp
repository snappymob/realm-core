--- conflicted
+++ resolved
@@ -38,10 +38,7 @@
 using namespace realm::util;
 using namespace realm::test_util;
 using namespace std::chrono;
-<<<<<<< HEAD
-=======
-
->>>>>>> 2474f099
+
 
 // Test independence and thread-safety
 // -----------------------------------
@@ -5313,21 +5310,36 @@
     CHECK_EQUAL(cnt, 421);
 }
 
-<<<<<<< HEAD
-TEST(Query_OptimalNode)
-{
-    const char* types[9] = {"todo", "task", "issue", "report", "test", "item", "epic", "story", "flow"};
-=======
 TEST(Query_StringNodeEqualBaseBug)
 {
->>>>>>> 2474f099
     Group g;
     TableRef table = g.add_table("table");
     auto col_type = table->add_column(type_String, "type");
     auto col_tags = table->add_column(type_String, "tags");
     table->add_search_index(col_type);
 
-<<<<<<< HEAD
+    // Create 2 clusters
+    for (int i = 0; i < 500; i++) {
+        table->create_object().set(col_type, "project").set(col_tags, "tag001");
+    }
+
+    Query q = table->where().equal(col_type, "test", false).Or().contains(col_tags, "tag005", false);
+    auto tv = q.find_all();
+    CHECK_EQUAL(tv.size(), 0);
+    table->begin()->set(col_type, "task");
+    tv.sync_if_needed();
+    CHECK_EQUAL(tv.size(), 0);
+}
+
+TEST(Query_OptimalNode)
+{
+    const char* types[9] = {"todo", "task", "issue", "report", "test", "item", "epic", "story", "flow"};
+    Group g;
+    TableRef table = g.add_table("table");
+    auto col_type = table->add_column(type_String, "type");
+    auto col_tags = table->add_column(type_String, "tags");
+    table->add_search_index(col_type);
+
     for (int i = 0; i < 10000; i++) {
         auto obj = table->create_object();
         std::string type = types[i % 9];
@@ -5408,19 +5420,6 @@
 
     // auto dur = duration_cast<microseconds>(t2 - t1).count();
     // std::cout << "cnt: " << cnt << " duration: " << dur << " us" << std::endl;
-=======
-    // Create 2 clusters
-    for (int i = 0; i < 500; i++) {
-        table->create_object().set(col_type, "project").set(col_tags, "tag001");
-    }
-
-    Query q = table->where().equal(col_type, "test", false).Or().contains(col_tags, "tag005", false);
-    auto tv = q.find_all();
-    CHECK_EQUAL(tv.size(), 0);
-    table->begin()->set(col_type, "task");
-    tv.sync_if_needed();
-    CHECK_EQUAL(tv.size(), 0);
->>>>>>> 2474f099
 }
 
 #endif // TEST_QUERY