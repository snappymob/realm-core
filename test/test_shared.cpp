/*************************************************************************
 *
 * Copyright 2016 Realm Inc.
 *
 * Licensed under the Apache License, Version 2.0 (the "License");
 * you may not use this file except in compliance with the License.
 * You may obtain a copy of the License at
 *
 * http://www.apache.org/licenses/LICENSE-2.0
 *
 * Unless required by applicable law or agreed to in writing, software
 * distributed under the License is distributed on an "AS IS" BASIS,
 * WITHOUT WARRANTIES OR CONDITIONS OF ANY KIND, either express or implied.
 * See the License for the specific language governing permissions and
 * limitations under the License.
 *
 **************************************************************************/

#include "testsettings.hpp"
#ifdef TEST_SHARED

#include <streambuf>
#include <fstream>
#include <tuple>

// Need fork() and waitpid() for Shared_RobustAgainstDeathDuringWrite
#ifndef _WIN32
#include <unistd.h>
#include <sys/mman.h>
#include <sys/types.h>
#include <sys/wait.h>
#include <csignal>
#include <sched.h>
#define ENABLE_ROBUST_AGAINST_DEATH_DURING_WRITE
#else
#define NOMINMAX
#include <windows.h>
#endif

#include <realm.hpp>
#include <realm/util/features.h>
#include <realm/util/safe_int_ops.hpp>
#include <memory>
#include <realm/util/terminate.hpp>
#include <realm/util/file.hpp>
#include <realm/util/thread.hpp>
#include <realm/util/to_string.hpp>
#include <realm/impl/simulated_failure.hpp>

#include "fuzz_group.hpp"

#include "test.hpp"

extern unsigned long unit_test_random_seed;

using namespace realm;
using namespace realm::util;
using namespace realm::test_util;
using unit_test::TestContext;


// Test independence and thread-safety
// -----------------------------------
//
// All tests must be thread safe and independent of each other. This
// is required because it allows for both shuffling of the execution
// order and for parallelized testing.
//
// In particular, avoid using std::rand() since it is not guaranteed
// to be thread safe. Instead use the API offered in
// `test/util/random.hpp`.
//
// All files created in tests must use the TEST_PATH macro (or one of
// its friends) to obtain a suitable file system path. See
// `test/util/test_path.hpp`.
//
//
// Debugging and the ONLY() macro
// ------------------------------
//
// A simple way of disabling all tests except one called `Foo`, is to
// replace TEST(Foo) with ONLY(Foo) and then recompile and rerun the
// test suite. Note that you can also use filtering by setting the
// environment varible `UNITTEST_FILTER`. See `README.md` for more on
// this.
//
// Another way to debug a particular test, is to copy that test into
// `experiments/testcase.cpp` and then run `sh build.sh
// check-testcase` (or one of its friends) from the command line.


TEST(Shared_Unattached)
{
    SharedGroup sg((SharedGroup::unattached_tag()));
}


namespace {

// async deamon does not start when launching unit tests from osx, so async is currently disabled on osx.
// Also: async requires interprocess communication, which does not work with our current encryption support.
#if !defined(_WIN32) && !REALM_PLATFORM_APPLE
#if REALM_ANDROID || defined DISABLE_ASYNC || REALM_ENABLE_ENCRYPTION
bool allow_async = false;
#else
bool allow_async = true;
#endif
#endif


REALM_TABLE_4(TestTableShared, first, Int, second, Int, third, Bool, fourth, String)

REALM_TABLE_5(TestTableSharedTimestamp, first, Int, second, Int, third, Bool, fourth, String, fifth, Timestamp)

void writer(std::string path, int id)
{
    // std::cerr << "Started writer " << std::endl;
    try {
        bool done = false;
        SharedGroup sg(path, true, SharedGroupOptions(crypt_key()));
        // std::cerr << "Opened sg " << std::endl;
        for (int i = 0; !done; ++i) {
            // std::cerr << "       - " << getpid() << std::endl;
            WriteTransaction wt(sg);
            TestTableShared::Ref t1 = wt.get_table<TestTableShared>("test");
            done = t1[id].third;
            if (i & 1) {
                t1[id].first = 1 + t1[id].first;
            }
            sched_yield(); // increase chance of signal arriving in the middle of a transaction
            wt.commit();
        }
        // std::cerr << "Ended pid " << getpid() << std::endl;
    }
    catch (...) {
        // std::cerr << "Exception from " << getpid() << std::endl;
        REALM_ASSERT(false);
    }
}


#if !defined(_WIN32) && !REALM_ENABLE_ENCRYPTION

void killer(TestContext& test_context, int pid, std::string path, int id)
{
    {
        SharedGroup sg(path, true, SharedGroupOptions(crypt_key()));
        bool done = false;
        do {
            sched_yield();
            // pseudo randomized wait (to prevent unwanted synchronization effects of yield):
            int n = random() % 10000;
            volatile int thing = 0;
            while (n--)
                thing += random();
            ReadTransaction rt(sg);
            rt.get_group().verify();
            TestTableShared::ConstRef t1 = rt.get_table<TestTableShared>("test");
            done = 10 < t1[id].first;
        } while (!done);
    }
    kill(pid, 9);
    int stat_loc = 0;
    int options = 0;
    int ret_pid = waitpid(pid, &stat_loc, options);
    if (ret_pid == pid_t(-1)) {
        if (errno == EINTR)
            std::cerr << "waitpid was interrupted" << std::endl;
        if (errno == EINVAL)
            std::cerr << "waitpid got bad arguments" << std::endl;
        if (errno == ECHILD)
            std::cerr << "waitpid tried to wait for the wrong child: " << pid << std::endl;
        REALM_TERMINATE("waitpid failed");
    }
    bool child_exited_from_signal = WIFSIGNALED(stat_loc);
    CHECK(child_exited_from_signal);
    int child_exit_status = WEXITSTATUS(stat_loc);
    CHECK_EQUAL(0, child_exit_status);
    {
        // Verify that we surely did kill the process before it could do all it's commits.
        SharedGroup sg(path, true);
        ReadTransaction rt(sg);
        rt.get_group().verify();
        TestTableShared::ConstRef t1 = rt.get_table<TestTableShared>("test");
        CHECK(10 < t1[id].first);
    }
}
#endif

} // anonymous namespace

#if !defined(_WIN32) && !REALM_ENABLE_ENCRYPTION && !REALM_ANDROID

TEST_IF(Shared_PipelinedWritesWithKills, false)
{
    // FIXME: This test was disabled because it has a strong tendency to leave
    // rogue child processes behind after the root test process aborts. If these
    // orphanned child processes are not manually searched for and killed, they
    // will run indefinitely. Additionally, these child processes will typically
    // grow a Realm file to gigantic sizes over time (100 gigabytes per 20
    // minutes).
    //
    // Idea for solution: Install a custom signal handler for SIGABRT and
    // friends, and kill all spawned child processes from it. See `man abort`.

    CHECK(RobustMutex::is_robust_on_this_platform());
    const int num_processes = 50;
    SHARED_GROUP_TEST_PATH(path);
    {
        SharedGroup sg(path, false, SharedGroupOptions(crypt_key()));
        // Create table entries
        WriteTransaction wt(sg);
        TestTableShared::Ref t1 = wt.add_table<TestTableShared>("test");
        for (int i = 0; i < num_processes; ++i) {
            t1->add(0, i, false, "test");
        }
        wt.commit();
    }
    int pid = fork();
    if (pid == -1)
        REALM_TERMINATE("fork() failed");
    if (pid == 0) {
        // first writer!
        writer(path, 0);
        _Exit(0);
    }
    else {
        for (int k = 1; k < num_processes; ++k) {
            int pid2 = pid;
            pid = fork();
            if (pid == pid_t(-1))
                REALM_TERMINATE("fork() failed");
            if (pid == 0) {
                writer(path, k);
                _Exit(0);
            }
            else {
                // std::cerr << "New process " << pid << " killing old " << pid2 << std::endl;
                killer(test_context, pid2, path, k - 1);
            }
        }
        // std::cerr << "Killing last one: " << pid << std::endl;
        killer(test_context, pid, path, num_processes - 1);
    }
    // We need to wait cleaning up til the killed processes have exited.
    sleep(1);
}
#endif


TEST(Shared_CompactingOnTheFly)
{
    SHARED_GROUP_TEST_PATH(path);
    Thread writer_thread;
    {
        SharedGroup sg(path, false, SharedGroupOptions(crypt_key()));
        // Create table entries
        {
            WriteTransaction wt(sg);
            TestTableShared::Ref t1 = wt.add_table<TestTableShared>("test");
            for (int i = 0; i < 100; ++i) {
                t1->add(0, i, false, "test");
            }
            wt.commit();
        }
        {
            writer_thread.start(std::bind(&writer, std::string(path), 41));

            // make sure writer has started:
            bool waiting = true;
            while (waiting) {
                sched_yield();
                ReadTransaction rt(sg);
                TestTableShared::ConstRef t1 = rt.get_table<TestTableShared>("test");
                waiting = t1[41].first == 0;
                // std::cerr << t1[41].first << std::endl;
            }

            // since the writer is running, we cannot compact:
            CHECK(sg.compact() == false);
        }
        {
            // make the writer thread terminate:
            WriteTransaction wt(sg);
            TestTableShared::Ref t1 = wt.get_table<TestTableShared>("test");
            t1[41].third = true;
            wt.commit();
        }
    }
    writer_thread.join();
    {
        SharedGroup sg2(path, true, SharedGroupOptions(crypt_key()));
        {
            sg2.begin_write();
            sg2.commit();
        }
        CHECK_EQUAL(true, sg2.compact());

        ReadTransaction rt2(sg2);
        TestTableShared::ConstRef table = rt2.get_table<TestTableShared>("test");
        CHECK(table);
        CHECK_EQUAL(table->size(), 100);
        rt2.get_group().verify();
        sg2.close();
    }
    {
        SharedGroup sg2(path, true, SharedGroupOptions(crypt_key()));
        ReadTransaction rt2(sg2);
        TestTableShared::ConstRef table = rt2.get_table<TestTableShared>("test");
        CHECK(table);
        CHECK_EQUAL(table->size(), 100);
        rt2.get_group().verify();
    }
}


TEST(Shared_Initial)
{
    SHARED_GROUP_TEST_PATH(path);
    {
        // Create a new shared db
        SharedGroup sg(path, false, SharedGroupOptions(crypt_key()));

        // Verify that new group is empty
        {
            ReadTransaction rt(sg);
            CHECK(rt.get_group().is_empty());
        }
    }
}


TEST(Shared_InitialMem)
{
    SHARED_GROUP_TEST_PATH(path);
    {
        // Create a new shared db
        bool no_create = false;
        SharedGroup sg(path, no_create, SharedGroupOptions(SharedGroupOptions::Durability::MemOnly));

        // Verify that new group is empty
        {
            ReadTransaction rt(sg);
            CHECK(rt.get_group().is_empty());
        }
    }

    // In MemOnly mode, the database file must be automatically
    // removed.
    CHECK(!File::exists(path));
}


TEST(Shared_InitialMem_StaleFile)
{
    SHARED_GROUP_TEST_PATH(path);

    // On platforms which do not support automatically deleting a file when it's
    // closed, MemOnly files won't be deleted if the process crashes, and so any
    // existing file at the given path should be overwritten if no one has the
    // file open

    // Create a MemOnly realm at the path so that a lock file gets initialized
    {
        bool no_create = false;
        SharedGroup(path, no_create, SharedGroupOptions(SharedGroupOptions::Durability::MemOnly));
    }
    CHECK(!File::exists(path));
    CHECK(File::exists(path.get_lock_path()));

    // Create a file at the DB path to fake a process crashing and failing to
    // delete it
    {
        File f(path, File::mode_Write);
        f.write("text");
    }
    CHECK(File::exists(path));
    CHECK(File::exists(path.get_lock_path()));

    // Verify that we can still open the path as a MemOnly SharedGroup and that
    // it's cleaned up afterwards
    {
        bool no_create = false;
        SharedGroup sg(path, no_create, SharedGroupOptions(SharedGroupOptions::Durability::MemOnly));
        CHECK(File::exists(path));
    }
    CHECK(!File::exists(path));
    CHECK(File::exists(path.get_lock_path()));
}


TEST(Shared_Initial2)
{
    SHARED_GROUP_TEST_PATH(path);
    {
        // Create a new shared db
        SharedGroup sg(path, false, SharedGroupOptions(crypt_key()));

        {
            // Open the same db again (in empty state)
            SharedGroup sg2(path, false, SharedGroupOptions(crypt_key()));

            // Verify that new group is empty
            {
                ReadTransaction rt(sg2);
                CHECK(rt.get_group().is_empty());
            }

            // Add a new table
            {
                WriteTransaction wt(sg2);
                wt.get_group().verify();
                TestTableShared::Ref t1 = wt.add_table<TestTableShared>("test");
                t1->add(1, 2, false, "test");
                wt.commit();
            }
        }

        // Verify that the new table has been added
        {
            ReadTransaction rt(sg);
            rt.get_group().verify();
            TestTableShared::ConstRef t1 = rt.get_table<TestTableShared>("test");
            CHECK_EQUAL(1, t1->size());
            CHECK_EQUAL(1, t1[0].first);
            CHECK_EQUAL(2, t1[0].second);
            CHECK_EQUAL(false, t1[0].third);
            CHECK_EQUAL("test", t1[0].fourth);
        }
    }
}


TEST(Shared_Initial2_Mem)
{
    SHARED_GROUP_TEST_PATH(path);
    {
        // Create a new shared db
        bool no_create = false;
        SharedGroup sg(path, no_create, SharedGroupOptions(SharedGroupOptions::Durability::MemOnly));

        {
            // Open the same db again (in empty state)
            SharedGroup sg2(path, no_create, SharedGroupOptions(SharedGroupOptions::Durability::MemOnly));

            // Verify that new group is empty
            {
                ReadTransaction rt(sg2);
                CHECK(rt.get_group().is_empty());
            }

            // Add a new table
            {
                WriteTransaction wt(sg2);
                wt.get_group().verify();
                TestTableShared::Ref t1 = wt.add_table<TestTableShared>("test");
                t1->add(1, 2, false, "test");
                wt.commit();
            }
        }

        // Verify that the new table has been added
        {
            ReadTransaction rt(sg);
            rt.get_group().verify();
            TestTableShared::ConstRef t1 = rt.get_table<TestTableShared>("test");
            CHECK_EQUAL(1, t1->size());
            CHECK_EQUAL(1, t1[0].first);
            CHECK_EQUAL(2, t1[0].second);
            CHECK_EQUAL(false, t1[0].third);
            CHECK_EQUAL("test", t1[0].fourth);
        }
    }
}


TEST(Shared_1)
{
    SHARED_GROUP_TEST_PATH(path);
    {
        // Create a new shared db
        SharedGroup sg(path, false, SharedGroupOptions(crypt_key()));
        Timestamp first_timestamp_value{1, 1};

        // Create first table in group
        {
            WriteTransaction wt(sg);
            wt.get_group().verify();
            TestTableSharedTimestamp::Ref t1 = wt.add_table<TestTableSharedTimestamp>("test");
            t1->add(1, 2, false, "test", Timestamp{1, 1});
            wt.commit();
        }

        // Open same db again
        SharedGroup sg2(path, false, SharedGroupOptions(crypt_key()));
        {
            ReadTransaction rt(sg2);
            rt.get_group().verify();

            // Verify that last set of changes are commited
            TestTableSharedTimestamp::ConstRef t2 = rt.get_table<TestTableSharedTimestamp>("test");
            CHECK(t2->size() == 1);
            CHECK_EQUAL(1, t2[0].first);
            CHECK_EQUAL(2, t2[0].second);
            CHECK_EQUAL(false, t2[0].third);
            CHECK_EQUAL("test", t2[0].fourth);
            CHECK_EQUAL(first_timestamp_value, t2[0].fifth);

            // Do a new change while stil having current read transaction open
            {
                WriteTransaction wt(sg);
                wt.get_group().verify();
                TestTableSharedTimestamp::Ref t1 = wt.get_table<TestTableSharedTimestamp>("test");
                t1->add(2, 3, true, "more test", Timestamp{2, 2});
                wt.commit();
            }

            // Verify that that the read transaction does not see
            // the change yet (is isolated)
            CHECK(t2->size() == 1);
            CHECK_EQUAL(1, t2[0].first);
            CHECK_EQUAL(2, t2[0].second);
            CHECK_EQUAL(false, t2[0].third);
            CHECK_EQUAL("test", t2[0].fourth);
            CHECK_EQUAL(first_timestamp_value, t2[0].fifth);
            // Do one more new change while stil having current read transaction open
            // so we know that it does not overwrite data held by
            {
                WriteTransaction wt(sg);
                wt.get_group().verify();
                TestTableSharedTimestamp::Ref t1 = wt.get_table<TestTableSharedTimestamp>("test");
                t1->add(0, 1, false, "even more test", Timestamp{3, 3});
                wt.commit();
            }

            // Verify that that the read transaction does still not see
            // the change yet (is isolated)
            CHECK(t2->size() == 1);
            CHECK_EQUAL(1, t2[0].first);
            CHECK_EQUAL(2, t2[0].second);
            CHECK_EQUAL(false, t2[0].third);
            CHECK_EQUAL("test", t2[0].fourth);
            CHECK_EQUAL(first_timestamp_value, t2[0].fifth);
        }

        // Start a new read transaction and verify that it can now see the changes
        {
            ReadTransaction rt(sg2);
            rt.get_group().verify();
            TestTableSharedTimestamp::ConstRef t3 = rt.get_table<TestTableSharedTimestamp>("test");

            CHECK(t3->size() == 3);
            CHECK_EQUAL(1, t3[0].first);
            CHECK_EQUAL(2, t3[0].second);
            CHECK_EQUAL(false, t3[0].third);
            CHECK_EQUAL("test", t3[0].fourth);
            CHECK_EQUAL(first_timestamp_value, t3[0].fifth);
            CHECK_EQUAL(2, t3[1].first);
            CHECK_EQUAL(3, t3[1].second);
            CHECK_EQUAL(true, t3[1].third);
            CHECK_EQUAL("more test", t3[1].fourth);
            Timestamp second_timestamp_value{2, 2};
            CHECK_EQUAL(second_timestamp_value, t3[1].fifth);
            CHECK_EQUAL(0, t3[2].first);
            CHECK_EQUAL(1, t3[2].second);
            CHECK_EQUAL(false, t3[2].third);
            CHECK_EQUAL("even more test", t3[2].fourth);
            Timestamp third_timestamp_value{3, 3};
            CHECK_EQUAL(third_timestamp_value, t3[2].fifth);
        }
    }
}


TEST(Shared_Rollback)
{
    SHARED_GROUP_TEST_PATH(path);
    {
        // Create a new shared db
        SharedGroup sg(path, false, SharedGroupOptions(crypt_key()));

        // Create first table in group (but rollback)
        {
            WriteTransaction wt(sg);
            wt.get_group().verify();
            TestTableShared::Ref t1 = wt.add_table<TestTableShared>("test");
            t1->add(1, 2, false, "test");
            // Note: Implicit rollback
        }

        // Verify that no changes were made
        {
            ReadTransaction rt(sg);
            rt.get_group().verify();
            CHECK(!rt.get_group().has_table("test"));
        }

        // Really create first table in group
        {
            WriteTransaction wt(sg);
            wt.get_group().verify();
            TestTableShared::Ref t1 = wt.add_table<TestTableShared>("test");
            t1->add(1, 2, false, "test");
            wt.commit();
        }

        // Verify that the changes were made
        {
            ReadTransaction rt(sg);
            rt.get_group().verify();
            TestTableShared::ConstRef t = rt.get_table<TestTableShared>("test");
            CHECK(t->size() == 1);
            CHECK_EQUAL(1, t[0].first);
            CHECK_EQUAL(2, t[0].second);
            CHECK_EQUAL(false, t[0].third);
            CHECK_EQUAL("test", t[0].fourth);
        }

        // Greate more changes (but rollback)
        {
            WriteTransaction wt(sg);
            wt.get_group().verify();
            TestTableShared::Ref t1 = wt.get_table<TestTableShared>("test");
            t1->add(0, 0, true, "more test");
            // Note: Implicit rollback
        }

        // Verify that no changes were made
        {
            ReadTransaction rt(sg);
            rt.get_group().verify();
            TestTableShared::ConstRef t = rt.get_table<TestTableShared>("test");
            CHECK(t->size() == 1);
            CHECK_EQUAL(1, t[0].first);
            CHECK_EQUAL(2, t[0].second);
            CHECK_EQUAL(false, t[0].third);
            CHECK_EQUAL("test", t[0].fourth);
        }
    }
}


TEST(Shared_Writes)
{
    SHARED_GROUP_TEST_PATH(path);
    {
        // Create a new shared db
        SharedGroup sg(path, false, SharedGroupOptions(crypt_key()));

        // Create first table in group
        {
            WriteTransaction wt(sg);
            wt.get_group().verify();
            TestTableShared::Ref t1 = wt.add_table<TestTableShared>("test");
            t1->add(0, 2, false, "test");
            wt.commit();
        }

        // Do a lot of repeated write transactions
        for (size_t i = 0; i < 100; ++i) {
            WriteTransaction wt(sg);
            wt.get_group().verify();
            TestTableShared::Ref t1 = wt.get_table<TestTableShared>("test");
            t1[0].first += 1;
            wt.commit();
        }

        // Verify that the changes were made
        {
            ReadTransaction rt(sg);
            rt.get_group().verify();
            TestTableShared::ConstRef t = rt.get_table<TestTableShared>("test");
            const int64_t v = t[0].first;
            CHECK_EQUAL(100, v);
        }
    }
}


TEST(Shared_AddColumnToSubspec)
{
    SHARED_GROUP_TEST_PATH(path);
    SharedGroup sg(path, false, SharedGroupOptions(crypt_key()));

    // Create table with a non-empty subtable
    {
        WriteTransaction wt(sg);
        TableRef table = wt.add_table("table");
        DescriptorRef sub_1;
        table->add_column(type_Table, "subtable", &sub_1);
        sub_1->add_column(type_Int, "int");
        table->add_empty_row();
        TableRef subtable = table->get_subtable(0, 0);
        subtable->add_empty_row();
        subtable->set_int(0, 0, 789);
        wt.commit();
    }

    // Modify subtable spec, then access the subtable. This is to see
    // that the subtable column accessor continues to work after the
    // subspec has been modified.
    {
        WriteTransaction wt(sg);
        TableRef table = wt.get_table("table");
        DescriptorRef subdesc = table->get_subdescriptor(0);
        subdesc->add_column(type_Int, "int_2");
        TableRef subtable = table->get_subtable(0, 0);
        CHECK_EQUAL(2, subtable->get_column_count());
        CHECK_EQUAL(type_Int, subtable->get_column_type(0));
        CHECK_EQUAL(type_Int, subtable->get_column_type(1));
        CHECK_EQUAL(1, subtable->size());
        CHECK_EQUAL(789, subtable->get_int(0, 0));
        subtable->add_empty_row();
        CHECK_EQUAL(2, subtable->size());
        subtable->set_int(1, 1, 654);
        CHECK_EQUAL(654, subtable->get_int(1, 1));
        wt.commit();
    }

    // Check that the subtable continues to have the right contents
    {
        ReadTransaction rt(sg);
        ConstTableRef table = rt.get_table("table");
        ConstTableRef subtable = table->get_subtable(0, 0);
        CHECK_EQUAL(2, subtable->get_column_count());
        CHECK_EQUAL(type_Int, subtable->get_column_type(0));
        CHECK_EQUAL(type_Int, subtable->get_column_type(1));
        CHECK_EQUAL(2, subtable->size());
        CHECK_EQUAL(789, subtable->get_int(0, 0));
        CHECK_EQUAL(0, subtable->get_int(0, 1));
        CHECK_EQUAL(0, subtable->get_int(1, 0));
        CHECK_EQUAL(654, subtable->get_int(1, 1));
    }
}


TEST(Shared_RemoveColumnBeforeSubtableColumn)
{
    SHARED_GROUP_TEST_PATH(path);
    SharedGroup sg(path, false, SharedGroupOptions(crypt_key()));

    // Create table with a non-empty subtable in a subtable column
    // that is preceded by another column
    {
        WriteTransaction wt(sg);
        DescriptorRef sub_1;
        TableRef table = wt.add_table("table");
        table->add_column(type_Int, "int");
        table->add_column(type_Table, "subtable", &sub_1);
        sub_1->add_column(type_Int, "int");
        table->add_empty_row();
        TableRef subtable = table->get_subtable(1, 0);
        subtable->add_empty_row();
        subtable->set_int(0, 0, 789);
        wt.commit();
    }

    // Remove a column that precedes the subtable column
    {
        WriteTransaction wt(sg);
        TableRef table = wt.get_table("table");
        table->remove_column(0);
        TableRef subtable = table->get_subtable(0, 0);
        CHECK_EQUAL(1, subtable->get_column_count());
        CHECK_EQUAL(type_Int, subtable->get_column_type(0));
        CHECK_EQUAL(1, subtable->size());
        CHECK_EQUAL(789, subtable->get_int(0, 0));
        subtable->add_empty_row();
        CHECK_EQUAL(2, subtable->size());
        subtable->set_int(0, 1, 654);
        CHECK_EQUAL(654, subtable->get_int(0, 1));
        wt.commit();
    }

    // Check that the subtable continues to have the right contents
    {
        ReadTransaction rt(sg);
        ConstTableRef table = rt.get_table("table");
        ConstTableRef subtable = table->get_subtable(0, 0);
        CHECK_EQUAL(1, subtable->get_column_count());
        CHECK_EQUAL(type_Int, subtable->get_column_type(0));
        CHECK_EQUAL(2, subtable->size());
        CHECK_EQUAL(789, subtable->get_int(0, 0));
        CHECK_EQUAL(654, subtable->get_int(0, 1));
    }
}

namespace {

void add_int(Table& table, size_t col_ndx, int_fast64_t diff)
{
    for (size_t i = 0; i < table.size(); ++i) {
        table.set_int(col_ndx, i, table.get_int(col_ndx, i) + diff);
    }
}

} // anonymous namespace


TEST(Shared_ManyReaders)
{
    // This test was written primarily to expose a former bug in
    // SharedGroup::end_read(), where the lock-file was not remapped
    // after ring-buffer expansion.

    const int chunk_1_size = 251;
    char chunk_1[chunk_1_size];
    for (int i = 0; i < chunk_1_size; ++i)
        chunk_1[i] = (i + 3) % 251;
    const int chunk_2_size = 123;
    char chunk_2[chunk_2_size];
    for (int i = 0; i < chunk_2_size; ++i)
        chunk_2[i] = (i + 11) % 241;

#if TEST_DURATION < 1
    // Mac OS X 10.8 cannot handle more than 15 due to its default ulimit settings.
    int rounds[] = {3, 5, 7, 9, 11, 13};
#else
    int rounds[] = {3, 5, 11, 15, 17, 23, 27, 31, 47, 59};
#endif
    const int num_rounds = sizeof rounds / sizeof *rounds;

    const int max_N = 64;
    CHECK(max_N >= rounds[num_rounds - 1]);
    std::unique_ptr<SharedGroup> shared_groups[8 * max_N];
    std::unique_ptr<ReadTransaction> read_transactions[8 * max_N];

    for (int round = 0; round < num_rounds; ++round) {
        int N = rounds[round];

        SHARED_GROUP_TEST_PATH(path);

        bool no_create = false;
        SharedGroup root_sg(path, no_create, SharedGroupOptions(SharedGroupOptions::Durability::MemOnly));

        // Add two tables
        {
            WriteTransaction wt(root_sg);
            wt.get_group().verify();
            TableRef test_1 = wt.get_or_add_table("test_1");
            test_1->add_column(type_Int, "i");
            test_1->insert_empty_row(0);
            test_1->set_int(0, 0, 0);
            TableRef test_2 = wt.get_or_add_table("test_2");
            test_2->add_column(type_Binary, "b");
            wt.commit();
        }


        // Create 8*N shared group accessors
        for (int i = 0; i < 8 * N; ++i)
            shared_groups[i].reset(new SharedGroup(path, no_create, SharedGroupOptions(SharedGroupOptions::Durability::MemOnly)));

        // Initiate 2*N read transactions with progressive changes
        for (int i = 0; i < 2 * N; ++i) {
            read_transactions[i].reset(new ReadTransaction(*shared_groups[i]));
            read_transactions[i]->get_group().verify();
            {
                ConstTableRef test_1 = read_transactions[i]->get_table("test_1");
                CHECK_EQUAL(1u, test_1->size());
                CHECK_EQUAL(i, test_1->get_int(0, 0));
                ConstTableRef test_2 = read_transactions[i]->get_table("test_2");
                int n_1 = i * 1;
                int n_2 = i * 18;
                CHECK_EQUAL(n_1 + n_2, test_2->size());
                for (int j = 0; j < n_1; ++j)
                    CHECK_EQUAL(BinaryData(chunk_1), test_2->get_binary(0, j));
                for (int j = n_1; j < n_1 + n_2; ++j)
                    CHECK_EQUAL(BinaryData(chunk_2), test_2->get_binary(0, j));
            }
            {
                WriteTransaction wt(root_sg);
                wt.get_group().verify();
                TableRef test_1 = wt.get_table("test_1");
                add_int(*test_1, 0, 1);
                TableRef test_2 = wt.get_table("test_2");
                test_2->insert_empty_row(0);
                test_2->set_binary(0, 0, BinaryData(chunk_1));
                wt.commit();
            }
            {
                WriteTransaction wt(root_sg);
                wt.get_group().verify();
                TableRef test_2 = wt.get_table("test_2");
                for (int j = 0; j < 18; ++j) {
                    test_2->insert_empty_row(test_2->size());
                    test_2->set_binary(0, test_2->size() - 1, BinaryData(chunk_2));
                }
                wt.commit();
            }
        }

        // Check isolation between read transactions
        for (int i = 0; i < 2 * N; ++i) {
            ConstTableRef test_1 = read_transactions[i]->get_table("test_1");
            CHECK_EQUAL(1, test_1->size());
            CHECK_EQUAL(i, test_1->get_int(0, 0));
            ConstTableRef test_2 = read_transactions[i]->get_table("test_2");
            int n_1 = i * 1;
            int n_2 = i * 18;
            CHECK_EQUAL(n_1 + n_2, test_2->size());
            for (int j = 0; j < n_1; ++j)
                CHECK_EQUAL(BinaryData(chunk_1), test_2->get_binary(0, j));
            for (int j = n_1; j < n_1 + n_2; ++j)
                CHECK_EQUAL(BinaryData(chunk_2), test_2->get_binary(0, j));
        }

        // End the first half of the read transactions during further
        // changes
        for (int i = N - 1; i >= 0; --i) {
            {
                WriteTransaction wt(root_sg);
#if !defined(_WIN32) || TEST_DURATION > 0 // These .verify() calls are horribly slow on Windows
                wt.get_group().verify();
#endif
                TableRef test_1 = wt.get_table("test_1");
                add_int(*test_1, 0, 2);
                wt.commit();
            }
            {
                ConstTableRef test_1 = read_transactions[i]->get_table("test_1");
                CHECK_EQUAL(1, test_1->size());
                CHECK_EQUAL(i, test_1->get_int(0, 0));
                ConstTableRef test_2 = read_transactions[i]->get_table("test_2");
                int n_1 = i * 1;
                int n_2 = i * 18;
                CHECK_EQUAL(n_1 + n_2, test_2->size());
                for (int j = 0; j < n_1; ++j)
                    CHECK_EQUAL(BinaryData(chunk_1), test_2->get_binary(0, j));
                for (int j = n_1; j < n_1 + n_2; ++j)
                    CHECK_EQUAL(BinaryData(chunk_2), test_2->get_binary(0, j));
            }
            read_transactions[i].reset();
        }

        // Initiate 6*N extra read transactionss with further progressive changes
        for (int i = 2 * N; i < 8 * N; ++i) {
            read_transactions[i].reset(new ReadTransaction(*shared_groups[i]));
#if !defined(_WIN32) || TEST_DURATION > 0
            read_transactions[i]->get_group().verify();
#endif
            {
                ConstTableRef test_1 = read_transactions[i]->get_table("test_1");
                CHECK_EQUAL(1u, test_1->size());
                int i_2 = 2 * N + i;
                CHECK_EQUAL(i_2, test_1->get_int(0, 0));
                ConstTableRef test_2 = read_transactions[i]->get_table("test_2");
                int n_1 = i * 1;
                int n_2 = i * 18;
                CHECK_EQUAL(n_1 + n_2, test_2->size());
                for (int j = 0; j < n_1; ++j)
                    CHECK_EQUAL(BinaryData(chunk_1), test_2->get_binary(0, j));
                for (int j = n_1; j < n_1 + n_2; ++j)
                    CHECK_EQUAL(BinaryData(chunk_2), test_2->get_binary(0, j));
            }
            {
                WriteTransaction wt(root_sg);
#if !defined(_WIN32) || TEST_DURATION > 0
                wt.get_group().verify();
#endif
                TableRef test_1 = wt.get_table("test_1");
                add_int(*test_1, 0, 1);
                TableRef test_2 = wt.get_table("test_2");
                test_2->insert_empty_row(0);
                test_2->set_binary(0, 0, BinaryData(chunk_1));
                wt.commit();
            }
            {
                WriteTransaction wt(root_sg);
#if !defined(_WIN32) || TEST_DURATION > 0
                wt.get_group().verify();
#endif
                TableRef test_2 = wt.get_table("test_2");
                for (int j = 0; j < 18; ++j) {
                    test_2->insert_empty_row(test_2->size());
                    test_2->set_binary(0, test_2->size() - 1, BinaryData(chunk_2));
                }
                wt.commit();
            }
        }

        // End all remaining read transactions during further changes
        for (int i = 1 * N; i < 8 * N; ++i) {
            {
                WriteTransaction wt(root_sg);
#if !defined(_WIN32) || TEST_DURATION > 0
                wt.get_group().verify();
#endif
                TableRef test_1 = wt.get_table("test_1");
                add_int(*test_1, 0, 2);
                wt.commit();
            }
            {
                ConstTableRef test_1 = read_transactions[i]->get_table("test_1");
                CHECK_EQUAL(1, test_1->size());
                int i_2 = i < 2 * N ? i : 2 * N + i;
                CHECK_EQUAL(i_2, test_1->get_int(0, 0));
                ConstTableRef test_2 = read_transactions[i]->get_table("test_2");
                int n_1 = i * 1;
                int n_2 = i * 18;
                CHECK_EQUAL(n_1 + n_2, test_2->size());
                for (int j = 0; j < n_1; ++j)
                    CHECK_EQUAL(BinaryData(chunk_1), test_2->get_binary(0, j));
                for (int j = n_1; j < n_1 + n_2; ++j)
                    CHECK_EQUAL(BinaryData(chunk_2), test_2->get_binary(0, j));
            }
            read_transactions[i].reset();
        }

        // Check final state via each shared group, then destroy it
        for (int i = 0; i < 8 * N; ++i) {
            {
                ReadTransaction rt(*shared_groups[i]);
#if !defined(_WIN32) || TEST_DURATION > 0
                rt.get_group().verify();
#endif
                ConstTableRef test_1 = rt.get_table("test_1");
                CHECK_EQUAL(1, test_1->size());
                CHECK_EQUAL(3 * 8 * N, test_1->get_int(0, 0));
                ConstTableRef test_2 = rt.get_table("test_2");
                int n_1 = 8 * N * 1;
                int n_2 = 8 * N * 18;
                CHECK_EQUAL(n_1 + n_2, test_2->size());
                for (int j = 0; j < n_1; ++j)
                    CHECK_EQUAL(BinaryData(chunk_1), test_2->get_binary(0, j));
                for (int j = n_1; j < n_1 + n_2; ++j)
                    CHECK_EQUAL(BinaryData(chunk_2), test_2->get_binary(0, j));
            }
            shared_groups[i].reset();
        }

        // Check final state via new shared group
        {
            SharedGroup sg(path, no_create, SharedGroupOptions(SharedGroupOptions::Durability::MemOnly));
            ReadTransaction rt(sg);
#if !defined(_WIN32) || TEST_DURATION > 0
            rt.get_group().verify();
#endif
            ConstTableRef test_1 = rt.get_table("test_1");
            CHECK_EQUAL(1, test_1->size());
            CHECK_EQUAL(3 * 8 * N, test_1->get_int(0, 0));
            ConstTableRef test_2 = rt.get_table("test_2");
            int n_1 = 8 * N * 1;
            int n_2 = 8 * N * 18;
            CHECK_EQUAL(n_1 + n_2, test_2->size());
            for (int j = 0; j < n_1; ++j)
                CHECK_EQUAL(BinaryData(chunk_1), test_2->get_binary(0, j));
            for (int j = n_1; j < n_1 + n_2; ++j)
                CHECK_EQUAL(BinaryData(chunk_2), test_2->get_binary(0, j));
        }
    }
}

#ifndef _WIN32 // FIXME: Some times crashes on Windows

// This test is a minimal repro. of core issue #842.
TEST(Many_ConcurrentReaders)
{
    SHARED_GROUP_TEST_PATH(path);
    const std::string path_str = path;

    // setup
    SharedGroup sg_w(path_str);
    WriteTransaction wt(sg_w);
    TableRef t = wt.add_table("table");
    size_t col_ndx = t->add_column(type_String, "column");
    t->add_empty_row(1);
    t->set_string(col_ndx, 0, StringData("string"));
    wt.commit();
    sg_w.close();

    auto reader = [path_str]() {
        try {
            for (int i = 0; i < 1000; ++i) {
                SharedGroup sg_r(path_str);
                ReadTransaction rt(sg_r);
                rt.get_group().verify();
            }
        }
        catch (...) {
            REALM_ASSERT(false);
        }
    };

    constexpr int num_threads = 4;
    Thread threads[num_threads];
    for (int i = 0; i < num_threads; ++i) {
        threads[i].start(reader);
    }
    for (int i = 0; i < num_threads; ++i) {
        threads[i].join();
    }
}

#endif // #ifndef _WIN32

namespace {

REALM_TABLE_1(MyTable_SpecialOrder, first, Int)

} // anonymous namespace

TEST(Shared_WritesSpecialOrder)
{
    SHARED_GROUP_TEST_PATH(path);
    SharedGroup sg(path, false, SharedGroupOptions(crypt_key()));

    const int num_rows =
        5; // FIXME: Should be strictly greater than REALM_MAX_BPNODE_SIZE, but that takes too long time.
    const int num_reps = 25;

    {
        WriteTransaction wt(sg);
        wt.get_group().verify();
        MyTable_SpecialOrder::Ref table = wt.add_table<MyTable_SpecialOrder>("test");
        for (int i = 0; i < num_rows; ++i) {
            table->add(0);
        }
        wt.commit();
    }

    for (int i = 0; i < num_rows; ++i) {
        for (int j = 0; j < num_reps; ++j) {
            {
                WriteTransaction wt(sg);
                wt.get_group().verify();
                MyTable_SpecialOrder::Ref table = wt.get_table<MyTable_SpecialOrder>("test");
                CHECK_EQUAL(j, table[i].first);
                ++table[i].first;
                wt.commit();
            }
        }
    }

    {
        ReadTransaction rt(sg);
        rt.get_group().verify();
        MyTable_SpecialOrder::ConstRef table = rt.get_table<MyTable_SpecialOrder>("test");
        for (int i = 0; i < num_rows; ++i) {
            CHECK_EQUAL(num_reps, table[i].first);
        }
    }
}

namespace {

void writer_threads_thread(TestContext& test_context, std::string path, size_t row_ndx)
{
    // Open shared db
    SharedGroup sg(path, false, SharedGroupOptions(crypt_key()));

    for (size_t i = 0; i < 100; ++i) {
        // Increment cell
        {
            WriteTransaction wt(sg);
            wt.get_group().verify();
            TestTableShared::Ref t1 = wt.get_table<TestTableShared>("test");
            t1[row_ndx].first += 1;
            // FIXME: For some reason this takes ages when running
            // inside valgrind, it is probably due to the "extreme
            // overallocation" bug. The 1000 transactions performed
            // here can produce a final database file size of more
            // than 1 GiB. Really! And that is a table with only 10
            // rows. It is about 1 MiB per transaction.
            wt.commit();
        }

        // Verify in new transaction so that we interleave
        // read and write transactions
        {
            ReadTransaction rt(sg);
            rt.get_group().verify();
            TestTableShared::ConstRef t = rt.get_table<TestTableShared>("test");

            int64_t v = t[row_ndx].first;
            int64_t expected = i + 1;
            CHECK_EQUAL(expected, v);
        }
    }
}

} // anonymous namespace

TEST(Shared_WriterThreads)
{
    SHARED_GROUP_TEST_PATH(path);
    {
        // Create a new shared db
        SharedGroup sg(path, false, SharedGroupOptions(crypt_key()));

        const size_t thread_count = 10;
        // Create first table in group
        {
            WriteTransaction wt(sg);
            wt.get_group().verify();
            TestTableShared::Ref t1 = wt.add_table<TestTableShared>("test");
            for (size_t i = 0; i < thread_count; ++i)
                t1->add(0, 2, false, "test");
            wt.commit();
        }

        Thread threads[thread_count];

        // Create all threads
        for (size_t i = 0; i < thread_count; ++i)
            threads[i].start([this, &path, i] { writer_threads_thread(test_context, path, i); });

        // Wait for all threads to complete
        for (size_t i = 0; i < thread_count; ++i)
            threads[i].join();

        // Verify that the changes were made
        {
            ReadTransaction rt(sg);
            rt.get_group().verify();
            TestTableShared::ConstRef t = rt.get_table<TestTableShared>("test");

            for (size_t i = 0; i < thread_count; ++i) {
                int64_t v = t[i].first;
                CHECK_EQUAL(100, v);
            }
        }
    }
}


#if !REALM_ENABLE_ENCRYPTION && defined(ENABLE_ROBUST_AGAINST_DEATH_DURING_WRITE)
// this unittest has issues that has not been fully understood, but could be
// related to interaction between posix robust mutexes and the fork() system call.
// it has so far only been seen failing on Linux, so we enable it on ios.
#if REALM_PLATFORM_APPLE

// Not supported on Windows in particular? Keywords: winbug
TEST(Shared_RobustAgainstDeathDuringWrite)
{
    // Abort if robust mutexes are not supported on the current
    // platform. Otherwise we would probably get into a dead-lock.
    if (!RobustMutex::is_robust_on_this_platform())
        return;

    // This test can only be conducted by spawning independent
    // processes which can then be terminated individually.
    const int process_count = 100;
    SHARED_GROUP_TEST_PATH(path);

    for (int i = 0; i < process_count; ++i) {
        pid_t pid = fork();
        if (pid == pid_t(-1))
            REALM_TERMINATE("fork() failed");
        if (pid == 0) {
            // Child
            SharedGroup sg(path, false, SharedGroupOptions(crypt_key()));
            WriteTransaction wt(sg);
            wt.get_group().verify();
            TableRef table = wt.get_or_add_table("alpha");
            _Exit(42); // Die hard with an active write transaction
        }
        else {
            // Parent
            int stat_loc = 0;
            int options = 0;
            pid = waitpid(pid, &stat_loc, options);
            if (pid == pid_t(-1))
                REALM_TERMINATE("waitpid() failed");
            bool child_exited_normaly = WIFEXITED(stat_loc);
            CHECK(child_exited_normaly);
            int child_exit_status = WEXITSTATUS(stat_loc);
            CHECK_EQUAL(42, child_exit_status);
        }

        // Check that we can continue without dead-locking
        {
            SharedGroup sg(path, false, SharedGroupOptions(crypt_key()));
            WriteTransaction wt(sg);
            wt.get_group().verify();
            TableRef table = wt.get_or_add_table("beta");
            if (table->is_empty()) {
                table->add_column(type_Int, "i");
                table->insert_empty_row(0);
                table->set_int(0, 0, 0);
            }
            add_int(*table, 0, 1);
            wt.commit();
        }
    }

    {
        SharedGroup sg(path, false, SharedGroupOptions(crypt_key()));
        ReadTransaction rt(sg);
        rt.get_group().verify();
        CHECK(!rt.has_table("alpha"));
        CHECK(rt.has_table("beta"));
        ConstTableRef table = rt.get_table("beta");
        CHECK_EQUAL(process_count, table->get_int(0, 0));
    }
}

#endif // on apple
#endif // encryption enabled

// not ios or android
//#endif // defined TEST_ROBUSTNESS && defined ENABLE_ROBUST_AGAINST_DEATH_DURING_WRITE && !REALM_ENABLE_ENCRYPTION


TEST(Shared_FormerErrorCase1)
{
    SHARED_GROUP_TEST_PATH(path);
    SharedGroup sg(path, false, SharedGroupOptions(crypt_key()));
    {
        DescriptorRef sub_1, sub_2;
        WriteTransaction wt(sg);
        wt.get_group().verify();
        TableRef table = wt.add_table("my_table");
        table->add_column(type_Int, "alpha");
        table->add_column(type_Bool, "beta");
        table->add_column(type_Int, "gamma");
        table->add_column(type_OldDateTime, "delta");
        table->add_column(type_String, "epsilon");
        table->add_column(type_Binary, "zeta");
        table->add_column(type_Table, "eta", &sub_1);
        table->add_column(type_Mixed, "theta");
        sub_1->add_column(type_Int, "foo");
        sub_1->add_column(type_Table, "bar", &sub_2);
        sub_2->add_column(type_Int, "value");
        table->insert_empty_row(0, 1);
        wt.commit();
    }

    {
        WriteTransaction wt(sg);
        wt.get_group().verify();
        wt.commit();
    }

    {
        WriteTransaction wt(sg);
        wt.get_group().verify();
        {
            TableRef table = wt.get_table("my_table");
            table->set_int(0, 0, 1);
        }
        wt.commit();
    }

    {
        WriteTransaction wt(sg);
        wt.get_group().verify();
        {
            TableRef table = wt.get_table("my_table");
            table->set_int(0, 0, 2);
        }
        wt.commit();
    }

    {
        WriteTransaction wt(sg);
        wt.get_group().verify();
        {
            TableRef table = wt.get_table("my_table");
            TableRef table2 = table->get_subtable(6, 0);
            table2->insert_empty_row(0);
            table2->set_int(0, 0, 0);
        }
        {
            TableRef table = wt.get_table("my_table");
            table->set_int(0, 0, 3);
        }
        wt.commit();
    }

    {
        WriteTransaction wt(sg);
        wt.get_group().verify();
        {
            TableRef table = wt.get_table("my_table");
            table->set_int(0, 0, 4);
        }
        wt.commit();
    }

    {
        WriteTransaction wt(sg);
        wt.get_group().verify();
        {
            TableRef table = wt.get_table("my_table");
            TableRef table2 = table->get_subtable(6, 0);
            TableRef table3 = table2->get_subtable(1, 0);
            table3->insert_empty_row(0, 1);
        }
        wt.commit();
    }

    {
        WriteTransaction wt(sg);
        wt.get_group().verify();
        {
            TableRef table = wt.get_table("my_table");
            TableRef table2 = table->get_subtable(6, 0);
            TableRef table3 = table2->get_subtable(1, 0);
            table3->insert_empty_row(1, 1);
        }
        wt.commit();
    }

    {
        WriteTransaction wt(sg);
        wt.get_group().verify();
        {
            TableRef table = wt.get_table("my_table");
            TableRef table2 = table->get_subtable(6, 0);
            TableRef table3 = table2->get_subtable(1, 0);
            table3->set_int(0, 0, 0);
        }
        {
            TableRef table = wt.get_table("my_table");
            table->set_int(0, 0, 5);
        }
        {
            TableRef table = wt.get_table("my_table");
            TableRef table2 = table->get_subtable(6, 0);
            table2->set_int(0, 0, 1);
        }
        wt.commit();
    }

    {
        WriteTransaction wt(sg);
        wt.get_group().verify();
        TableRef table = wt.get_table("my_table");
        table = table->get_subtable(6, 0);
        table = table->get_subtable(1, 0);
        table->set_int(0, 1, 1);
        table = wt.get_table("my_table");
        table->set_int(0, 0, 6);
        table = wt.get_table("my_table");
        table = table->get_subtable(6, 0);
        table->set_int(0, 0, 2);
        wt.commit();
    }
}


namespace {

REALM_TABLE_1(FormerErrorCase2_Subtable, value, Int)

REALM_TABLE_1(FormerErrorCase2_Table, bar, Subtable<FormerErrorCase2_Subtable>)

} // namespace

TEST(Shared_FormerErrorCase2)
{
    SHARED_GROUP_TEST_PATH(path);
    for (int i = 0; i < 10; ++i) {
        SharedGroup sg(path, false, SharedGroupOptions(crypt_key()));
        WriteTransaction wt(sg);
        wt.get_group().verify();
        FormerErrorCase2_Table::Ref table = wt.get_or_add_table<FormerErrorCase2_Table>("table");
        table->add();
        table->add();
        table->add();
        table->add();
        table->add();
        table->clear();
        table->add();
        table[0].bar->add();
        wt.commit();
    }
}

namespace {

REALM_TABLE_1(OverAllocTable, text, String)

} // namespace

TEST(Shared_SpaceOveruse)
{
#if TEST_DURATION < 1
    int n_outer = 300;
    int n_inner = 21;
#else
    int n_outer = 3000;
    int n_inner = 42;
#endif

    // Many transactions
    SHARED_GROUP_TEST_PATH(path);
    SharedGroup sg(path, false, SharedGroupOptions(crypt_key()));

    // Do a lot of sequential transactions
    for (int i = 0; i != n_outer; ++i) {
        WriteTransaction wt(sg);
        wt.get_group().verify();
        OverAllocTable::Ref table = wt.get_or_add_table<OverAllocTable>("my_table");
        for (int j = 0; j != n_inner; ++j)
            table->add("x");
        wt.commit();
    }

    // Verify that all was added correctly
    {
        ReadTransaction rt(sg);
        rt.get_group().verify();
        OverAllocTable::ConstRef table = rt.get_table<OverAllocTable>("my_table");

        size_t n = table->size();
        CHECK_EQUAL(n_outer * n_inner, n);

        for (size_t i = 0; i != n; ++i)
            CHECK_EQUAL("x", table[i].text);

        table->verify();
    }
}


TEST(Shared_Notifications)
{
    // Create a new shared db
    SHARED_GROUP_TEST_PATH(path);
    SharedGroup sg(path, false, SharedGroupOptions(crypt_key()));

    // No other instance have changed db since last transaction
    CHECK(!sg.has_changed());

    {
        // Open the same db again (in empty state)
        SharedGroup sg2(path, false, SharedGroupOptions(crypt_key()));

        // Verify that new group is empty
        {
            ReadTransaction rt(sg2);
            CHECK(rt.get_group().is_empty());
        }

        // No other instance have changed db since last transaction
        CHECK(!sg2.has_changed());

        // Add a new table
        {
            WriteTransaction wt(sg2);
            wt.get_group().verify();
            TestTableShared::Ref t1 = wt.add_table<TestTableShared>("test");
            t1->add(1, 2, false, "test");
            wt.commit();
        }
    }

    // Db has been changed by other instance
    CHECK(sg.has_changed());

    // Verify that the new table has been added
    {
        ReadTransaction rt(sg);
        rt.get_group().verify();
        TestTableShared::ConstRef t1 = rt.get_table<TestTableShared>("test");
        CHECK_EQUAL(1, t1->size());
        CHECK_EQUAL(1, t1[0].first);
        CHECK_EQUAL(2, t1[0].second);
        CHECK_EQUAL(false, t1[0].third);
        CHECK_EQUAL("test", t1[0].fourth);
    }

    // No other instance have changed db since last transaction
    CHECK(!sg.has_changed());
}


TEST(Shared_FromSerialized)
{
    SHARED_GROUP_TEST_PATH(path);

    // Create new group and serialize to disk
    {
        Group g1;
        TestTableShared::Ref t1 = g1.add_table<TestTableShared>("test");
        t1->add(1, 2, false, "test");
        g1.write(path, crypt_key());
    }

    // Open same file as shared group
    SharedGroup sg(path, false, SharedGroupOptions(crypt_key()));

    // Verify that contents is there when shared
    {
        ReadTransaction rt(sg);
        rt.get_group().verify();
        TestTableShared::ConstRef t1 = rt.get_table<TestTableShared>("test");
        CHECK_EQUAL(1, t1->size());
        CHECK_EQUAL(1, t1[0].first);
        CHECK_EQUAL(2, t1[0].second);
        CHECK_EQUAL(false, t1[0].third);
        CHECK_EQUAL("test", t1[0].fourth);
    }
}


TEST_IF(Shared_StringIndexBug1, TEST_DURATION >= 1)
{
    SHARED_GROUP_TEST_PATH(path);
    SharedGroup db(path, false, SharedGroupOptions(crypt_key()));

    {
        Group& group = db.begin_write();
        TableRef table = group.add_table("users");
        table->add_column(type_String, "username");
        table->add_search_index(0);
        for (int i = 0; i < REALM_MAX_BPNODE_SIZE + 1; ++i)
            table->add_empty_row();
        for (int i = 0; i < REALM_MAX_BPNODE_SIZE + 1; ++i)
            table->remove(0);
        db.commit();
    }

    {
        Group& group = db.begin_write();
        TableRef table = group.get_table("users");
        table->add_empty_row();
        db.commit();
    }
}


TEST(Shared_StringIndexBug2)
{
    SHARED_GROUP_TEST_PATH(path);
    SharedGroup sg(path, false, SharedGroupOptions(crypt_key()));

    {
        WriteTransaction wt(sg);
        wt.get_group().verify();
        TableRef table = wt.add_table("a");
        table->add_column(type_String, "b");
        table->add_search_index(0); // Not adding index makes it work
        table->add_empty_row();
        wt.commit();
    }

    {
        ReadTransaction rt(sg);
        rt.get_group().verify();
    }
}


namespace {

void rand_str(Random& random, char* res, size_t len)
{
    for (size_t i = 0; i < len; ++i)
        res[i] = char(int('a') + random.draw_int_mod(10));
}

} // anonymous namespace

TEST(Shared_StringIndexBug3)
{
    SHARED_GROUP_TEST_PATH(path);
    SharedGroup db(path, false, SharedGroupOptions(crypt_key()));

    {
        Group& group = db.begin_write();
        TableRef table = group.add_table("users");
        table->add_column(type_String, "username");
        table->add_search_index(0); // Disabling index makes it work
        db.commit();
    }

    Random random(random_int<unsigned long>()); // Seed from slow global generator
    size_t transactions = 0;

    for (size_t n = 0; n < 100; ++n) {
        const uint64_t action = random.draw_int_mod(1000);

        transactions++;

        if (action <= 500) {
            // delete random user
            Group& group = db.begin_write();
            TableRef table = group.get_table("users");
            if (table->size() > 0) {
                size_t del = random.draw_int_mod(table->size());
                // cerr << "-" << del << ": " << table->get_string(0, del) << std::endl;
                table->remove(del);
                table->verify();
            }
            db.commit();
        }
        else {
            // add new user
            Group& group = db.begin_write();
            TableRef table = group.get_table("users");
            table->add_empty_row();
            char txt[100];
            rand_str(random, txt, 8);
            txt[8] = 0;
            // cerr << "+" << txt << std::endl;
            table->set_string(0, table->size() - 1, txt);
            table->verify();
            db.commit();
        }
    }
}


TEST(Shared_ClearColumnWithBasicArrayRootLeaf)
{
    SHARED_GROUP_TEST_PATH(path);
    {
        SharedGroup sg(path, false, SharedGroupOptions(crypt_key()));
        WriteTransaction wt(sg);
        TableRef test = wt.add_table("Test");
        test->add_column(type_Double, "foo");
        test->clear();
        test->add_empty_row();
        test->set_double(0, 0, 727.2);
        wt.commit();
    }
    {
        SharedGroup sg(path, false, SharedGroupOptions(crypt_key()));
        ReadTransaction rt(sg);
        ConstTableRef test = rt.get_table("Test");
        CHECK_EQUAL(727.2, test->get_double(0, 0));
    }
}

// disable shared async on windows and any Apple operating system
// TODO: enable async daemon for OS X - think how to do it in XCode (no issue for build.sh)
#if !defined(_WIN32) && !REALM_PLATFORM_APPLE
// Todo. Keywords: winbug
TEST_IF(Shared_Async, allow_async)
{
    SHARED_GROUP_TEST_PATH(path);

    // Do some changes in a async db
    {
        bool no_create = false;
        SharedGroup db(path, no_create, SharedGroupOptions(SharedGroupOptions::Durability::Async));

        for (size_t i = 0; i < 100; ++i) {
            //            std::cout << "t "<<n<<"\n";
            WriteTransaction wt(db);
            wt.get_group().verify();
            TestTableShared::Ref t1 = wt.get_or_add_table<TestTableShared>("test");
            t1->add(1, i, false, "test");
            wt.commit();
        }
    }

    // Wait for async_commit process to shutdown
    // FIXME: we need a way to determine properly if the daemon has shot down instead of just sleeping
    sleep(1);

    // Read the db again in normal mode to verify
    {
        SharedGroup db(path);

        ReadTransaction rt(db);
        rt.get_group().verify();
        TestTableShared::ConstRef t1 = rt.get_table<TestTableShared>("test");
        CHECK_EQUAL(100, t1->size());
    }
}


namespace {

#define multiprocess_increments 100

void multiprocess_thread(TestContext& test_context, std::string path, size_t row_ndx)
{
    // Open shared db
    bool no_create = false;
    SharedGroup sg(path, no_create, SharedGroupOptions(SharedGroupOptions::Durability::Async));

    for (size_t i = 0; i != multiprocess_increments; ++i) {
        // Increment cell
        {

            WriteTransaction wt(sg);
            wt.get_group().verify();
            TestTableShared::Ref t1 = wt.get_table<TestTableShared>("test");
            t1[row_ndx].first += 1;
            // FIXME: For some reason this takes ages when running
            // inside valgrind, it is probably due to the "extreme
            // overallocation" bug. The 1000 transactions performed
            // here can produce a final database file size of more
            // than 1 GiB. Really! And that is a table with only 10
            // rows. It is about 1 MiB per transaction.
            wt.commit();
        }
        // Verify in new transaction so that we interleave
        // read and write transactions
        {
            ReadTransaction rt(sg);
            rt.get_group().verify();
            TestTableShared::ConstRef t = rt.get_table<TestTableShared>("test");

            int64_t v = t[row_ndx].first;
            int64_t expected = i + 1;
            CHECK_EQUAL(expected, v);
        }
    }
}


void multiprocess_make_table(std::string path, std::string lock_path, std::string alone_path, size_t rows)
{
    static_cast<void>(lock_path);
// Create first table in group
#if 1
    static_cast<void>(alone_path);
#if 0
    {
        SharedGroup sgr(path);
        SharedGroup sgw(path);
        {
            ReadTransaction rt0(sgr);
            WriteTransaction wt0(sgw);
            wt0.commit();
        }
        ReadTransaction rt(sgr);
        {
        }
        WriteTransaction wt(sgw);
        TestTableShared::Ref t1 = wt.get_table<TestTableShared>("test");
        for (size_t i = 0; i < rows; ++i) {
            t1->add(0, 2, false, "test");
        }
        wt.commit();
        WriteTransaction wt2(sgw);
        TestTableShared::Ref t2 = wt2.get_table<TestTableShared>("test");
        for (size_t i = 0; i < rows; ++i) {
            t2->add(0, 2, false, "test");
        }
        wt2.commit();
    }
#else
#if 0
    {
        SharedGroup sg(path, false, SharedGroupOptions(crypt_key()));
        WriteTransaction wt(sg);
        TestTableShared::Ref t1 = wt.get_table<TestTableShared>("test");
        for (size_t i = 0; i < rows; ++i) {
            t1->add(0, 2, false, "test");
        }
        wt.commit();
    }
#else
    {
        bool no_create = false;
        SharedGroup sg(path, no_create, SharedGroupOptions(SharedGroupOptions::Durability::Async));
        WriteTransaction wt(sg);
        TestTableShared::Ref t1 = wt.get_or_add_table<TestTableShared>("test");
        for (size_t i = 0; i < rows; ++i) {
            t1->add(0, 2, false, "test");
        }
        wt.commit();
    }
#endif
#endif
    // Wait for async_commit process to shutdown
    // FIXME: No good way of doing this
    sleep(1);
#else
    {
        Group g(alone_path, Group::mode_ReadWrite);
        TestTableShared::Ref t1 = g.get_table<TestTableShared>("test");
        for (size_t i = 0; i < rows; ++i)
            t1->add(0, 2, false, "test");
        printf("Writing db\n");
        g.commit();
    }
#endif
}

void multiprocess_threaded(TestContext& test_context, std::string path, size_t num_threads, size_t base)
{
    // Do some changes in a async db
    std::unique_ptr<test_util::ThreadWrapper[]> threads;
    threads.reset(new test_util::ThreadWrapper[num_threads]);

    // Start threads
    for (size_t i = 0; i != num_threads; ++i) {
        threads[i].start([&test_context, &path, base, i] { multiprocess_thread(test_context, path, base + i); });
    }

    // Wait for threads to finish
    for (size_t i = 0; i != num_threads; ++i) {
        bool thread_has_thrown = false;
        std::string except_msg;
        if (threads[i].join(except_msg)) {
            std::cerr << "Exception thrown in thread " << i << ": " << except_msg << "\n";
            thread_has_thrown = true;
        }
        CHECK(!thread_has_thrown);
    }

    // Verify that the changes were made
    {
        bool no_create = false;
        SharedGroup sg(path, no_create, SharedGroupOptions(SharedGroupOptions::Durability::Async));
        ReadTransaction rt(sg);
        rt.get_group().verify();
        TestTableShared::ConstRef t = rt.get_table<TestTableShared>("test");

        for (size_t i = 0; i != num_threads; ++i) {
            int64_t v = t[i + base].first;
            CHECK_EQUAL(multiprocess_increments, v);
        }
    }
}

void multiprocess_validate_and_clear(TestContext& test_context, std::string path, std::string lock_path, size_t rows,
                                     int result)
{
    // Wait for async_commit process to shutdown
    // FIXME: this is not apropriate
    static_cast<void>(lock_path);
    sleep(1);

    // Verify - once more, in sync mode - that the changes were made
    {
        SharedGroup sg(path, false, SharedGroupOptions(crypt_key()));
        WriteTransaction wt(sg);
        wt.get_group().verify();
        TestTableShared::Ref t = wt.get_table<TestTableShared>("test");

        for (size_t i = 0; i != rows; ++i) {
            int64_t v = t[i].first;
            t[i].first = 0;
            CHECK_EQUAL(result, v);
        }
        wt.commit();
    }
}

void multiprocess(TestContext& test_context, std::string path, int num_procs, size_t num_threads)
{
    int* pids = new int[num_procs];
    for (int i = 0; i != num_procs; ++i) {
        if (0 == (pids[i] = fork())) {
            multiprocess_threaded(test_context, path, num_threads, i * num_threads);
            _exit(0);
        }
    }
    int status = 0;
    for (int i = 0; i != num_procs; ++i)
        waitpid(pids[i], &status, 0);
    delete[] pids;
}

} // anonymous namespace


TEST_IF(Shared_AsyncMultiprocess, allow_async)
{
    SHARED_GROUP_TEST_PATH(path);
    SHARED_GROUP_TEST_PATH(alone_path);

    // wait for any daemon hanging around to exit
    usleep(100); // FIXME: Is this really acceptable?

#if TEST_DURATION < 1
    multiprocess_make_table(path, path.get_lock_path(), alone_path, 4);

    multiprocess_threaded(test_context, path, 2, 0);
    multiprocess_validate_and_clear(test_context, path, path.get_lock_path(), 2, multiprocess_increments);

    for (int k = 1; k < 3; ++k) {
        multiprocess(test_context, path, 2, 2);
        multiprocess_validate_and_clear(test_context, path, path.get_lock_path(), 4, multiprocess_increments);
    }
#else
    multiprocess_make_table(path, path.get_lock_path(), alone_path, 100);

    multiprocess_threaded(test_context, path, 10, 0);
    multiprocess_validate_and_clear(test_context, path, path.get_lock_path(), 10, multiprocess_increments);

    for (int k = 1; k < 10; ++k) {
        multiprocess(test_context, path, 10, 10);
        multiprocess_validate_and_clear(test_context, path, path.get_lock_path(), 100, multiprocess_increments);
    }
#endif
}

#endif // !defined(_WIN32) && !REALM_PLATFORM_APPLE

#if !defined(_WIN32)
// this test does not work with valgrind:
#if 0

// This test will hang infinitely instead of failing!!!
TEST(Shared_WaitForChange)
{
    const int num_threads = 3;
    Mutex mutex;
    int shared_state[num_threads];
    SharedGroup* sgs[num_threads];

    auto waiter = [&](std::string path, int i) {
        SharedGroup* sg = new SharedGroup(path, true);
        {
            LockGuard l(mutex);
            shared_state[i] = 1;
            sgs[i] = sg;
        }
        sg->begin_read(); // open a transaction at least once to make "changed" well defined
        sg->end_read();
        sg->wait_for_change();
        {
            LockGuard l(mutex);
            shared_state[i] = 2; // this state should not be observed by the writer
        }
        sg->wait_for_change(); // we'll fall right through here, because we haven't advanced our readlock
        {
            LockGuard l(mutex);
            shared_state[i] = 3;
        }
        sg->begin_read();
        sg->end_read();
        sg->wait_for_change(); // this time we'll wait because state hasn't advanced since we did.
        {
            LockGuard l(mutex);
            shared_state[i] = 4;
        }
        // works within a read transaction as well
        sg->begin_read();
        sg->wait_for_change();
        sg->end_read();
        {
            LockGuard l(mutex);
            shared_state[i] = 5;
        }
        sg->begin_read();
        sg->end_read();
        sg->wait_for_change(); // wait until wait_for_change is released
        {
            LockGuard l(mutex);
            shared_state[i] = 6;
        }
    };

    SHARED_GROUP_TEST_PATH(path);
    for (int j = 0; j < num_threads; j++)
        shared_state[j] = 0;
    SharedGroup sg(path, false);
    Thread threads[num_threads];
    for (int j = 0; j < num_threads; j++)
        threads[j].start([waiter, &path, j] { waiter(path, j); });
    bool try_again = true;
    while (try_again) {
        try_again = false;
        for (int j = 0; j < num_threads; j++) {
            LockGuard l(mutex);
            if (shared_state[j] < 1) try_again = true;
            CHECK(shared_state[j] < 2);
        }
    }

    // This write transaction should allow all readers to run again
    sg.begin_write();
    sg.commit();

    // All readers should pass through state 2 to state 3, so wait
    // for all to reach state 3:
    try_again = true;
    while (try_again) {
        try_again = false;
        for (int j = 0; j < num_threads; j++) {
            LockGuard l(mutex);
            if (3 != shared_state[j]) try_again = true;
            CHECK(shared_state[j] < 4);
        }
    }

    sg.begin_write();
    sg.commit();
    try_again = true;
    while (try_again) {
        try_again = false;
        for (int j = 0; j < num_threads; j++) {
            LockGuard l(mutex);
            if (4 != shared_state[j]) try_again = true;
        }
    }
    sg.begin_write();
    sg.commit();
    try_again = true;
    while (try_again) {
        try_again = false;
        for (int j = 0; j < num_threads; j++) {
            LockGuard l(mutex);
            if (5 != shared_state[j]) try_again = true;
        }
    }
    try_again = true;
    while (try_again) {
        try_again = false;
        for (int j = 0; j < num_threads; j++) {
            LockGuard l(mutex);
            if (sgs[j]) {
                sgs[j]->wait_for_change_release();
            }
            if (6 != shared_state[j]) {
                try_again = true;
            }
        }
    }
    for (int j = 0; j < num_threads; j++)
        threads[j].join();
    for (int j = 0; j < num_threads; j++) {
        delete sgs[j];
        sgs[j] = 0;
    }
}


#endif // test is disabled
#endif // endif not on windows


TEST(Shared_MultipleSharersOfStreamingFormat)
{
    SHARED_GROUP_TEST_PATH(path);
    {
        // Create non-empty file without free-space tracking
        Group g;
        g.add_table("x");
        g.write(path, crypt_key());
    }
    {
        // See if we can handle overlapped accesses through multiple shared groups
        SharedGroup sg(path, false, SharedGroupOptions(crypt_key()));
        SharedGroup sg2(path, false, SharedGroupOptions(crypt_key()));
        {
            ReadTransaction rt(sg);
            rt.get_group().verify();
            CHECK(rt.has_table("x"));
            CHECK(!rt.has_table("gnyf"));
            CHECK(!rt.has_table("baz"));
        }
        {
            WriteTransaction wt(sg);
            wt.get_group().verify();
            wt.add_table("baz"); // Add table "baz"
            wt.commit();
        }
        {
            WriteTransaction wt2(sg2);
            wt2.get_group().verify();
            wt2.add_table("gnyf"); // Add table "gnyf"
            wt2.commit();
        }
    }
}

TEST(Shared_MixedWithNonShared)
{
    SHARED_GROUP_TEST_PATH(path);
    {
        // Create empty file without free-space tracking
        Group g;
        g.write(path, crypt_key());
    }
    {
        // See if we can modify with non-shared group
        Group g(path, crypt_key(), Group::mode_ReadWrite);
        g.add_table("foo"); // Add table "foo"
        g.commit();
    }

    File::try_remove(path);
    {
        // Create non-empty file without free-space tracking
        Group g;
        g.add_table("x");
        g.write(path, crypt_key());
    }
    {
        // See if we can modify with non-shared group
        Group g(path, crypt_key(), Group::mode_ReadWrite);
        g.add_table("foo"); // Add table "foo"
        g.commit();
    }

    File::try_remove(path);
    {
        // Create empty file without free-space tracking
        Group g;
        g.write(path, crypt_key());
    }
    {
        // See if we can read and modify with shared group
        SharedGroup sg(path, false, SharedGroupOptions(crypt_key()));
        {
            ReadTransaction rt(sg);
            rt.get_group().verify();
            CHECK(!rt.has_table("foo"));
        }
        {
            WriteTransaction wt(sg);
            wt.get_group().verify();
            wt.add_table("foo"); // Add table "foo"
            wt.commit();
        }
    }

    File::try_remove(path);
    {
        // Create non-empty file without free-space tracking
        Group g;
        g.verify();
        g.add_table("x");
        g.verify();
        g.write(path, crypt_key());
    }
    {
        // See if we can read and modify with shared group
        SharedGroup sg(path, false, SharedGroupOptions(crypt_key()));
        {
            ReadTransaction rt(sg);
            rt.get_group().verify();
            CHECK(!rt.has_table("foo"));
        }
        {
            WriteTransaction wt(sg);
            wt.get_group().verify();
            wt.add_table("foo"); // Add table "foo"
            wt.get_group().verify();
            wt.commit();
        }
    }
    {
        SharedGroup sg(path, false, SharedGroupOptions(crypt_key()));
        {
            ReadTransaction rt(sg);
            rt.get_group().verify();
            CHECK(rt.has_table("foo"));
        }
    }
    {
        // Access using non-shared group
        Group g(path, crypt_key(), Group::mode_ReadWrite);
        g.verify();
        g.commit();
        g.verify();
    }
    {
        // Modify using non-shared group
        Group g(path, crypt_key(), Group::mode_ReadWrite);
        g.verify();
        g.add_table("bar"); // Add table "bar"
        g.verify();
        g.commit();
        g.verify();
    }
    {
        SharedGroup sg(path, false, SharedGroupOptions(crypt_key()));
        {
            ReadTransaction rt(sg);
            rt.get_group().verify();
            CHECK(rt.has_table("bar"));
        }
    }

#if !REALM_ENABLE_ENCRYPTION // encrpted buffers aren't supported
    // The empty group created initially by a shared group accessor is special
    // in that it contains no nodes, and the root-ref is therefore zero. The
    // following block checks that the contents of such a file is still
    // perceived as valid when placed in a memory buffer, and then opened.
    File::try_remove(path);
    {
        {
            SharedGroup sg(path, false, SharedGroupOptions(crypt_key())); // Create the very empty group
        }
        std::ifstream in(path.c_str());
        std::string buffer((std::istreambuf_iterator<char>(in)), std::istreambuf_iterator<char>());
        bool take_ownership = false;
        Group group(BinaryData(buffer), take_ownership);
        group.verify();
        CHECK(group.is_empty());
        group.add_table("x");
        group.verify();
        CHECK_EQUAL(1, group.size());
    }
#endif
}

// @Finn, fixme, find out why it fails on Windows
#if !defined(_WIN32)
TEST(Shared_VersionCount)
{
    SHARED_GROUP_TEST_PATH(path);
    SharedGroup sg_w(path);
    SharedGroup sg_r(path);
    CHECK_EQUAL(1, sg_r.get_number_of_versions());
    sg_r.begin_read();
    sg_w.begin_write();
    CHECK_EQUAL(1, sg_r.get_number_of_versions());
    sg_w.commit();
    CHECK_EQUAL(2, sg_r.get_number_of_versions());
    sg_w.begin_write();
    sg_w.commit();
    CHECK_EQUAL(3, sg_r.get_number_of_versions());
    sg_r.end_read();
    CHECK_EQUAL(3, sg_r.get_number_of_versions());
    sg_w.begin_write();
    sg_w.commit();
    // both the last and the second-last commit is kept, so once
    // you've committed anything, you will never get back to having
    // just a single version.
    CHECK_EQUAL(2, sg_r.get_number_of_versions());
}
#endif

TEST(Shared_MultipleRollbacks)
{
    SHARED_GROUP_TEST_PATH(path);
    SharedGroup sg(path, false, SharedGroupOptions(crypt_key()));
    sg.begin_write();
    sg.rollback();
    sg.rollback();
}


TEST(Shared_MultipleEndReads)
{
    SHARED_GROUP_TEST_PATH(path);
    SharedGroup sg(path, false, SharedGroupOptions(crypt_key()));
    sg.begin_read();
    sg.end_read();
    sg.end_read();
}


TEST(Shared_ReserveDiskSpace)
{
    // SharedGroup::reserve() has no effect unless file preallocation
    // is supported.
    if (!File::is_prealloc_supported())
        return;

    SHARED_GROUP_TEST_PATH(path);
    {
        SharedGroup sg(path, false, SharedGroupOptions(crypt_key()));
        size_t orig_file_size = size_t(File(path).get_size());

        // Check that reserve() does not change the file size if the
        // specified size is less than the actual file size.
        size_t reserve_size_1 = orig_file_size / 2;
        sg.reserve(reserve_size_1);
        size_t new_file_size_1 = size_t(File(path).get_size());
        CHECK_EQUAL(orig_file_size, new_file_size_1);

        // Check that reserve() does not change the file size if the
        // specified size is equal to the actual file size.
        size_t reserve_size_2 = orig_file_size;
        sg.reserve(reserve_size_2);
        size_t new_file_size_2 = size_t(File(path).get_size());
        if (crypt_key()) {
            // For encrypted files, reserve() may actually grow the file
            // with a page sized header.
            CHECK(orig_file_size <= new_file_size_2 && (orig_file_size + page_size()) >= new_file_size_2);
        }
        else {
            CHECK_EQUAL(orig_file_size, new_file_size_2);
        }

        // Check that reserve() does change the file size if the
        // specified size is greater than the actual file size, and
        // that the new size is at least as big as the requested size.
        size_t reserve_size_3 = orig_file_size + 1;
        sg.reserve(reserve_size_3);
        size_t new_file_size_3 = size_t(File(path).get_size());
        CHECK(new_file_size_3 >= reserve_size_3);

        // Check that disk space reservation is independent of transactions
        {
            WriteTransaction wt(sg);
            wt.get_group().verify();
            wt.add_table<TestTableShared>("table_1")->add_empty_row(2000);
            wt.commit();
        }
        orig_file_size = size_t(File(path).get_size());
        size_t reserve_size_4 = 2 * orig_file_size + 1;
        sg.reserve(reserve_size_4);
        size_t new_file_size_4 = size_t(File(path).get_size());
        CHECK(new_file_size_4 >= reserve_size_4);
        {
            WriteTransaction wt(sg);
            wt.get_group().verify();
            wt.add_table<TestTableShared>("table_2")->add_empty_row(2000);
            orig_file_size = size_t(File(path).get_size());
            size_t reserve_size_5 = orig_file_size + 333;
            sg.reserve(reserve_size_5);
            size_t new_file_size_5 = size_t(File(path).get_size());
            CHECK(new_file_size_5 >= reserve_size_5);
            wt.add_table<TestTableShared>("table_3")->add_empty_row(2000);
            wt.commit();
        }
        orig_file_size = size_t(File(path).get_size());
        size_t reserve_size_6 = orig_file_size + 459;
        sg.reserve(reserve_size_6);
        size_t new_file_size_6 = size_t(File(path).get_size());
        CHECK(new_file_size_6 >= reserve_size_6);
        {
            WriteTransaction wt(sg);
            wt.get_group().verify();
            wt.commit();
        }
    }
}


TEST(Shared_MovingEnumStringColumn)
{
    // Test that the 'index in parent' property of the column of unique strings
    // in a StringEnumColumn is properly adjusted when other string enumeration
    // columns are inserted or removed before it. Note that the parent of the
    // column of unique strings in a StringEnumColumn is a child of an array
    // node in the Spec class.

    SHARED_GROUP_TEST_PATH(path);
    SharedGroup sg(path, false, SharedGroupOptions(crypt_key()));

    {
        WriteTransaction wt(sg);
        TableRef table = wt.add_table("foo");
        table->add_column(type_String, "");
        table->add_empty_row(64);
        for (int i = 0; i < 64; ++i)
            table->set_string(0, i, "foo");
        table->optimize();
        CHECK_EQUAL(1, table->get_descriptor()->get_num_unique_values(0));
        wt.commit();
    }
    // Insert new string enumeration column
    {
        WriteTransaction wt(sg);
        TableRef table = wt.get_table("foo");
        CHECK_EQUAL(1, table->get_descriptor()->get_num_unique_values(0));
        table->insert_column(0, type_String, "");
        for (int i = 0; i < 64; ++i)
            table->set_string(0, i, i % 2 == 0 ? "a" : "b");
        table->optimize();
        wt.get_group().verify();
        CHECK_EQUAL(2, table->get_descriptor()->get_num_unique_values(0));
        CHECK_EQUAL(1, table->get_descriptor()->get_num_unique_values(1));
        table->set_string(1, 0, "bar0");
        table->set_string(1, 1, "bar1");
        wt.get_group().verify();
        CHECK_EQUAL(2, table->get_descriptor()->get_num_unique_values(0));
        CHECK_EQUAL(3, table->get_descriptor()->get_num_unique_values(1));
        wt.commit();
    }
    {
        ReadTransaction rt(sg);
        rt.get_group().verify();
        ConstTableRef table = rt.get_table("foo");
        CHECK_EQUAL(2, table->get_descriptor()->get_num_unique_values(0));
        CHECK_EQUAL(3, table->get_descriptor()->get_num_unique_values(1));
        for (int i = 0; i < 64; ++i) {
            std::string value = table->get_string(0, i);
            if (i % 2 == 0) {
                CHECK_EQUAL("a", value);
            }
            else {
                CHECK_EQUAL("b", value);
            }
            value = table->get_string(1, i);
            if (i == 0) {
                CHECK_EQUAL("bar0", value);
            }
            else if (i == 1) {
                CHECK_EQUAL("bar1", value);
            }
            else {
                CHECK_EQUAL("foo", value);
            }
        }
    }
    // Remove the recently inserted string enumeration column
    {
        WriteTransaction wt(sg);
        wt.get_group().verify();
        TableRef table = wt.get_table("foo");
        CHECK_EQUAL(2, table->get_descriptor()->get_num_unique_values(0));
        CHECK_EQUAL(3, table->get_descriptor()->get_num_unique_values(1));
        table->remove_column(0);
        wt.get_group().verify();
        CHECK_EQUAL(3, table->get_descriptor()->get_num_unique_values(0));
        table->set_string(0, 2, "bar2");
        wt.get_group().verify();
        CHECK_EQUAL(4, table->get_descriptor()->get_num_unique_values(0));
        wt.commit();
    }
    {
        ReadTransaction rt(sg);
        rt.get_group().verify();
        ConstTableRef table = rt.get_table("foo");
        CHECK_EQUAL(4, table->get_descriptor()->get_num_unique_values(0));
        for (int i = 0; i < 64; ++i) {
            std::string value = table->get_string(0, i);
            if (i == 0) {
                CHECK_EQUAL("bar0", value);
            }
            else if (i == 1) {
                CHECK_EQUAL("bar1", value);
            }
            else if (i == 2) {
                CHECK_EQUAL("bar2", value);
            }
            else {
                CHECK_EQUAL("foo", value);
            }
        }
    }
}


TEST(Shared_MovingSearchIndex)
{
    // Test that the 'index in parent' property of search indexes is properly
    // adjusted when columns are inserted or removed at a lower column_index.

    SHARED_GROUP_TEST_PATH(path);
    SharedGroup sg(path, false, SharedGroupOptions(crypt_key()));

    // Create a regular string column and an enumeration strings column, and
    // equip both with search indexes.
    {
        WriteTransaction wt(sg);
        TableRef table = wt.add_table("foo");
        table->add_column(type_String, "regular");
        table->add_column(type_String, "enum");
        table->add_empty_row(64);
        for (int i = 0; i < 64; ++i) {
            std::string out(std::string("foo") + util::to_string(i));
            table->set_string(0, i, out);
            table->set_string(1, i, "bar");
        }
        table->set_string(1, 63, "bar63");
        table->optimize();
        CHECK_EQUAL(0, table->get_descriptor()->get_num_unique_values(0));
        CHECK_EQUAL(2, table->get_descriptor()->get_num_unique_values(1));
        table->add_search_index(0);
        table->add_search_index(1);
        wt.get_group().verify();
        CHECK_EQUAL(62, table->find_first_string(0, "foo62"));
        CHECK_EQUAL(63, table->find_first_string(1, "bar63"));
        wt.commit();
    }
    // Insert a new column before the two string columns.
    {
        WriteTransaction wt(sg);
        TableRef table = wt.get_table("foo");
        CHECK_EQUAL(0, table->get_descriptor()->get_num_unique_values(0));
        CHECK_EQUAL(2, table->get_descriptor()->get_num_unique_values(1));
        CHECK_EQUAL(62, table->find_first_string(0, "foo62"));
        CHECK_EQUAL(63, table->find_first_string(1, "bar63"));
        table->insert_column(0, type_Int, "i");
        wt.get_group().verify();
        CHECK_EQUAL(0, table->get_descriptor()->get_num_unique_values(1));
        CHECK_EQUAL(2, table->get_descriptor()->get_num_unique_values(2));
        CHECK_EQUAL(62, table->find_first_string(1, "foo62"));
        CHECK_EQUAL(63, table->find_first_string(2, "bar63"));
        table->set_string(1, 0, "foo_X");
        table->set_string(2, 0, "bar_X");
        wt.get_group().verify();
        CHECK_EQUAL(0, table->get_descriptor()->get_num_unique_values(1));
        CHECK_EQUAL(3, table->get_descriptor()->get_num_unique_values(2));
        CHECK_EQUAL(realm::not_found, table->find_first_string(1, "bad"));
        CHECK_EQUAL(realm::not_found, table->find_first_string(2, "bad"));
        CHECK_EQUAL(0, table->find_first_string(1, "foo_X"));
        CHECK_EQUAL(31, table->find_first_string(1, "foo31"));
        CHECK_EQUAL(61, table->find_first_string(1, "foo61"));
        CHECK_EQUAL(62, table->find_first_string(1, "foo62"));
        CHECK_EQUAL(63, table->find_first_string(1, "foo63"));
        CHECK_EQUAL(0, table->find_first_string(2, "bar_X"));
        CHECK_EQUAL(1, table->find_first_string(2, "bar"));
        CHECK_EQUAL(63, table->find_first_string(2, "bar63"));
        wt.commit();
    }
    // Remove the recently inserted column
    {
        WriteTransaction wt(sg);
        TableRef table = wt.get_table("foo");
        CHECK(table->has_search_index(1) && table->has_search_index(2));
        CHECK_EQUAL(0, table->get_descriptor()->get_num_unique_values(1));
        CHECK_EQUAL(3, table->get_descriptor()->get_num_unique_values(2));
        CHECK_EQUAL(realm::not_found, table->find_first_string(1, "bad"));
        CHECK_EQUAL(realm::not_found, table->find_first_string(2, "bad"));
        CHECK_EQUAL(0, table->find_first_string(1, "foo_X"));
        CHECK_EQUAL(31, table->find_first_string(1, "foo31"));
        CHECK_EQUAL(61, table->find_first_string(1, "foo61"));
        CHECK_EQUAL(62, table->find_first_string(1, "foo62"));
        CHECK_EQUAL(63, table->find_first_string(1, "foo63"));
        CHECK_EQUAL(0, table->find_first_string(2, "bar_X"));
        CHECK_EQUAL(1, table->find_first_string(2, "bar"));
        CHECK_EQUAL(63, table->find_first_string(2, "bar63"));
        table->remove_column(0);
        wt.get_group().verify();
        CHECK(table->has_search_index(0) && table->has_search_index(1));
        CHECK_EQUAL(0, table->get_descriptor()->get_num_unique_values(0));
        CHECK_EQUAL(3, table->get_descriptor()->get_num_unique_values(1));
        CHECK_EQUAL(realm::not_found, table->find_first_string(0, "bad"));
        CHECK_EQUAL(realm::not_found, table->find_first_string(1, "bad"));
        CHECK_EQUAL(0, table->find_first_string(0, "foo_X"));
        CHECK_EQUAL(31, table->find_first_string(0, "foo31"));
        CHECK_EQUAL(61, table->find_first_string(0, "foo61"));
        CHECK_EQUAL(62, table->find_first_string(0, "foo62"));
        CHECK_EQUAL(63, table->find_first_string(0, "foo63"));
        CHECK_EQUAL(0, table->find_first_string(1, "bar_X"));
        CHECK_EQUAL(1, table->find_first_string(1, "bar"));
        CHECK_EQUAL(63, table->find_first_string(1, "bar63"));
        table->set_string(0, 1, "foo_Y");
        table->set_string(1, 1, "bar_Y");
        wt.get_group().verify();
        CHECK(table->has_search_index(0) && table->has_search_index(1));
        CHECK_EQUAL(0, table->get_descriptor()->get_num_unique_values(0));
        CHECK_EQUAL(4, table->get_descriptor()->get_num_unique_values(1));
        CHECK_EQUAL(realm::not_found, table->find_first_string(0, "bad"));
        CHECK_EQUAL(realm::not_found, table->find_first_string(1, "bad"));
        CHECK_EQUAL(0, table->find_first_string(0, "foo_X"));
        CHECK_EQUAL(1, table->find_first_string(0, "foo_Y"));
        CHECK_EQUAL(31, table->find_first_string(0, "foo31"));
        CHECK_EQUAL(61, table->find_first_string(0, "foo61"));
        CHECK_EQUAL(62, table->find_first_string(0, "foo62"));
        CHECK_EQUAL(63, table->find_first_string(0, "foo63"));
        CHECK_EQUAL(0, table->find_first_string(1, "bar_X"));
        CHECK_EQUAL(1, table->find_first_string(1, "bar_Y"));
        CHECK_EQUAL(2, table->find_first_string(1, "bar"));
        CHECK_EQUAL(63, table->find_first_string(1, "bar63"));
        wt.commit();
    }
    // Insert a column after the string columns and remove the indexes
    {
        WriteTransaction wt(sg);
        TableRef table = wt.get_table("foo");
        CHECK_EQUAL(0, table->get_descriptor()->get_num_unique_values(0));
        CHECK_EQUAL(4, table->get_descriptor()->get_num_unique_values(1));
        CHECK_EQUAL(62, table->find_first_string(0, "foo62"));
        CHECK_EQUAL(63, table->find_first_string(1, "bar63"));

        table->insert_column(2, type_Int, "i");
        for (size_t i = 0; i < table->size(); ++i)
            table->set_int(2, i, i);
        wt.get_group().verify();
        table->remove_search_index(0);
        wt.get_group().verify();
        table->remove_search_index(1);
        wt.get_group().verify();

        CHECK_EQUAL(0, table->get_descriptor()->get_num_unique_values(0));
        CHECK_EQUAL(4, table->get_descriptor()->get_num_unique_values(1));
        CHECK_EQUAL(0, table->get_descriptor()->get_num_unique_values(2));
        CHECK_EQUAL(62, table->find_first_string(0, "foo62"));
        CHECK_EQUAL(63, table->find_first_string(1, "bar63"));
        CHECK_EQUAL(60, table->find_first_int(2, 60));
        wt.commit();
    }
    // add and remove the indexes in reverse order
    {
        WriteTransaction wt(sg);
        TableRef table = wt.get_table("foo");

        wt.get_group().verify();
        table->add_search_index(1);
        wt.get_group().verify();
        table->add_search_index(0);
        wt.get_group().verify();

        CHECK_EQUAL(0, table->get_descriptor()->get_num_unique_values(0));
        CHECK_EQUAL(4, table->get_descriptor()->get_num_unique_values(1));
        CHECK_EQUAL(0, table->get_descriptor()->get_num_unique_values(2));
        CHECK_EQUAL(62, table->find_first_string(0, "foo62"));
        CHECK_EQUAL(63, table->find_first_string(1, "bar63"));
        CHECK_EQUAL(60, table->find_first_int(2, 60));

        wt.get_group().verify();
        table->remove_search_index(1);
        wt.get_group().verify();
        table->remove_search_index(0);
        wt.get_group().verify();

        CHECK_EQUAL(0, table->get_descriptor()->get_num_unique_values(0));
        CHECK_EQUAL(4, table->get_descriptor()->get_num_unique_values(1));
        CHECK_EQUAL(0, table->get_descriptor()->get_num_unique_values(2));
        CHECK_EQUAL(62, table->find_first_string(0, "foo62"));
        CHECK_EQUAL(63, table->find_first_string(1, "bar63"));
        CHECK_EQUAL(60, table->find_first_int(2, 60));
        wt.commit();
    }
}


TEST_IF(Shared_ArrayEraseBug, TEST_DURATION >= 1)
{
    // This test only makes sense when we can insert a number of rows
    // equal to the square of the maximum B+-tree node size.
    size_t max_node_size = REALM_MAX_BPNODE_SIZE;
    size_t max_node_size_squared = max_node_size;
    if (int_multiply_with_overflow_detect(max_node_size_squared, max_node_size))
        return;

    SHARED_GROUP_TEST_PATH(path);
    SharedGroup sg(path, false, SharedGroupOptions(crypt_key()));
    {
        WriteTransaction wt(sg);
        TableRef table = wt.add_table("table");
        table->add_column(type_Int, "");
        for (size_t i = 0; i < max_node_size_squared; ++i)
            table->insert_empty_row(0);
        wt.commit();
    }
    {
        WriteTransaction wt(sg);
        TableRef table = wt.get_table("table");
        size_t row_ndx = max_node_size_squared - max_node_size - max_node_size / 2;
        table->insert_empty_row(row_ndx);
        wt.commit();
    }
}


TEST_IF(Shared_BeginReadFailure, _impl::SimulatedFailure::is_enabled())
{
    SHARED_GROUP_TEST_PATH(path);
    SharedGroup sg(path);
    using sf = _impl::SimulatedFailure;
    sf::OneShotPrimeGuard pg(sf::shared_group__grow_reader_mapping);
    CHECK_THROW(sg.begin_read(), sf);
}


TEST(Shared_SessionDurabilityConsistency)
{
    // Check that we can reliably detect inconsist durability choices across
    // concurrent session participants.

    // Errors of this kind are considered as incorrect API usage, and will lead
    // to throwing of LogicError exceptions.

    SHARED_GROUP_TEST_PATH(path);
    {
        bool no_create = false;
        SharedGroupOptions::Durability durability_1 = SharedGroupOptions::Durability::Full;
        SharedGroup sg(path, no_create, SharedGroupOptions(durability_1));

<<<<<<< HEAD
        SharedGroup::DurabilityLevel durability_2 = SharedGroup::durability_MemOnly;
        CHECK_LOGIC_ERROR(SharedGroup(path, no_create, durability_2), LogicError::mixed_durability);
=======
        SharedGroupOptions::Durability durability_2 = SharedGroupOptions::Durability::MemOnly;
        CHECK_LOGIC_ERROR(SharedGroup(path, no_create, SharedGroupOptions(durability_2)),
                          LogicError::mixed_durability);
>>>>>>> dc042b12
    }
}


TEST(Shared_WriteEmpty)
{
    SHARED_GROUP_TEST_PATH(path_1);
    GROUP_TEST_PATH(path_2);
    {
        SharedGroup sg(path_1);
        ReadTransaction rt(sg);
        rt.get_group().write(path_2);
    }
}


TEST(Shared_CompactEmpty)
{
    SHARED_GROUP_TEST_PATH(path);
    {
        SharedGroup sg(path);
        CHECK(sg.compact());
    }
}


TEST(Shared_VersionOfBoundSnapshot)
{
    SHARED_GROUP_TEST_PATH(path);
    SharedGroup::version_type version;
    SharedGroup sg(path);
    {
        ReadTransaction rt(sg);
        version = rt.get_version();
    }
    {
        ReadTransaction rt(sg);
        CHECK_EQUAL(version, rt.get_version());
    }
    {
        WriteTransaction wt(sg);
        CHECK_EQUAL(version, wt.get_version());
    }
    {
        WriteTransaction wt(sg);
        CHECK_EQUAL(version, wt.get_version());
        wt.commit(); // Increment version
    }
    {
        ReadTransaction rt(sg);
        CHECK_LESS(version, rt.get_version());
        version = rt.get_version();
    }
    {
        WriteTransaction wt(sg);
        CHECK_EQUAL(version, wt.get_version());
        wt.commit(); // Increment version
    }
    {
        ReadTransaction rt(sg);
        CHECK_LESS(version, rt.get_version());
    }
}


// This test is valid, but because it requests all available memory,
// it does not play nicely with valgrind and so is disabled.
/*
#if !defined(_WIN32)
// Check what happens when Realm cannot allocate more virtual memory
// We should throw an AddressSpaceExhausted exception.
// This will try to use all available memory allowed for this process
// so don't run it concurrently with other tests.
NONCONCURRENT_TEST(Shared_OutOfMemory)
{
    size_t string_length = 1024 * 1024;
    SHARED_GROUP_TEST_PATH(path);
    SharedGroup sg(path, false, SharedGroupOptions(crypt_key()));
    {
        WriteTransaction wt(sg);
        TableRef table = wt.add_table("table");
        table->add_column(type_String, "string_col");
        std::string long_string(string_length, 'a');
        table->add_empty_row();
        table->set_string(0, 0, long_string);
        wt.commit();
    }
    sg.close();

    std::vector<std::pair<void*, size_t>> memory_list;
    // Reserve enough for 5*100000 Gb, but in practice the vector is only ever around size 10.
    // Do this here to avoid the (small) chance that adding to the vector will request new virtual memory
    memory_list.reserve(500);
    size_t chunk_size = size_t(1024) * 1024 * 1024 * 100000;
    while (chunk_size > string_length) {
        void* addr = ::mmap(nullptr, chunk_size, PROT_READ | PROT_WRITE, MAP_ANON | MAP_PRIVATE, -1, 0);
        if (addr == MAP_FAILED) {
            chunk_size /= 2;
        }
        else {
            memory_list.push_back(std::pair<void*, size_t>(addr, chunk_size));
        }
    }

    bool expected_exception_caught = false;
    // Attempt to open Realm, should fail because we hold too much already.
    try {
        SharedGroup sg2(path, false, SharedGroupOptions(crypt_key()));
    }
    catch (AddressSpaceExhausted& e) {
        expected_exception_caught = true;
    }
    CHECK(expected_exception_caught);

    // Release memory manually.
    for (auto it = memory_list.begin(); it != memory_list.end(); ++it) {
        ::munmap(it->first, it->second);
    }

    // Realm should succeed to open now.
    expected_exception_caught = false;
    try {
        SharedGroup sg2(path, false, SharedGroupOptions(crypt_key()));
    }
    catch (AddressSpaceExhausted& e) {
        expected_exception_caught = true;
    }
    CHECK(!expected_exception_caught);
}
#endif // !win32
*/

// Run some (repeatable) random checks through the fuzz tester.
// For a comprehensive fuzz test, afl should be run. To do this see test/fuzzy/README.md
// If this check fails for some reason, you can find the problem by changing
// the parse_and_apply_instructions call to use std::cerr which will print out
// the instructions used to duplicate the failure.
TEST(Shared_StaticFuzzTestRunSanityCheck)
{
    // Either provide a crash file generated by AFL to reproduce a crash, or leave it blank in order to run
    // a very simple fuzz test that just uses a random generator for generating Realm actions.
    std::string filename = "";
    // std::string filename = "/findings/hangs/id:000041,src:000000,op:havoc,rep:64";
    // std::string filename = "d:/crash3";

    if (filename != "") {
        const char* tmp[] = {"", filename.c_str(), "--log"};
        run_fuzzy(sizeof(tmp) / sizeof(tmp[0]), tmp);
    }
    else {
        // Number of fuzzy tests
        const size_t iterations = 100;

        // Number of instructions in each test
        // Changing this strongly affects the test suite run time
        const size_t instructions = 200;

        for (size_t counter = 0; counter < iterations; counter++) {
            // You can use your own seed if you have observed a crashing unit test that
            // printed out some specific seed (the "Unit test random seed:" part that appears).
            // fastrand(534653645, true);
            fastrand(unit_test_random_seed + counter, true);

            std::string instr;

            // "fastlog" is because logging to a stream is very very slow. Logging the sequence of
            // bytes lets you perform many more tests per second.
            std::string fastlog = "char[] instr2 = {";

            for (size_t t = 0; t < instructions; t++) {
                char c = static_cast<char>(fastrand());
                instr += c;
                std::string tmp;
                unit_test::to_string(static_cast<int>(c), tmp);
                fastlog += tmp;
                if (t + 1 < instructions) {
                    fastlog += ", ";
                }
                else {
                    fastlog += "}; instr = string(instr2);";
                }
            }
            // Scope guard of "path" is inside the loop to clean up files per iteration
            SHARED_GROUP_TEST_PATH(path);
            // If using std::cerr, you can copy/paste the console output into a unit test
            // to get a reproduction test case
            // parse_and_apply_instructions(instr, path, std::cerr);
            parse_and_apply_instructions(instr, path, util::none);
        }
    }
}

// Scaled down stress test. (Use string length ~15MB for max stress)
NONCONCURRENT_TEST(Shared_BigAllocations)
{
    size_t string_length = 64 * 1024;
    SHARED_GROUP_TEST_PATH(path);
    SharedGroup sg(path, false, SharedGroupOptions(crypt_key()));
    std::string long_string(string_length, 'a');
    {
        WriteTransaction wt(sg);
        TableRef table = wt.add_table("table");
        table->add_column(type_String, "string_col");
        wt.commit();
    }
    {
        WriteTransaction wt(sg);
        TableRef table = wt.get_table("table");
        for (int i = 0; i < 32; ++i) {
            table->add_empty_row();
            table->set_string(0, i, long_string);
        }
        wt.commit();
    }
    for (int k = 0; k < 10; ++k) {
        // sg.compact(); // <--- enable this if you want to stress with compact()
        for (int j = 0; j < 20; ++j) {
            WriteTransaction wt(sg);
            TableRef table = wt.get_table("table");
            for (int i = 0; i < 20; ++i) {
                table->set_string(0, i, long_string);
            }
            wt.commit();
        }
    }
    sg.close();
}

// Repro case for: Assertion failed: top_size == 3 || top_size == 5 || top_size == 7 [0, 3, 0, 5, 0, 7]
NONCONCURRENT_TEST(Shared_BigAllocationsMinimized)
{
    // String length at 2K will not trigger the error.
    // all lengths >= 4K (that were tried) trigger the error
    size_t string_length = 4 * 1024;
    SHARED_GROUP_TEST_PATH(path);
    std::string long_string(string_length, 'a');
    SharedGroup sg(path, false, SharedGroupOptions(crypt_key()));
    {
        {
            WriteTransaction wt(sg);
            TableRef table = wt.add_table("table");
            table->add_column(type_String, "string_col");
            table->add_empty_row();
            table->set_string(0, 0, long_string);
            wt.commit();
        }
        sg.compact(); // <- required to provoke subsequent failures
        {
            WriteTransaction wt(sg);
            wt.get_group().verify();
            TableRef table = wt.get_table("table");
            table->set_string(0, 0, long_string);
            wt.get_group().verify();
            wt.commit();
        }
    }
    {
        WriteTransaction wt(sg); // <---- fails here
        wt.get_group().verify();
        TableRef table = wt.get_table("table");
        table->set_string(0, 0, long_string);
        wt.get_group().verify();
        wt.commit();
    }
    sg.close();
}

// Found by AFL (on a heavy hint from Finn that we should add a compact() instruction
NONCONCURRENT_TEST(Shared_TopSizeNotEqualNine)
{
    SHARED_GROUP_TEST_PATH(path);
    SharedGroup sg(path, false, SharedGroupOptions(crypt_key()));
    Group& g = const_cast<Group&>(sg.begin_write());

    TableRef t = g.add_table("");
    t->add_column(type_Double, "");
    t->add_empty_row(241);
    sg.commit();
    REALM_ASSERT_RELEASE(sg.compact());
    SharedGroup sg2(path, false, SharedGroupOptions(crypt_key()));
    sg2.begin_write();
    sg2.commit();
    sg2.begin_read(); // <- does not fail
    SharedGroup sg3(path, false, SharedGroupOptions(crypt_key()));
    sg3.begin_read(); // <- does not fail
    sg.begin_read();  // <- does fail
}

// Found by AFL after adding the compact instruction
// after further manual simplification, this test no longer triggers
// the double free, but crashes in a different way
TEST(Shared_Bptree_insert_failure)
{
    SHARED_GROUP_TEST_PATH(path);
    SharedGroup sg_w(path, false, SharedGroupOptions(crypt_key()));
    Group& g = const_cast<Group&>(sg_w.begin_write());

    g.add_table("");
    g.get_table(0)->add_column(type_Double, "dgrpn", true);
    g.get_table(0)->add_empty_row(246);
    sg_w.commit();
    REALM_ASSERT_RELEASE(sg_w.compact());
#if 0
    {
        // This intervening sg can do the same operation as the one doing compact,
        // but without failing:
        SharedGroup sg2(path, false, SharedGroupOptions(crypt_key()));
        Group& g2 = const_cast<Group&>(sg2.begin_write());
        g2.get_table(0)->add_empty_row(396);
    }
#endif
    sg_w.begin_write();
    g.get_table(0)->add_empty_row(396);
}

#endif // TEST_SHARED<|MERGE_RESOLUTION|>--- conflicted
+++ resolved
@@ -2749,14 +2749,9 @@
         SharedGroupOptions::Durability durability_1 = SharedGroupOptions::Durability::Full;
         SharedGroup sg(path, no_create, SharedGroupOptions(durability_1));
 
-<<<<<<< HEAD
-        SharedGroup::DurabilityLevel durability_2 = SharedGroup::durability_MemOnly;
-        CHECK_LOGIC_ERROR(SharedGroup(path, no_create, durability_2), LogicError::mixed_durability);
-=======
         SharedGroupOptions::Durability durability_2 = SharedGroupOptions::Durability::MemOnly;
         CHECK_LOGIC_ERROR(SharedGroup(path, no_create, SharedGroupOptions(durability_2)),
                           LogicError::mixed_durability);
->>>>>>> dc042b12
     }
 }
 
