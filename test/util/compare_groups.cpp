#include <algorithm>
#include <vector>
#include <set>
#include <sstream>

#include <realm/group.hpp>
#include <realm/table.hpp>
#include <realm/sync/object.hpp>
#include <realm/list.hpp>
#include <realm/dictionary.hpp>
#include <realm/set.hpp>

#include "compare_groups.hpp"


using namespace realm;

namespace {

class MuteLogger : public util::RootLogger {
public:
    void do_log(Level, std::string) override final {}
};


class TableCompareLogger : public util::Logger {
public:
    TableCompareLogger(StringData table_name, util::Logger& base_logger) noexcept
        : util::Logger{base_logger.level_threshold}
        , m_table_name{table_name}
        , m_base_logger{base_logger}
    {
    }
    void do_log(Level level, std::string message) override final
    {
        ensure_prefix();                                          // Throws
        Logger::do_log(m_base_logger, level, m_prefix + message); // Throws
    }

private:
    const StringData m_table_name;
    util::Logger& m_base_logger;
    std::string m_prefix;
    void ensure_prefix()
    {
        if (REALM_LIKELY(!m_prefix.empty()))
            return;
        std::ostringstream out;
        out << "Table[" << m_table_name << "]: "; // Throws
        m_prefix = out.str();                     // Throws
    }
};


class ObjectCompareLogger : public util::Logger {
public:
    ObjectCompareLogger(sync::PrimaryKey oid, util::Logger& base_logger) noexcept
        : util::Logger{base_logger.level_threshold}
        , m_oid{oid}
        , m_base_logger{base_logger}
    {
    }
    void do_log(Level level, std::string message) override final
    {
        ensure_prefix();                                          // Throws
        Logger::do_log(m_base_logger, level, m_prefix + message); // Throws
    }

private:
    const sync::PrimaryKey m_oid;
    util::Logger& m_base_logger;
    std::string m_prefix;
    void ensure_prefix()
    {
        if (REALM_LIKELY(!m_prefix.empty()))
            return;
        std::ostringstream out;
        out << sync::format_pk(m_oid) << ": "; // Throws
        m_prefix = out.str();                  // Throws
    }
};


template <class T, class Cmp = std::equal_to<>>
bool compare_arrays(T& a, T& b, Cmp equals = Cmp{})
{
    auto a_it = a.begin();
    auto b_it = b.begin();
    if (a.size() != b.size()) {
#if REALM_DEBUG
        std::cerr << "LEFT size: " << a.size() << std::endl;
        std::cerr << "RIGHT size: " << b.size() << std::endl;
#endif // REALM_DEBUG
        return false;
    }

    // Compare entries
    for (; a_it != a.end(); ++a_it, ++b_it) {
        if (!equals(*a_it, *b_it))
            goto different;
    }

    return true;
different:
#if REALM_DEBUG
    std::cerr << "LEFT: " << *a_it << std::endl;
    std::cerr << "RIGHT: " << *b_it << std::endl;
#endif // REALM_DEBUG
    return false;
}

template <class T>
bool compare_set_values(const Set<T>& a, const Set<T>& b)
{
    return compare_arrays(a, b, SetElementEquals<T>{});
}

bool compare_dictionaries(const Dictionary& a, const Dictionary& b)
{
    auto a_it = a.begin();
    auto b_it = b.begin();
    if (a.size() != b.size()) {
#if REALM_DEBUG
        std::cerr << "LEFT size: " << a.size() << std::endl;
        std::cerr << "RIGHT size: " << b.size() << std::endl;
#endif
        return false;
    }

    // Compare entries
    for (; a_it != a.end(); ++a_it, ++b_it) {
        if (*a_it != *b_it)
            goto different;
    }

    return true;

different:
#if REALM_DEBUG
    std::cerr << "LEFT: " << (*a_it).first << " => " << (*a_it).second << std::endl;
    std::cerr << "RIGHT: " << (*b_it).first << " => " << (*b_it).second << std::endl;
#endif
    return false;
}

struct Column {
    StringData name;
    ColKey key_1, key_2;

    DataType get_type() const noexcept
    {
        return DataType(key_1.get_type());
    }

    bool is_list() const noexcept
    {
        return key_1.is_list();
    }

    bool is_dictionary() const noexcept
    {
        return key_1.is_dictionary();
    }

    bool is_set() const noexcept
    {
        return key_1.is_set();
    }

    bool is_nullable() const noexcept
    {
        return key_1.is_nullable();
    }
};

} // unnamed namespace

namespace realm::test_util {

bool compare_objects(const Obj& obj_1, const Obj& obj_2, const std::vector<Column>& columns, util::Logger& logger);
bool compare_objects(sync::PrimaryKey& oid, const Table& table_1, const Table& table_2,
                     const std::vector<Column>& columns, util::Logger& logger);

bool compare_schemas(const Table& table_1, const Table& table_2, util::Logger& logger,
                     std::vector<Column>* out_columns = nullptr)
{
    bool equal = true;

    // Compare column names
    {
        auto col_keys = table_1.get_column_keys();
        for (auto key : col_keys) {
            StringData name = table_1.get_column_name(key);
            if (!table_2.get_column_key(name)) {
                logger.error("Column '%1' not found in right-hand side table", name);
                equal = false;
            }
        }
    }
    {
        auto col_keys = table_2.get_column_keys();
        for (auto key : col_keys) {
            StringData name = table_2.get_column_name(key);
            if (!table_1.get_column_key(name)) {
                logger.error("Column '%1' not found in left-hand side table", name);
                equal = false;
            }
        }
    }

    // Compare column signatures
    {
        auto keys_1 = table_1.get_column_keys();
        for (auto key_1 : keys_1) {
            StringData name = table_1.get_column_name(key_1);
            ColKey key_2 = table_2.get_column_key(name);
            if (!key_2)
                continue;
            DataType type_1 = table_1.get_column_type(key_1);
            DataType type_2 = table_2.get_column_type(key_2);
            if (type_1 != type_2) {
                logger.error("Type mismatch on column '%1'", name);
                equal = false;
                continue;
            }
            bool nullable_1 = table_1.is_nullable(key_1);
            bool nullable_2 = table_2.is_nullable(key_2);
            if (nullable_1 != nullable_2) {
                logger.error("Nullability mismatch on column '%1'", name);
                equal = false;
                continue;
            }
            bool is_list_1 = table_1.is_list(key_1);
            bool is_list_2 = table_2.is_list(key_2);
            if (is_list_1 != is_list_2) {
                logger.error("List type mismatch on column '%1'", name);
                equal = false;
                continue;
            }
            bool is_dictionary_1 = key_1.is_dictionary();
            bool is_dictionary_2 = key_2.is_dictionary();
            if (is_dictionary_1 != is_dictionary_2) {
                logger.error("Dictionary type mismatch on column '%1'", name);
                equal = false;
                continue;
            }
            bool is_set_1 = key_1.is_set();
            bool is_set_2 = key_2.is_set();
            if (is_set_1 != is_set_2) {
                logger.error("Set type mismatch on column '%1'", name);
                equal = false;
                continue;
            }
            if (type_1 == type_Link || type_1 == type_LinkList) {
                ConstTableRef target_1 = table_1.get_link_target(key_1);
                ConstTableRef target_2 = table_2.get_link_target(key_2);
                if (target_1->get_name() != target_2->get_name()) {
                    logger.error("Link target mismatch on column '%1'", name);
                    equal = false;
                    continue;
                }
            }
            if (out_columns)
                out_columns->push_back(Column{name, key_1, key_2});
        }
    }

    return equal;
}

bool compare_lists(const Column& col, const Obj& obj_1, const Obj& obj_2, util::Logger& logger)
{
    switch (col.get_type()) {
        case type_Int: {
            if (col.is_nullable()) {
                auto a = obj_1.get_list<util::Optional<int64_t>>(col.key_1);
                auto b = obj_2.get_list<util::Optional<int64_t>>(col.key_2);
                if (!compare_arrays(a, b)) {
                    logger.error("List mismatch in column '%1'", col.name);
                    return false;
                }
            }
            else {
                auto a = obj_1.get_list<int64_t>(col.key_1);
                auto b = obj_2.get_list<int64_t>(col.key_2);
                if (!compare_arrays(a, b)) {
                    logger.error("List mismatch in column '%1'", col.name);
                    return false;
                }
            }
            break;
        }
        case type_Bool: {
            auto a = obj_1.get_list<bool>(col.key_1);
            auto b = obj_2.get_list<bool>(col.key_2);
            if (!compare_arrays(a, b)) {
                logger.error("List mismatch in column '%1'", col.name);
                return false;
            }
            break;
        }
        case type_String: {
            auto a = obj_1.get_list<String>(col.key_1);
            auto b = obj_2.get_list<String>(col.key_2);
            if (!compare_arrays(a, b)) {
                logger.error("List mismatch in column '%1'", col.name);
                return false;
            }
            break;
        }
        case type_Binary: {
            auto a = obj_1.get_list<Binary>(col.key_1);
            auto b = obj_2.get_list<Binary>(col.key_2);
            if (!compare_arrays(a, b)) {
                logger.error("List mismatch in column '%1'", col.name);
                return false;
            }
            break;
        }
        case type_Float: {
            auto a = obj_1.get_list<float>(col.key_1);
            auto b = obj_2.get_list<float>(col.key_2);
            if (!compare_arrays(a, b)) {
                logger.error("List mismatch in column '%1'", col.name);
                return false;
            }
            break;
        }
        case type_Double: {
            auto a = obj_1.get_list<double>(col.key_1);
            auto b = obj_2.get_list<double>(col.key_2);
            if (!compare_arrays(a, b)) {
                logger.error("List mismatch in column '%1'", col.name);
                return false;
            }
            break;
        }
        case type_Timestamp: {
            auto a = obj_1.get_list<Timestamp>(col.key_1);
            auto b = obj_2.get_list<Timestamp>(col.key_2);
            if (!compare_arrays(a, b)) {
                logger.error("List mismatch in column '%1'", col.name);
                return false;
            }
            break;
        }
        case type_ObjectId: {
            auto a = obj_1.get_list<ObjectId>(col.key_1);
            auto b = obj_2.get_list<ObjectId>(col.key_2);
            if (!compare_arrays(a, b)) {
                logger.error("List mismatch in column '%1'", col.name);
                return false;
            }
            break;
        }
        case type_Decimal: {
            auto a = obj_1.get_list<Decimal128>(col.key_1);
            auto b = obj_2.get_list<Decimal128>(col.key_2);
            if (!compare_arrays(a, b)) {
                logger.error("List mismatch in column '%1'", col.name);
                return false;
            }
            break;
        }
        case type_Mixed: {
            auto a = obj_1.get_list<Mixed>(col.key_1);
            auto b = obj_2.get_list<Mixed>(col.key_2);
            if (!compare_arrays(a, b)) {
                logger.error("List mismatch in column '%1'", col.name);
                return false;
            }
            break;
        }
        case type_TypedLink:
            // FIXME: Implement
            break;
        case type_LinkList: {
            auto a = obj_1.get_list<ObjKey>(col.key_1);
            auto b = obj_2.get_list<ObjKey>(col.key_2);
            if (a.size() != b.size()) {
                logger.error("Link list size mismatch in column '%1'", col.name);
                return false;
                break;
            }
            auto table_1 = obj_1.get_table();
            auto table_2 = obj_2.get_table();
            ConstTableRef target_table_1 = table_1->get_link_target(col.key_1);
            ConstTableRef target_table_2 = table_2->get_link_target(col.key_2);

            bool is_embedded = target_table_1->is_embedded();
            std::vector<Column> embedded_columns;
            if (is_embedded) {
                // FIXME: This does the schema comparison for
                // embedded tables for every object with embedded
                // objects, just because we want to get the Column
                // info. Instead compare just the objects
                // themselves.
                bool schemas_equal = compare_schemas(*target_table_1, *target_table_2, logger, &embedded_columns);
                REALM_ASSERT(schemas_equal);
            }

            std::size_t n = a.size();
            for (std::size_t i = 0; i < n; ++i) {
                ObjKey link_1 = a.get(i);
                ObjKey link_2 = b.get(i);

                if (link_1.is_unresolved() || link_2.is_unresolved()) {
                    // if one link is unresolved, the other should also be unresolved
                    if (!link_1.is_unresolved() || !link_2.is_unresolved()) {
                        logger.error("Value mismatch in column '%1' at index %2 of the link "
                                     "list (%3 vs %4)",
                                     col.name, i, link_1, link_2);
                        return false;
                    }
                }
                else {
                    if (is_embedded) {
                        const Obj embedded_1 = target_table_1->get_object(link_1);
                        const Obj embedded_2 = target_table_2->get_object(link_2);
                        // Skip ID comparison for embedded objects, because
                        // they are only identified by their position in the
                        // database.
                        if (!compare_objects(embedded_1, embedded_2, embedded_columns, logger)) {
                            logger.error("Embedded object contents mismatch in column '%1'", col.name);
                            return false;
                        }
                    }
                    else {
                        sync::PrimaryKey target_oid_1 = sync::primary_key_for_row(*target_table_1, link_1);
                        sync::PrimaryKey target_oid_2 = sync::primary_key_for_row(*target_table_2, link_2);
                        if (target_oid_1 != target_oid_2) {
                            logger.error("Value mismatch in column '%1' at index %2 of the link "
                                         "list (%3 vs %4)",
                                         col.name, i, link_1, link_2);
                            return false;
                        }
                    }
                }
            }
            break;
        }
        case type_Link:
            [[fallthrough]];
        case type_OldDateTime:
            [[fallthrough]];
        case type_OldTable:
            REALM_TERMINATE("Unsupported column type.");
    }

    return true;
}

bool compare_sets(const Column& col, const Obj& obj_1, const Obj& obj_2, util::Logger& logger)
{
    switch (col.get_type()) {
        case type_Int: {
            if (col.is_nullable()) {
                auto a = obj_1.get_set<util::Optional<int64_t>>(col.key_1);
                auto b = obj_2.get_set<util::Optional<int64_t>>(col.key_2);
                if (!compare_set_values(a, b)) {
                    logger.error("Set mismatch in column '%1'", col.name);
                    return false;
                }
            }
            else {
                auto a = obj_1.get_set<int64_t>(col.key_1);
                auto b = obj_2.get_set<int64_t>(col.key_2);
                if (!compare_set_values(a, b)) {
                    logger.error("Set mismatch in column '%1'", col.name);
                    return false;
                }
            }
            break;
        }
        case type_Bool: {
            auto a = obj_1.get_set<bool>(col.key_1);
            auto b = obj_2.get_set<bool>(col.key_2);
            if (!compare_set_values(a, b)) {
                logger.error("Set mismatch in column '%1'", col.name);
                return false;
            }
            break;
        }
        case type_String: {
            auto a = obj_1.get_set<String>(col.key_1);
            auto b = obj_2.get_set<String>(col.key_2);
            if (!compare_set_values(a, b)) {
                logger.error("Set mismatch in column '%1'", col.name);
                return false;
            }
            break;
        }
        case type_Binary: {
            auto a = obj_1.get_set<Binary>(col.key_1);
            auto b = obj_2.get_set<Binary>(col.key_2);
            if (!compare_set_values(a, b)) {
                logger.error("Set mismatch in column '%1'", col.name);
                return false;
            }
            break;
        }
        case type_Float: {
            auto a = obj_1.get_set<float>(col.key_1);
            auto b = obj_2.get_set<float>(col.key_2);
            if (!compare_set_values(a, b)) {
                logger.error("Set mismatch in column '%1'", col.name);
                return false;
            }
            break;
        }
        case type_Double: {
            auto a = obj_1.get_set<double>(col.key_1);
            auto b = obj_2.get_set<double>(col.key_2);
            if (!compare_set_values(a, b)) {
                logger.error("Set mismatch in column '%1'", col.name);
                return false;
            }
            break;
        }
        case type_Timestamp: {
            auto a = obj_1.get_set<Timestamp>(col.key_1);
            auto b = obj_2.get_set<Timestamp>(col.key_2);
            if (!compare_set_values(a, b)) {
                logger.error("Set mismatch in column '%1'", col.name);
                return false;
            }
            break;
        }
        case type_ObjectId: {
            auto a = obj_1.get_set<ObjectId>(col.key_1);
            auto b = obj_2.get_set<ObjectId>(col.key_2);
            if (!compare_set_values(a, b)) {
                logger.error("Set mismatch in column '%1'", col.name);
                return false;
            }
            break;
        }
        case type_Decimal: {
            auto a = obj_1.get_set<Decimal128>(col.key_1);
            auto b = obj_2.get_set<Decimal128>(col.key_2);
            if (!compare_set_values(a, b)) {
                logger.error("Set mismatch in column '%1'", col.name);
                return false;
            }
            break;
        }
        case type_Mixed: {
            auto a = obj_1.get_set<Mixed>(col.key_1);
            auto b = obj_2.get_set<Mixed>(col.key_2);
            if (!compare_set_values(a, b)) {
                logger.error("Set mismatch in column '%1'", col.name);
                return false;
            }
            break;
        }
        case type_TypedLink:
            // FIXME: Implement
            break;
        case type_LinkList:
            [[fallthrough]];
        case type_Link:
            [[fallthrough]];
        case type_OldDateTime:
            [[fallthrough]];
        case type_OldTable:
            REALM_TERMINATE("Unsupported column type.");
    }

    return true;
}

bool compare_objects(const Obj& obj_1, const Obj& obj_2, const std::vector<Column>& columns, util::Logger& logger)
{
    bool equal = true;
    auto ptable_1 = obj_1.get_table();
    auto ptable_2 = obj_2.get_table();
    auto& table_1 = *ptable_1;
    auto& table_2 = *ptable_2;

    for (const Column& col : columns) {
        if (col.is_nullable()) {
            bool a = obj_1.is_null(col.key_1);
            bool b = obj_2.is_null(col.key_2);
            if (a && b)
                continue;
            if (a || b) {
                logger.error("Null/nonnull disagreement in column '%1' (%2 vs %3)", col.name, a, b);
                equal = false;
                continue;
            }
        }

        if (col.is_dictionary()) {
            auto a = obj_1.get_dictionary(col.key_1);
            auto b = obj_2.get_dictionary(col.key_2);
            if (!compare_dictionaries(a, b)) {
                logger.error("Dictionary mismatch in column '%1'", col.name);
                equal = false;
            }
            continue;
        }

<<<<<<< HEAD
        if (col.is_list) {
            switch (col.type) {
                case type_Int: {
                    if (col.nullable) {
                        auto a = obj_1.get_list<util::Optional<int64_t>>(col.key_1);
                        auto b = obj_2.get_list<util::Optional<int64_t>>(col.key_2);
                        if (!compare_arrays(a, b)) {
                            logger.error("List mismatch in column '%1'", col.name);
                            equal = false;
                        }
                    }
                    else {
                        auto a = obj_1.get_list<int64_t>(col.key_1);
                        auto b = obj_2.get_list<int64_t>(col.key_2);
                        if (!compare_arrays(a, b)) {
                            logger.error("List mismatch in column '%1'", col.name);
                            equal = false;
                        }
                    }
                    continue;
                }
                case type_Bool: {
                    auto a = obj_1.get_list<bool>(col.key_1);
                    auto b = obj_2.get_list<bool>(col.key_2);
                    if (!compare_arrays(a, b)) {
                        logger.error("List mismatch in column '%1'", col.name);
                        equal = false;
                    }
                    continue;
                }
                case type_String: {
                    auto a = obj_1.get_list<String>(col.key_1);
                    auto b = obj_2.get_list<String>(col.key_2);
                    if (!compare_arrays(a, b)) {
                        logger.error("List mismatch in column '%1'", col.name);
                        equal = false;
                    }
                    continue;
                }
                case type_Binary: {
                    auto a = obj_1.get_list<Binary>(col.key_1);
                    auto b = obj_2.get_list<Binary>(col.key_2);
                    if (!compare_arrays(a, b)) {
                        logger.error("List mismatch in column '%1'", col.name);
                        equal = false;
                    }
                    continue;
                }
                case type_Float: {
                    auto a = obj_1.get_list<float>(col.key_1);
                    auto b = obj_2.get_list<float>(col.key_2);
                    if (!compare_arrays(a, b)) {
                        logger.error("List mismatch in column '%1'", col.name);
                        equal = false;
                    }
                    continue;
                }
                case type_Double: {
                    auto a = obj_1.get_list<double>(col.key_1);
                    auto b = obj_2.get_list<double>(col.key_2);
                    if (!compare_arrays(a, b)) {
                        logger.error("List mismatch in column '%1'", col.name);
                        equal = false;
                    }
                    continue;
                }
                case type_Timestamp: {
                    auto a = obj_1.get_list<Timestamp>(col.key_1);
                    auto b = obj_2.get_list<Timestamp>(col.key_2);
                    if (!compare_arrays(a, b)) {
                        logger.error("List mismatch in column '%1'", col.name);
                        equal = false;
                    }
                    continue;
                }
                case type_ObjectId: {
                    auto a = obj_1.get_list<ObjectId>(col.key_1);
                    auto b = obj_2.get_list<ObjectId>(col.key_2);
                    if (!compare_arrays(a, b)) {
                        logger.error("List mismatch in column '%1'", col.name);
                        equal = false;
                    }
                    continue;
                }
                case type_Decimal: {
                    auto a = obj_1.get_list<Decimal128>(col.key_1);
                    auto b = obj_2.get_list<Decimal128>(col.key_2);
                    if (!compare_arrays(a, b)) {
                        logger.error("List mismatch in column '%1'", col.name);
                        equal = false;
                    }
                    continue;
                }
                case type_Mixed: {
                    auto a = obj_1.get_list<Mixed>(col.key_1);
                    auto b = obj_2.get_list<Mixed>(col.key_2);
                    if (!compare_arrays(a, b)) {
                        logger.error("List mismatch in column '%1'", col.name);
                        equal = false;
                    }
                    continue;
                }
                case type_UUID: {
                    auto a = obj_1.get_list<UUID>(col.key_1);
                    auto b = obj_2.get_list<UUID>(col.key_2);
                    if (!compare_arrays(a, b)) {
                        logger.error("List mismatch in column '%1'", col.name);
                        equal = false;
                    }
                    continue;
                }
                case type_TypedLink:
                    // FIXME: Implement
                    continue;
                case type_LinkList: {
                    auto a = obj_1.get_list<ObjKey>(col.key_1);
                    auto b = obj_2.get_list<ObjKey>(col.key_2);
                    if (a.size() != b.size()) {
                        logger.error("Link list size mismatch in column '%1'", col.name);
                        equal = false;
                        continue;
                    }
                    ConstTableRef target_table_1 = table_1.get_link_target(col.key_1);
                    ConstTableRef target_table_2 = table_2.get_link_target(col.key_2);

                    bool is_embedded = target_table_1->is_embedded();
                    std::vector<Column> embedded_columns;
                    if (is_embedded) {
                        // FIXME: This does the schema comparison for
                        // embedded tables for every object with embedded
                        // objects, just because we want to get the Column
                        // info. Instead compare just the objects
                        // themselves.
                        bool schemas_equal =
                            compare_schemas(*target_table_1, *target_table_2, logger, &embedded_columns);
                        REALM_ASSERT(schemas_equal);
                    }
=======
        if (col.is_set()) {
            if (!compare_sets(col, obj_1, obj_2, logger)) {
                logger.error("Set mismatch in column '%1'", col.name);
                equal = false;
            }
            continue;
        }
>>>>>>> 39be9867

        if (col.is_list()) {
            if (!compare_lists(col, obj_1, obj_2, logger)) {
                equal = false;
            }
            continue;
        }

        auto obj_a = obj_1;
        auto obj_b = obj_2;
        const bool nullable = table_1.is_nullable(col.key_1);
        REALM_ASSERT(table_2.is_nullable(col.key_2) == nullable);
        switch (col.get_type()) {
            case type_Int: {
                if (nullable) {
                    auto a = obj_1.get<util::Optional<int64_t>>(col.key_1);
                    auto b = obj_2.get<util::Optional<int64_t>>(col.key_2);
                    if (a != b) {
                        logger.error("Value mismatch in column '%1' (%2 vs %3)", col.name, a, b);
                        equal = false;
                    }
                }
                else {
                    auto a = obj_1.get<int64_t>(col.key_1);
                    auto b = obj_2.get<int64_t>(col.key_2);
                    if (a != b) {
                        logger.error("Value mismatch in column '%1' (%2 vs %3)", col.name, a, b);
                        equal = false;
                    }
                }
                continue;
            }
            case type_Bool: {
                if (nullable) {
                    auto a = obj_1.get<util::Optional<bool>>(col.key_1);
                    auto b = obj_2.get<util::Optional<bool>>(col.key_2);
                    if (a != b) {
                        logger.error("Value mismatch in column '%1' (%2 vs %3)", col.name, a, b);
                        equal = false;
                    }
                }
                else {
                    auto a = obj_1.get<bool>(col.key_1);
                    auto b = obj_2.get<bool>(col.key_2);
                    if (a != b) {
                        logger.error("Value mismatch in column '%1' (%2 vs %3)", col.name, a, b);
                        equal = false;
                    }
                }

                continue;
            }
            case type_Float: {
                auto a = obj_1.get<float>(col.key_1);
                auto b = obj_2.get<float>(col.key_2);
                if (a != b) {
                    logger.error("Value mismatch in column '%1' (%2 vs %3)", col.name, a, b);
                    equal = false;
                }
                continue;
            }
            case type_Double: {
                auto a = obj_1.get<double>(col.key_1);
                auto b = obj_2.get<double>(col.key_2);
                if (a != b) {
                    logger.error("Value mismatch in column '%1' (%2 vs %3)", col.name, a, b);
                    equal = false;
                }
                continue;
            }
            case type_String: {
                auto a = obj_1.get<StringData>(col.key_1);
                auto b = obj_2.get<StringData>(col.key_2);
                if (a != b) {
                    logger.error("Value mismatch in column '%1'", col.name);
                    equal = false;
                }
                continue;
            }
            case type_Binary: {
                // FIXME: This looks like an incorrect way of comparing BLOBs (Table::get_binary_iterator()).
                auto a = obj_1.get<BinaryData>(col.key_1);
                auto b = obj_2.get<BinaryData>(col.key_2);
                if (a != b) {
                    logger.error("Value mismatch in column '%1'", col.name);
                    equal = false;
                }
                continue;
            }
            case type_Timestamp: {
                auto a = obj_1.get<Timestamp>(col.key_1);
                auto b = obj_2.get<Timestamp>(col.key_2);
                if (a != b) {
                    logger.error("Value mismatch in column '%1' (%2 vs %3)", col.name, a, b);
                    equal = false;
                }
                continue;
            }
            case type_ObjectId: {
                auto a = obj_1.get<ObjectId>(col.key_1);
                auto b = obj_2.get<ObjectId>(col.key_2);
                if (a != b) {
                    logger.error("Value mismatch in column '%1' (%2 vs %3)", col.name, a, b);
                    equal = false;
                }
                continue;
            }
            case type_Decimal: {
                auto a = obj_1.get<Decimal128>(col.key_1);
                auto b = obj_2.get<Decimal128>(col.key_2);
                if (a != b) {
                    logger.error("Value mismatch in column '%1' (%2 vs %3)", col.name, a, b);
                    equal = false;
                }
                continue;
            }
            case type_Mixed: {
                auto a = obj_1.get<Mixed>(col.key_1);
                auto b = obj_2.get<Mixed>(col.key_2);
                if (a != b) {
                    logger.error("Value mismatch in column '%1' (%2 vs %3)", col.name, a, b);
                    equal = false;
                }
                continue;
            }
            case type_UUID: {
                auto a = obj_1.get<UUID>(col.key_1);
                auto b = obj_2.get<UUID>(col.key_2);
                if (a != b) {
                    logger.error("Value mismatch in column '%1' (%2 vs %3)", col.name, a, b);
                    equal = false;
                }
                continue;
            }
            case type_TypedLink:
                // FIXME: Implement
                continue;
            case type_Link: {
                auto link_1 = obj_1.get<ObjKey>(col.key_1);
                auto link_2 = obj_2.get<ObjKey>(col.key_2);
                ConstTableRef target_table_1 = table_1.get_link_target(col.key_1);
                ConstTableRef target_table_2 = table_2.get_link_target(col.key_2);

                if (!link_1 || !link_2) {
                    // If one link is null the other should also be null
                    if (link_1 != link_2) {
                        equal = false;
                        logger.error("Value mismatch in column '%1' (%2 vs %3)", col.name, link_1, link_2);
                    }
                }
                else {
                    bool is_embedded = target_table_1->is_embedded();
                    std::vector<Column> embedded_columns;
                    if (is_embedded) {
                        // FIXME: This does the schema comparison for
                        // embedded tables for every object with embedded
                        // objects, just because we want to get the Column
                        // info. Instead compare just the objects
                        // themselves.
                        bool schemas_equal =
                            compare_schemas(*target_table_1, *target_table_2, logger, &embedded_columns);
                        REALM_ASSERT(schemas_equal);
                    }

                    if (is_embedded) {
                        const Obj embedded_1 = target_table_1->get_object(link_1);
                        const Obj embedded_2 = target_table_2->get_object(link_2);
                        // Skip ID comparison for embedded objects, because
                        // they are only identified by their position in the
                        // database.
                        if (!compare_objects(embedded_1, embedded_2, embedded_columns, logger)) {
                            logger.error("Embedded object contents mismatch in column '%1'", col.name);
                            equal = false;
                        }
                    }
                    else {
                        sync::PrimaryKey target_oid_1 = sync::primary_key_for_row(*target_table_1, link_1);
                        sync::PrimaryKey target_oid_2 = sync::primary_key_for_row(*target_table_2, link_2);
                        if (target_oid_1 != target_oid_2) {
                            logger.error("Value mismatch in column '%1' (%2 vs %3)", col.name,
                                         sync::format_pk(target_oid_1), sync::format_pk(target_oid_2));
                            equal = false;
                        }
                    }
                }

                continue;
            }
            case type_OldDateTime:
            case type_OldTable:
            case type_LinkList:
                break;
        }
        REALM_TERMINATE("Unsupported column type.");
    }
    return equal;
}

bool compare_objects(sync::PrimaryKey& oid, const Table& table_1, const Table& table_2,
                     const std::vector<Column>& columns, util::Logger& logger)
{
    ObjKey row_1 = sync::row_for_primary_key(table_1, oid);
    ObjKey row_2 = sync::row_for_primary_key(table_2, oid);

    // Note: This is ensured by the inventory handling in compare_tables().
    REALM_ASSERT(row_1);
    REALM_ASSERT(row_2);
    const Obj obj_1 = table_1.get_object(row_1);
    const Obj obj_2 = table_2.get_object(row_2);
    return compare_objects(obj_1, obj_2, columns, logger);
}

bool compare_tables(const Table& table_1, const Table& table_2)
{
    MuteLogger logger;
    return compare_tables(table_1, table_2, logger);
}

bool compare_tables(const Table& table_1, const Table& table_2, util::Logger& logger)
{
    bool equal = true;

    std::vector<Column> columns;
    equal = compare_schemas(table_1, table_2, logger, &columns);

    if (table_1.is_embedded() != table_2.is_embedded()) {
        logger.error("Table embeddedness mismatch");
        equal = false;
    }

    if (table_1.is_embedded() || table_2.is_embedded()) {
        if (table_1.size() != table_2.size()) {
            logger.error("Embedded table size mismatch (%1 vs %2): %3", table_1.size(), table_2.size(),
                         table_1.get_name());
            equal = false;
        }
        // Do not attempt to compare by row on embedded tables.
        return equal;
    }

    // Compare row sets
    using Objects = std::set<sync::PrimaryKey>;
    auto make_inventory = [](const Table& table, Objects& objects) {
        for (const Obj obj : table) {
            auto oid = sync::primary_key_for_row(obj);
            objects.insert(oid);
        }
    };
    Objects objects_1, objects_2;
    make_inventory(table_1, objects_1);
    make_inventory(table_2, objects_2);
    auto report_missing = [&](const char* hand_2, Objects& objects_1, Objects& objects_2) {
        std::vector<sync::PrimaryKey> missing;
        for (auto oid : objects_1) {
            if (objects_2.find(oid) == objects_2.end())
                missing.push_back(oid);
        }
        if (missing.empty())
            return;
        std::size_t n = missing.size();
        if (n == 1) {
            logger.error("One object missing in %1 side table: %2", hand_2, sync::format_pk(missing[0]));
            equal = false;
            return;
        }
        std::ostringstream out;
        out << sync::format_pk(missing[0]);
        std::size_t m = std::min<std::size_t>(4, n);
        for (std::size_t i = 1; i < m; ++i)
            out << ", " << sync::format_pk(missing[i]);
        if (m < n)
            out << ", ...";
        logger.error("%1 objects missing in %2 side table: %3", n, hand_2, out.str());
        equal = false;
    };
    report_missing("right-hand", objects_1, objects_2);
    report_missing("left-hand", objects_2, objects_1);

    // Compare individual rows
    for (auto oid : objects_1) {
        if (objects_2.find(oid) != objects_2.end()) {
            ObjectCompareLogger sublogger{oid, logger};
            if (!compare_objects(oid, table_1, table_2, columns, sublogger)) {
                equal = false;
            }
        }
    }

    return equal;
}


bool compare_groups(const Transaction& group_1, const Transaction& group_2)
{
    MuteLogger logger;
    return compare_groups(group_1, group_2, logger);
}


bool compare_groups(const Transaction& group_1, const Transaction& group_2,
                    std::function<bool(StringData)> filter_func, util::Logger& logger)
{
    auto filter = [&](const Group& group, std::vector<StringData>& tables) {
        auto table_keys = group.get_table_keys();
        for (auto i : table_keys) {
            ConstTableRef table = group.get_table(i);
            StringData name = table->get_name();
            if (name != "pk" && name != "metadata" && filter_func(name))
                tables.push_back(name);
        }
    };

    std::vector<StringData> tables_1, tables_2;
    filter(group_1, tables_1);
    filter(group_2, tables_2);

    bool equal = true;
    for (StringData table_name : tables_1) {
        if (!group_2.has_table(table_name)) {
            logger.error("Table '%1' not found in right-hand side group", table_name);
            equal = false;
        }
    }
    for (StringData table_name : tables_2) {
        if (!group_1.has_table(table_name)) {
            logger.error("Table '%1' not found in left-hand side group", table_name);
            equal = false;
        }
    }

    for (StringData table_name : tables_1) {
        ConstTableRef table_1 = group_1.get_table(table_name);
        ConstTableRef table_2 = group_2.get_table(table_name);
        if (table_2) {
            TableCompareLogger sublogger{table_name, logger};
            if (!compare_tables(*table_1, *table_2, sublogger))
                equal = false;
        }
    }

    return equal;
}

} // namespace realm::test_util<|MERGE_RESOLUTION|>--- conflicted
+++ resolved
@@ -347,6 +347,15 @@
         case type_ObjectId: {
             auto a = obj_1.get_list<ObjectId>(col.key_1);
             auto b = obj_2.get_list<ObjectId>(col.key_2);
+            if (!compare_arrays(a, b)) {
+                logger.error("List mismatch in column '%1'", col.name);
+                return false;
+            }
+            break;
+        }
+        case type_UUID: {
+            auto a = obj_1.get_list<UUID>(col.key_1);
+            auto b = obj_2.get_list<UUID>(col.key_2);
             if (!compare_arrays(a, b)) {
                 logger.error("List mismatch in column '%1'", col.name);
                 return false;
@@ -535,6 +544,15 @@
             }
             break;
         }
+        case type_UUID: {
+            auto a = obj_1.get_set<UUID>(col.key_1);
+            auto b = obj_2.get_set<UUID>(col.key_2);
+            if (!compare_set_values(a, b)) {
+                logger.error("Set mismatch in column '%1'", col.name);
+                return false;
+            }
+            break;
+        }
         case type_Decimal: {
             auto a = obj_1.get_set<Decimal128>(col.key_1);
             auto b = obj_2.get_set<Decimal128>(col.key_2);
@@ -600,145 +618,6 @@
             continue;
         }
 
-<<<<<<< HEAD
-        if (col.is_list) {
-            switch (col.type) {
-                case type_Int: {
-                    if (col.nullable) {
-                        auto a = obj_1.get_list<util::Optional<int64_t>>(col.key_1);
-                        auto b = obj_2.get_list<util::Optional<int64_t>>(col.key_2);
-                        if (!compare_arrays(a, b)) {
-                            logger.error("List mismatch in column '%1'", col.name);
-                            equal = false;
-                        }
-                    }
-                    else {
-                        auto a = obj_1.get_list<int64_t>(col.key_1);
-                        auto b = obj_2.get_list<int64_t>(col.key_2);
-                        if (!compare_arrays(a, b)) {
-                            logger.error("List mismatch in column '%1'", col.name);
-                            equal = false;
-                        }
-                    }
-                    continue;
-                }
-                case type_Bool: {
-                    auto a = obj_1.get_list<bool>(col.key_1);
-                    auto b = obj_2.get_list<bool>(col.key_2);
-                    if (!compare_arrays(a, b)) {
-                        logger.error("List mismatch in column '%1'", col.name);
-                        equal = false;
-                    }
-                    continue;
-                }
-                case type_String: {
-                    auto a = obj_1.get_list<String>(col.key_1);
-                    auto b = obj_2.get_list<String>(col.key_2);
-                    if (!compare_arrays(a, b)) {
-                        logger.error("List mismatch in column '%1'", col.name);
-                        equal = false;
-                    }
-                    continue;
-                }
-                case type_Binary: {
-                    auto a = obj_1.get_list<Binary>(col.key_1);
-                    auto b = obj_2.get_list<Binary>(col.key_2);
-                    if (!compare_arrays(a, b)) {
-                        logger.error("List mismatch in column '%1'", col.name);
-                        equal = false;
-                    }
-                    continue;
-                }
-                case type_Float: {
-                    auto a = obj_1.get_list<float>(col.key_1);
-                    auto b = obj_2.get_list<float>(col.key_2);
-                    if (!compare_arrays(a, b)) {
-                        logger.error("List mismatch in column '%1'", col.name);
-                        equal = false;
-                    }
-                    continue;
-                }
-                case type_Double: {
-                    auto a = obj_1.get_list<double>(col.key_1);
-                    auto b = obj_2.get_list<double>(col.key_2);
-                    if (!compare_arrays(a, b)) {
-                        logger.error("List mismatch in column '%1'", col.name);
-                        equal = false;
-                    }
-                    continue;
-                }
-                case type_Timestamp: {
-                    auto a = obj_1.get_list<Timestamp>(col.key_1);
-                    auto b = obj_2.get_list<Timestamp>(col.key_2);
-                    if (!compare_arrays(a, b)) {
-                        logger.error("List mismatch in column '%1'", col.name);
-                        equal = false;
-                    }
-                    continue;
-                }
-                case type_ObjectId: {
-                    auto a = obj_1.get_list<ObjectId>(col.key_1);
-                    auto b = obj_2.get_list<ObjectId>(col.key_2);
-                    if (!compare_arrays(a, b)) {
-                        logger.error("List mismatch in column '%1'", col.name);
-                        equal = false;
-                    }
-                    continue;
-                }
-                case type_Decimal: {
-                    auto a = obj_1.get_list<Decimal128>(col.key_1);
-                    auto b = obj_2.get_list<Decimal128>(col.key_2);
-                    if (!compare_arrays(a, b)) {
-                        logger.error("List mismatch in column '%1'", col.name);
-                        equal = false;
-                    }
-                    continue;
-                }
-                case type_Mixed: {
-                    auto a = obj_1.get_list<Mixed>(col.key_1);
-                    auto b = obj_2.get_list<Mixed>(col.key_2);
-                    if (!compare_arrays(a, b)) {
-                        logger.error("List mismatch in column '%1'", col.name);
-                        equal = false;
-                    }
-                    continue;
-                }
-                case type_UUID: {
-                    auto a = obj_1.get_list<UUID>(col.key_1);
-                    auto b = obj_2.get_list<UUID>(col.key_2);
-                    if (!compare_arrays(a, b)) {
-                        logger.error("List mismatch in column '%1'", col.name);
-                        equal = false;
-                    }
-                    continue;
-                }
-                case type_TypedLink:
-                    // FIXME: Implement
-                    continue;
-                case type_LinkList: {
-                    auto a = obj_1.get_list<ObjKey>(col.key_1);
-                    auto b = obj_2.get_list<ObjKey>(col.key_2);
-                    if (a.size() != b.size()) {
-                        logger.error("Link list size mismatch in column '%1'", col.name);
-                        equal = false;
-                        continue;
-                    }
-                    ConstTableRef target_table_1 = table_1.get_link_target(col.key_1);
-                    ConstTableRef target_table_2 = table_2.get_link_target(col.key_2);
-
-                    bool is_embedded = target_table_1->is_embedded();
-                    std::vector<Column> embedded_columns;
-                    if (is_embedded) {
-                        // FIXME: This does the schema comparison for
-                        // embedded tables for every object with embedded
-                        // objects, just because we want to get the Column
-                        // info. Instead compare just the objects
-                        // themselves.
-                        bool schemas_equal =
-                            compare_schemas(*target_table_1, *target_table_2, logger, &embedded_columns);
-                        REALM_ASSERT(schemas_equal);
-                    }
-=======
         if (col.is_set()) {
             if (!compare_sets(col, obj_1, obj_2, logger)) {
                 logger.error("Set mismatch in column '%1'", col.name);
@@ -746,7 +625,6 @@
             }
             continue;
         }
->>>>>>> 39be9867
 
         if (col.is_list()) {
             if (!compare_lists(col, obj_1, obj_2, logger)) {
