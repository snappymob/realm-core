--- conflicted
+++ resolved
@@ -60,7 +60,7 @@
     if(core_prefix)
         build_existing_realm_core(${core_prefix})
         if(sync_prefix)
-            build_existing_realm_sync(${core_prefix} ${sync_prefix})
+            build_existing_realm_sync(${sync_prefix})
         endif()
     elseif(enable_sync)
         # FIXME: Support building against prebuilt sync binaries.
@@ -220,7 +220,6 @@
 macro(build_realm_core)
     set(core_prefix_directory "${CMAKE_CURRENT_BINARY_DIR}${CMAKE_FILES_DIRECTORY}/realm-core")
 
-    separate_arguments(core_cfg_args UNIX_COMMAND "-D REALM_BUILD_LIB_ONLY=YES -D REALM_SKIP_SHARED_LIB=YES -G Ninja ${CORE_SANITIZER_FLAGS}")
     ExternalProject_Add(realm-core
         PREFIX ${core_prefix_directory}
         BUILD_IN_SOURCE 1
@@ -228,19 +227,11 @@
         INSTALL_COMMAND ""
         CONFIGURE_COMMAND ${CMAKE_COMMAND} -E make_directory build.debug
                         && cd build.debug
-<<<<<<< HEAD
-                        && cmake -D CMAKE_BUILD_TYPE=Debug -G Ninja ..
+                        && cmake -D CMAKE_BUILD_TYPE=Debug ${CORE_SANITIZER_FLAGS} -G Ninja ..
                         && cd ..
                         && ${CMAKE_COMMAND} -E make_directory build.release
                         && cd build.release
-                        && cmake -D CMAKE_BUILD_TYPE=RelWithDebInfo -G Ninja ..
-=======
-                        && cmake -D CMAKE_BUILD_TYPE=Debug ${core_cfg_args} ..
-                        && cd ..
-                        && ${CMAKE_COMMAND} -E make_directory build.release
-                        && cd build.release
-                        && cmake -D CMAKE_BUILD_TYPE=RelWithDebInfo ${core_cfg_args} ..
->>>>>>> 27867527
+                        && cmake -D CMAKE_BUILD_TYPE=RelWithDebInfo ${CORE_SANITIZER_FLAGS} -G Ninja ..
 
         BUILD_COMMAND cd build.debug
                    && ninja Core QueryParser
@@ -310,90 +301,50 @@
                      )
 endfunction()
 
-<<<<<<< HEAD
 macro(build_realm_sync)
     set(sync_prefix_directory "${CMAKE_CURRENT_BINARY_DIR}${CMAKE_FILES_DIRECTORY}/realm-sync")
 
     ExternalProject_Get_Property(realm-core SOURCE_DIR)
     set(core_directory ${SOURCE_DIR})
-=======
-macro(build_realm_sync core_directory)
-    set(sync_prefix_directory "${CMAKE_CURRENT_BINARY_DIR}${CMAKE_FILES_DIRECTORY}/realm-sync")
->>>>>>> 27867527
-
-    separate_arguments(sync_cfg_args UNIX_COMMAND "-DOPENSSL_ROOT_DIR=${OPENSSL_ROOT_DIR} -DREALM_BUILD_TESTS=OFF -DREALM_BUILD_COMMANDLINE_TOOLS=OFF -G Ninja ${CORE_SANITIZER_FLAGS}")
+
+    separate_arguments(sync_cfg_args UNIX_COMMAND "-DOPENSSL_ROOT_DIR=${OPENSSL_ROOT_DIR} -DREALM_BUILD_DOGLESS=OFF ${CORE_SANITIZER_FLAGS} -G Ninja")
     ExternalProject_Add(realm-sync-lib
-<<<<<<< HEAD
         DEPENDS realm-core
         PREFIX ${sync_prefix_directory}
         BUILD_IN_SOURCE 1
         UPDATE_DISCONNECTED 1
-        BUILD_COMMAND cd build.debug
-                   && ninja Sync SyncServer
-                   && cd ..
-                   && cd build.release
-                   && ninja Sync SyncServer
+        INSTALL_COMMAND ""
         CONFIGURE_COMMAND ${CMAKE_COMMAND} -E make_directory build.debug
                         && cd build.debug
-                        && cmake -DCMAKE_BUILD_TYPE=Debug -DREALM_BUILD_DOGLESS=OFF -DOPENSSL_ROOT_DIR=/usr -DREALM_CORE_BUILDTREE=${core_directory}/build.debug -G Ninja ..
+                        && cmake -DCMAKE_BUILD_TYPE=Debug -DREALM_CORE_BUILDTREE=${core_directory}/build.debug ${sync_cfg_args} ..
                         && cd ..
                         && ${CMAKE_COMMAND} -E make_directory build.release
                         && cd build.release
-                        && cmake -DCMAKE_BUILD_TYPE=RelWithDebInfo -DREALM_BUILD_DOGLESS=OFF -DOPENSSL_ROOT_DIR=/usr -DREALM_CORE_BUILDTREE=${core_directory}/build.release -G Ninja ..
-=======
-        PREFIX ${sync_prefix_directory}
-        BUILD_IN_SOURCE 1
-        UPDATE_DISCONNECTED 1
->>>>>>> 27867527
-        INSTALL_COMMAND ""
-        CONFIGURE_COMMAND ${CMAKE_COMMAND} -E make_directory build.debug
-                        && cd build.debug
-                        && cmake -D CMAKE_BUILD_TYPE=Debug -DREALM_CORE_BUILDTREE=${core_directory}/build.debug ${sync_cfg_args} -DREALM_BUILD_DOGLESS=OFF ..
+                        && cmake -DCMAKE_BUILD_TYPE=RelWithDebInfo -DREALM_CORE_BUILDTREE=${core_directory}/build.release ${sync_cfg_args}  ..
+        BUILD_COMMAND cd build.debug
+                        && ninja Sync SyncServer
                         && cd ..
-                        && ${CMAKE_COMMAND} -E make_directory build.release
                         && cd build.release
-                        && cmake -D CMAKE_BUILD_TYPE=RelWithDebInfo -DREALM_CORE_BUILDTREE=${core_directory}/build.release ${sync_cfg_args} -DREALM_BUILD_DOGLESS=OFF ..
-
-        BUILD_COMMAND cd build.debug
-                   && cmake --build .
-                   && cd ..
-                   && cd build.release
-                   && cmake --build .
-        ${USES_TERMINAL_BUILD}
+                        && ninja Sync SyncServer
+             ${USES_TERMINAL_BUILD}
         ${ARGN}
         )
-<<<<<<< HEAD
 
     ExternalProject_Get_Property(realm-sync-lib SOURCE_DIR)
-=======
-    ExternalProject_Get_Property(realm-sync-lib SOURCE_DIR)
-    add_dependencies(realm-sync-lib realm-core)
->>>>>>> 27867527
 
     set(sync_debug_binary_dir "${SOURCE_DIR}/build.debug")
     set(sync_release_binary_dir "${SOURCE_DIR}/build.release")
     set(sync_library_debug "${sync_debug_binary_dir}/src/realm/${CMAKE_STATIC_LIBRARY_PREFIX}realm-sync-dbg${CMAKE_STATIC_LIBRARY_SUFFIX}")
     set(sync_library_release "${sync_release_binary_dir}/src/realm/${CMAKE_STATIC_LIBRARY_PREFIX}realm-sync${CMAKE_STATIC_LIBRARY_SUFFIX}")
-<<<<<<< HEAD
 
     ExternalProject_Add_Step(realm-sync-lib ensure-libraries
         BYPRODUCTS ${sync_library_debug} ${sync_library_release}
-=======
-    set(sync_server_library_debug "${sync_debug_binary_dir}/src/realm/${CMAKE_STATIC_LIBRARY_PREFIX}realm-server-dbg${CMAKE_STATIC_LIBRARY_SUFFIX}")
-    set(sync_server_library_release "${sync_release_binary_dir}/src/realm/${CMAKE_STATIC_LIBRARY_PREFIX}realm-server${CMAKE_STATIC_LIBRARY_SUFFIX}")
-
-    ExternalProject_Add_Step(realm-sync-lib ensure-libraries
->>>>>>> 27867527
         DEPENDEES build
-        BYPRODUCTS ${sync_library_debug} ${sync_library_release}
-                   ${sync_server_library_debug} ${sync_server_library_release}
-        )
-
-    set(sync_generated_headers_dir_debug "${sync_debug_binary_dir}/src")
-    set(sync_generated_headers_dir_release "${sync_release_binary_dir}/src")
+        )
 
     add_library(realm-sync STATIC IMPORTED)
     add_dependencies(realm-sync realm-sync-lib)
+
     set_property(TARGET realm-sync PROPERTY IMPORTED_LOCATION_DEBUG ${sync_library_debug})
     set_property(TARGET realm-sync PROPERTY IMPORTED_LOCATION_COVERAGE ${sync_library_debug})
     set_property(TARGET realm-sync PROPERTY IMPORTED_LOCATION_RELEASE ${sync_library_release})
@@ -403,7 +354,6 @@
 
     # Create directories that are included in INTERFACE_INCLUDE_DIRECTORIES, as CMake requires they exist at
     # configure time, when they'd otherwise not be created until we download and build sync.
-<<<<<<< HEAD
     file(MAKE_DIRECTORY ${SOURCE_DIR}/src)
     set_property(TARGET realm-sync PROPERTY INTERFACE_INCLUDE_DIRECTORIES ${SOURCE_DIR}/src)
 
@@ -415,51 +365,35 @@
         BYPRODUCTS ${sync_server_library_debug} ${sync_server_library_release}
         DEPENDEES build
         )
-=======
-    file(MAKE_DIRECTORY "${sync_generated_headers_dir_debug}" "${sync_generated_headers_dir_release}" "${SOURCE_DIR}/src")
-
-    set_property(TARGET realm-sync PROPERTY INTERFACE_INCLUDE_DIRECTORIES
-        ${SOURCE_DIR}/src
-        $<$<CONFIG:Debug>:${sync_generated_headers_dir_debug}>
-        $<$<NOT:$<CONFIG:Debug>>:${sync_generated_headers_dir_release}>
-    )
->>>>>>> 27867527
 
     add_library(realm-sync-server STATIC IMPORTED)
-    add_dependencies(realm realm-sync)
+    add_dependencies(realm-sync-server realm-sync-lib)
+
     set_property(TARGET realm-sync-server PROPERTY IMPORTED_LOCATION_DEBUG ${sync_server_library_debug})
     set_property(TARGET realm-sync-server PROPERTY IMPORTED_LOCATION_COVERAGE ${sync_server_library_debug})
     set_property(TARGET realm-sync-server PROPERTY IMPORTED_LOCATION_RELEASE ${sync_server_library_release})
     set_property(TARGET realm-sync-server PROPERTY IMPORTED_LOCATION ${sync_server_library_release})
+
+    find_package(PkgConfig)
+    pkg_check_modules(YAML QUIET yaml-cpp)
+    set_property(TARGET realm-sync-server PROPERTY INTERFACE_LINK_LIBRARIES ${SSL_LIBRARIES} ${YAML_LDFLAGS})
 endmacro()
 
-function(build_existing_realm_sync core_directory sync_directory)
+function(build_existing_realm_sync sync_directory)
     get_filename_component(sync_directory ${sync_directory} ABSOLUTE)
-    build_realm_sync(
-        ${core_directory}
-        URL ""
-        SOURCE_DIR ${sync_directory}
-        BUILD_ALWAYS 1
-        )
+    build_realm_sync(URL ""
+                     SOURCE_DIR ${sync_directory}
+                     BUILD_ALWAYS 1
+                     )
 
 endfunction()
 
 function(clone_and_build_realm_sync branch)
-    set(core_prefix_directory "${CMAKE_CURRENT_BINARY_DIR}${CMAKE_FILES_DIRECTORY}/realm-core/src/realm-core")
     set(cmake_files ${CMAKE_CURRENT_BINARY_DIR}${CMAKE_FILES_DIRECTORY})
-<<<<<<< HEAD
 
     build_realm_sync(GIT_REPOSITORY "git@github.com:realm/realm-sync.git"
                      GIT_TAG ${branch}
                      CONFIGURE_COMMAND ${config_cmd}
                      )
-=======
-    build_realm_sync(
-        ${core_prefix_directory}
-        GIT_REPOSITORY "git@github.com:realm/realm-sync.git"
-        GIT_TAG ${branch}
-        CONFIGURE_COMMAND ${config_cmd}
-        )
->>>>>>> 27867527
 
 endfunction()