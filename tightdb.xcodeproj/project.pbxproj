// !$*UTF8*$!
{
	archiveVersion = 1;
	classes = {
	};
	objectVersion = 46;
	objects = {

/* Begin PBXBuildFile section */
		3604595214C97A4E008ACFFD /* test_column_mixed.cpp in Sources */ = {isa = PBXBuildFile; fileRef = 3604595114C97A4E008ACFFD /* test_column_mixed.cpp */; };
		360F1A1D146AB3AA00EBB9C6 /* libUnitTest++.a in Frameworks */ = {isa = PBXBuildFile; fileRef = 360F1A1C146AB3AA00EBB9C6 /* libUnitTest++.a */; };
		3626F56B14A228850097F17B /* libtightdb.a in Frameworks */ = {isa = PBXBuildFile; fileRef = 3647E0E714209E6B00D56FD7 /* libtightdb.a */; };
		3640798015AD6687009A3A82 /* file.cpp in Sources */ = {isa = PBXBuildFile; fileRef = 3640797D15AD6687009A3A82 /* file.cpp */; };
		3640798115AD6687009A3A82 /* file.hpp in Headers */ = {isa = PBXBuildFile; fileRef = 3640797E15AD6687009A3A82 /* file.hpp */; };
		3647E10D1420E66B00D56FD7 /* main.cpp in Sources */ = {isa = PBXBuildFile; fileRef = 3647DFF314209CE600D56FD7 /* main.cpp */; };
		3647E10E1420E69400D56FD7 /* test_array.cpp in Sources */ = {isa = PBXBuildFile; fileRef = 3647E04A14209CE600D56FD7 /* test_array.cpp */; };
		3647E10F1420E69400D56FD7 /* test_array_string.cpp in Sources */ = {isa = PBXBuildFile; fileRef = 3647E04B14209CE600D56FD7 /* test_array_string.cpp */; };
		3647E1101420E69400D56FD7 /* test_column.cpp in Sources */ = {isa = PBXBuildFile; fileRef = 3647E04C14209CE600D56FD7 /* test_column.cpp */; };
		3647E1111420E69400D56FD7 /* test_index.cpp in Sources */ = {isa = PBXBuildFile; fileRef = 3647E04D14209CE600D56FD7 /* test_index.cpp */; };
		3647E1121420E69400D56FD7 /* test_table.cpp in Sources */ = {isa = PBXBuildFile; fileRef = 3647E04E14209CE600D56FD7 /* test_table.cpp */; };
		365CCE34157CC37D00172BF8 /* alloc_slab.cpp in Sources */ = {isa = PBXBuildFile; fileRef = 365CCDF1157CC37D00172BF8 /* alloc_slab.cpp */; };
		365CCE37157CC37D00172BF8 /* array_binary.cpp in Sources */ = {isa = PBXBuildFile; fileRef = 365CCDF4157CC37D00172BF8 /* array_binary.cpp */; };
		365CCE38157CC37D00172BF8 /* array_binary.hpp in Headers */ = {isa = PBXBuildFile; fileRef = 365CCDF5157CC37D00172BF8 /* array_binary.hpp */; };
		365CCE39157CC37D00172BF8 /* array_blob.cpp in Sources */ = {isa = PBXBuildFile; fileRef = 365CCDF6157CC37D00172BF8 /* array_blob.cpp */; };
		365CCE3A157CC37D00172BF8 /* array_blob.hpp in Headers */ = {isa = PBXBuildFile; fileRef = 365CCDF7157CC37D00172BF8 /* array_blob.hpp */; };
		365CCE3B157CC37D00172BF8 /* array_string_long.cpp in Sources */ = {isa = PBXBuildFile; fileRef = 365CCDF8157CC37D00172BF8 /* array_string_long.cpp */; };
		365CCE3C157CC37D00172BF8 /* array_string_long.hpp in Headers */ = {isa = PBXBuildFile; fileRef = 365CCDF9157CC37D00172BF8 /* array_string_long.hpp */; };
		365CCE3D157CC37D00172BF8 /* array_string.cpp in Sources */ = {isa = PBXBuildFile; fileRef = 365CCDFA157CC37D00172BF8 /* array_string.cpp */; };
		365CCE3E157CC37D00172BF8 /* array_string.hpp in Headers */ = {isa = PBXBuildFile; fileRef = 365CCDFB157CC37D00172BF8 /* array_string.hpp */; };
		365CCE3F157CC37D00172BF8 /* array.cpp in Sources */ = {isa = PBXBuildFile; fileRef = 365CCDFC157CC37D00172BF8 /* array.cpp */; };
		365CCE40157CC37D00172BF8 /* array.hpp in Headers */ = {isa = PBXBuildFile; fileRef = 365CCDFD157CC37D00172BF8 /* array.hpp */; };
		365CCE41157CC37D00172BF8 /* binary_data.hpp in Headers */ = {isa = PBXBuildFile; fileRef = 365CCDFE157CC37D00172BF8 /* binary_data.hpp */; };
		365CCE42157CC37D00172BF8 /* bind_ptr.hpp in Headers */ = {isa = PBXBuildFile; fileRef = 365CCDFF157CC37D00172BF8 /* bind_ptr.hpp */; };
		365CCE46157CC37D00172BF8 /* column_binary.cpp in Sources */ = {isa = PBXBuildFile; fileRef = 365CCE03157CC37D00172BF8 /* column_binary.cpp */; };
		365CCE47157CC37D00172BF8 /* column_binary.hpp in Headers */ = {isa = PBXBuildFile; fileRef = 365CCE04157CC37D00172BF8 /* column_binary.hpp */; };
		365CCE48157CC37D00172BF8 /* column_fwd.hpp in Headers */ = {isa = PBXBuildFile; fileRef = 365CCE05157CC37D00172BF8 /* column_fwd.hpp */; };
		365CCE49157CC37D00172BF8 /* column_mixed.cpp in Sources */ = {isa = PBXBuildFile; fileRef = 365CCE06157CC37D00172BF8 /* column_mixed.cpp */; };
		365CCE4A157CC37D00172BF8 /* column_mixed.hpp in Headers */ = {isa = PBXBuildFile; fileRef = 365CCE07157CC37D00172BF8 /* column_mixed.hpp */; };
		365CCE4B157CC37D00172BF8 /* column_string_enum.cpp in Sources */ = {isa = PBXBuildFile; fileRef = 365CCE08157CC37D00172BF8 /* column_string_enum.cpp */; };
		365CCE4C157CC37D00172BF8 /* column_string_enum.hpp in Headers */ = {isa = PBXBuildFile; fileRef = 365CCE09157CC37D00172BF8 /* column_string_enum.hpp */; };
		365CCE4D157CC37D00172BF8 /* column_string.cpp in Sources */ = {isa = PBXBuildFile; fileRef = 365CCE0A157CC37D00172BF8 /* column_string.cpp */; };
		365CCE4E157CC37D00172BF8 /* column_string.hpp in Headers */ = {isa = PBXBuildFile; fileRef = 365CCE0B157CC37D00172BF8 /* column_string.hpp */; };
		365CCE4F157CC37D00172BF8 /* column_table.cpp in Sources */ = {isa = PBXBuildFile; fileRef = 365CCE0C157CC37D00172BF8 /* column_table.cpp */; };
		365CCE50157CC37D00172BF8 /* column_table.hpp in Headers */ = {isa = PBXBuildFile; fileRef = 365CCE0D157CC37D00172BF8 /* column_table.hpp */; };
		365CCE51157CC37D00172BF8 /* column_tpl.hpp in Headers */ = {isa = PBXBuildFile; fileRef = 365CCE0E157CC37D00172BF8 /* column_tpl.hpp */; };
		365CCE52157CC37D00172BF8 /* column_type.hpp in Headers */ = {isa = PBXBuildFile; fileRef = 365CCE0F157CC37D00172BF8 /* column_type.hpp */; };
		365CCE53157CC37D00172BF8 /* column.cpp in Sources */ = {isa = PBXBuildFile; fileRef = 365CCE10157CC37D00172BF8 /* column.cpp */; };
		365CCE54157CC37D00172BF8 /* column.hpp in Headers */ = {isa = PBXBuildFile; fileRef = 365CCE11157CC37D00172BF8 /* column.hpp */; };
		365CCE55157CC37D00172BF8 /* config.h in Headers */ = {isa = PBXBuildFile; fileRef = 365CCE12157CC37D00172BF8 /* config.h */; };
		365CCE56157CC37D00172BF8 /* datetime.hpp in Headers */ = {isa = PBXBuildFile; fileRef = 365CCE13157CC37D00172BF8 /* datetime.hpp */; };
		365CCE57157CC37D00172BF8 /* group_writer.cpp in Sources */ = {isa = PBXBuildFile; fileRef = 365CCE14157CC37D00172BF8 /* group_writer.cpp */; };
		365CCE58157CC37D00172BF8 /* group_writer.hpp in Headers */ = {isa = PBXBuildFile; fileRef = 365CCE15157CC37D00172BF8 /* group_writer.hpp */; };
		365CCE59157CC37D00172BF8 /* group.cpp in Sources */ = {isa = PBXBuildFile; fileRef = 365CCE16157CC37D00172BF8 /* group.cpp */; };
		365CCE5A157CC37D00172BF8 /* group.hpp in Headers */ = {isa = PBXBuildFile; fileRef = 365CCE17157CC37D00172BF8 /* group.hpp */; };
		365CCE5D157CC37D00172BF8 /* lang_bind_helper.hpp in Headers */ = {isa = PBXBuildFile; fileRef = 365CCE1A157CC37D00172BF8 /* lang_bind_helper.hpp */; };
		365CCE5E157CC37D00172BF8 /* meta.hpp in Headers */ = {isa = PBXBuildFile; fileRef = 365CCE1B157CC37D00172BF8 /* meta.hpp */; };
		365CCE5F157CC37D00172BF8 /* mixed.hpp in Headers */ = {isa = PBXBuildFile; fileRef = 365CCE1C157CC37D00172BF8 /* mixed.hpp */; };
		365CCE60157CC37D00172BF8 /* query_conditions.hpp in Headers */ = {isa = PBXBuildFile; fileRef = 365CCE1D157CC37D00172BF8 /* query_conditions.hpp */; };
		365CCE61157CC37D00172BF8 /* query_engine.hpp in Headers */ = {isa = PBXBuildFile; fileRef = 365CCE1E157CC37D00172BF8 /* query_engine.hpp */; };
		365CCE62157CC37D00172BF8 /* query.cpp in Sources */ = {isa = PBXBuildFile; fileRef = 365CCE1F157CC37D00172BF8 /* query.cpp */; };
		365CCE63157CC37D00172BF8 /* query.hpp in Headers */ = {isa = PBXBuildFile; fileRef = 365CCE20157CC37D00172BF8 /* query.hpp */; };
		365CCE64157CC37D00172BF8 /* spec.cpp in Sources */ = {isa = PBXBuildFile; fileRef = 365CCE21157CC37D00172BF8 /* spec.cpp */; };
		365CCE65157CC37D00172BF8 /* spec.hpp in Headers */ = {isa = PBXBuildFile; fileRef = 365CCE22157CC37D00172BF8 /* spec.hpp */; };
		365CCE67157CC37D00172BF8 /* table_accessors.hpp in Headers */ = {isa = PBXBuildFile; fileRef = 365CCE24157CC37D00172BF8 /* table_accessors.hpp */; };
		365CCE68157CC37D00172BF8 /* table_basic.hpp in Headers */ = {isa = PBXBuildFile; fileRef = 365CCE25157CC37D00172BF8 /* table_basic.hpp */; };
		365CCE69157CC37D00172BF8 /* table_macros.hpp in Headers */ = {isa = PBXBuildFile; fileRef = 365CCE26157CC37D00172BF8 /* table_macros.hpp */; };
		365CCE6A157CC37D00172BF8 /* table_ref.hpp in Headers */ = {isa = PBXBuildFile; fileRef = 365CCE27157CC37D00172BF8 /* table_ref.hpp */; };
		365CCE6B157CC37D00172BF8 /* table_view_basic.hpp in Headers */ = {isa = PBXBuildFile; fileRef = 365CCE28157CC37D00172BF8 /* table_view_basic.hpp */; };
		365CCE6C157CC37D00172BF8 /* table_view.cpp in Sources */ = {isa = PBXBuildFile; fileRef = 365CCE29157CC37D00172BF8 /* table_view.cpp */; };
		365CCE6D157CC37D00172BF8 /* table_view.hpp in Headers */ = {isa = PBXBuildFile; fileRef = 365CCE2A157CC37D00172BF8 /* table_view.hpp */; };
		365CCE6E157CC37D00172BF8 /* table.cpp in Sources */ = {isa = PBXBuildFile; fileRef = 365CCE2B157CC37D00172BF8 /* table.cpp */; };
		365CCE6F157CC37D00172BF8 /* table.hpp in Headers */ = {isa = PBXBuildFile; fileRef = 365CCE2C157CC37D00172BF8 /* table.hpp */; };
		365CCE71157CC37D00172BF8 /* tuple.hpp in Headers */ = {isa = PBXBuildFile; fileRef = 365CCE2E157CC37D00172BF8 /* tuple.hpp */; };
		365CCE72157CC37D00172BF8 /* type_list.hpp in Headers */ = {isa = PBXBuildFile; fileRef = 365CCE2F157CC37D00172BF8 /* type_list.hpp */; };
		365CCE73157CC37D00172BF8 /* utf8.cpp in Sources */ = {isa = PBXBuildFile; fileRef = 365CCE30157CC37D00172BF8 /* utf8.cpp */; };
		365CCE74157CC37D00172BF8 /* utf8.hpp in Headers */ = {isa = PBXBuildFile; fileRef = 365CCE31157CC37D00172BF8 /* utf8.hpp */; };
		365CCE75157CC37D00172BF8 /* utilities.cpp in Sources */ = {isa = PBXBuildFile; fileRef = 365CCE32157CC37D00172BF8 /* utilities.cpp */; };
		365CCE76157CC37D00172BF8 /* utilities.hpp in Headers */ = {isa = PBXBuildFile; fileRef = 365CCE33157CC37D00172BF8 /* utilities.hpp */; };
		365CCE78157CC3A100172BF8 /* tightdb.hpp in Headers */ = {isa = PBXBuildFile; fileRef = 365CCE77157CC3A100172BF8 /* tightdb.hpp */; };
		365CCE80157CCB4100172BF8 /* group_shared.cpp in Sources */ = {isa = PBXBuildFile; fileRef = 365CCE7E157CCB4100172BF8 /* group_shared.cpp */; };
		365CCE81157CCB4100172BF8 /* group_shared.hpp in Headers */ = {isa = PBXBuildFile; fileRef = 365CCE7F157CCB4100172BF8 /* group_shared.hpp */; };
		365CCE85157CCB8C00172BF8 /* test_shared.cpp in Sources */ = {isa = PBXBuildFile; fileRef = 365CCE83157CCB5200172BF8 /* test_shared.cpp */; };
		368063381445AF9B00283774 /* test_group.cpp in Sources */ = {isa = PBXBuildFile; fileRef = 368063361445AD9200283774 /* test_group.cpp */; };
		3680633A1446D12B00283774 /* test_alloc.cpp in Sources */ = {isa = PBXBuildFile; fileRef = 368063391446D12A00283774 /* test_alloc.cpp */; };
		36A1DC8F16C3F2D50086A836 /* assert.hpp in Headers */ = {isa = PBXBuildFile; fileRef = 36A1DC8E16C3F2D50086A836 /* assert.hpp */; };
		36A1DC9016C3F2DA0086A836 /* assert.hpp in Headers */ = {isa = PBXBuildFile; fileRef = 36A1DC8E16C3F2D50086A836 /* assert.hpp */; };
		36A1DC9116C3F2F30086A836 /* alloc.cpp in Sources */ = {isa = PBXBuildFile; fileRef = 52F6359316B43C79006117C4 /* alloc.cpp */; };
		36A1DC9216C3F3470086A836 /* data_type.hpp in Headers */ = {isa = PBXBuildFile; fileRef = 520588C916C1DA9D009DA6D8 /* data_type.hpp */; };
		36A1DC9316C3F34B0086A836 /* lang_bind_helper.cpp in Sources */ = {isa = PBXBuildFile; fileRef = 52113CDD16C27EF800C301FB /* lang_bind_helper.cpp */; };
		36A1DC9416C3F34F0086A836 /* unique_ptr.hpp in Headers */ = {isa = PBXBuildFile; fileRef = 52E38B8716BDA00E0009C055 /* unique_ptr.hpp */; };
		36A1DC9716C3F3C50086A836 /* terminate.cpp in Sources */ = {isa = PBXBuildFile; fileRef = 36A1DC9516C3F3C50086A836 /* terminate.cpp */; };
		36A1DC9816C3F3C50086A836 /* terminate.cpp in Sources */ = {isa = PBXBuildFile; fileRef = 36A1DC9516C3F3C50086A836 /* terminate.cpp */; };
		36A1DC9916C3F3C50086A836 /* terminate.hpp in Headers */ = {isa = PBXBuildFile; fileRef = 36A1DC9616C3F3C50086A836 /* terminate.hpp */; };
		36A1DC9A16C3F3C50086A836 /* terminate.hpp in Headers */ = {isa = PBXBuildFile; fileRef = 36A1DC9616C3F3C50086A836 /* terminate.hpp */; };
		36A1DC9C16C3F3F40086A836 /* table_basic_fwd.hpp in Headers */ = {isa = PBXBuildFile; fileRef = 36A1DC9B16C3F3F40086A836 /* table_basic_fwd.hpp */; };
		36A1DC9D16C3F3F40086A836 /* table_basic_fwd.hpp in Headers */ = {isa = PBXBuildFile; fileRef = 36A1DC9B16C3F3F40086A836 /* table_basic_fwd.hpp */; };
		36A1DC9F16C3F4250086A836 /* string_buffer.hpp in Headers */ = {isa = PBXBuildFile; fileRef = 36A1DC9E16C3F4250086A836 /* string_buffer.hpp */; };
		36A1DCA016C3F4250086A836 /* string_buffer.hpp in Headers */ = {isa = PBXBuildFile; fileRef = 36A1DC9E16C3F4250086A836 /* string_buffer.hpp */; };
		36A1DCA216C3F43D0086A836 /* string_buffer.cpp in Sources */ = {isa = PBXBuildFile; fileRef = 36A1DCA116C3F43C0086A836 /* string_buffer.cpp */; };
		36A1DCA316C3F43D0086A836 /* string_buffer.cpp in Sources */ = {isa = PBXBuildFile; fileRef = 36A1DCA116C3F43C0086A836 /* string_buffer.cpp */; };
		36A1DCA516C3F46E0086A836 /* safe_int_ops.hpp in Headers */ = {isa = PBXBuildFile; fileRef = 36A1DCA416C3F46E0086A836 /* safe_int_ops.hpp */; };
		36A1DCA616C3F46E0086A836 /* safe_int_ops.hpp in Headers */ = {isa = PBXBuildFile; fileRef = 36A1DCA416C3F46E0086A836 /* safe_int_ops.hpp */; };
		36A1DCAE16C3F4E10086A836 /* thread.hpp in Headers */ = {isa = PBXBuildFile; fileRef = 36A1DCAD16C3F4E10086A836 /* thread.hpp */; };
		36A1DCAF16C3F4E10086A836 /* thread.hpp in Headers */ = {isa = PBXBuildFile; fileRef = 36A1DCAD16C3F4E10086A836 /* thread.hpp */; };
		36AB350D17E78DA900EC5744 /* string_data.hpp in Headers */ = {isa = PBXBuildFile; fileRef = 36AB350C17E78DA900EC5744 /* string_data.hpp */; };
		36E608681459976700CCC3E8 /* test-tightdb.cpp in Sources */ = {isa = PBXBuildFile; fileRef = 3647E02214209CE600D56FD7 /* test-tightdb.cpp */; };
		36E608691459977000CCC3E8 /* libtightdb.a in Frameworks */ = {isa = PBXBuildFile; fileRef = 3647E0E714209E6B00D56FD7 /* libtightdb.a */; };
		36E608911459F11200CCC3E8 /* test_array_blob.cpp in Sources */ = {isa = PBXBuildFile; fileRef = 36E608901459F11200CCC3E8 /* test_array_blob.cpp */; };
		36E60897145A99D800CCC3E8 /* test_array_string_long.cpp in Sources */ = {isa = PBXBuildFile; fileRef = 36E60896145A99D800CCC3E8 /* test_array_string_long.cpp */; };
		36E60899145AB43600CCC3E8 /* test_column_string.cpp in Sources */ = {isa = PBXBuildFile; fileRef = 36E60898145AB43600CCC3E8 /* test_column_string.cpp */; };
		36E6089F145AE7DD00CCC3E8 /* test_array_binary.cpp in Sources */ = {isa = PBXBuildFile; fileRef = 36E6089E145AE7DD00CCC3E8 /* test_array_binary.cpp */; };
		36E608A5145B006E00CCC3E8 /* test_column_binary.cpp in Sources */ = {isa = PBXBuildFile; fileRef = 36E608A4145B006E00CCC3E8 /* test_column_binary.cpp */; };
		36E67FCA15A2EDDB00D131FB /* index_string.cpp in Sources */ = {isa = PBXBuildFile; fileRef = 36E67FC815A2EDDB00D131FB /* index_string.cpp */; };
		36E67FCB15A2EDDB00D131FB /* index_string.hpp in Headers */ = {isa = PBXBuildFile; fileRef = 36E67FC915A2EDDB00D131FB /* index_string.hpp */; };
		36E67FCE15A2EDFB00D131FB /* test_index_string.cpp in Sources */ = {isa = PBXBuildFile; fileRef = 36E67FCD15A2EDFB00D131FB /* test_index_string.cpp */; };
		36EE6CC117F0F97400BA9635 /* alloc_slab.hpp in Headers */ = {isa = PBXBuildFile; fileRef = 36EE6CBE17F0F97300BA9635 /* alloc_slab.hpp */; };
		36EE6CC217F0F97400BA9635 /* alloc.hpp in Headers */ = {isa = PBXBuildFile; fileRef = 36EE6CBF17F0F97300BA9635 /* alloc.hpp */; };
		36EE6CC317F0F97400BA9635 /* column_mixed_tpl.hpp in Headers */ = {isa = PBXBuildFile; fileRef = 36EE6CC017F0F97300BA9635 /* column_mixed_tpl.hpp */; };
		36EE6CC517F0F9CB00BA9635 /* exceptions.hpp in Headers */ = {isa = PBXBuildFile; fileRef = 36EE6CC417F0F9CB00BA9635 /* exceptions.hpp */; };
		36EE6CC717F0FA6E00BA9635 /* buffer.hpp in Headers */ = {isa = PBXBuildFile; fileRef = 36EE6CC617F0FA6D00BA9635 /* buffer.hpp */; };
		36EE6CC917F0FA8C00BA9635 /* bind.hpp in Headers */ = {isa = PBXBuildFile; fileRef = 36EE6CC817F0FA8B00BA9635 /* bind.hpp */; };
		36F38235170CFEC400C95BCD /* column_basic_tpl.hpp in Headers */ = {isa = PBXBuildFile; fileRef = 36F38233170CFEC400C95BCD /* column_basic_tpl.hpp */; };
		36F38236170CFEC400C95BCD /* column_basic.hpp in Headers */ = {isa = PBXBuildFile; fileRef = 36F38234170CFEC400C95BCD /* column_basic.hpp */; };
		36F38239170D000300C95BCD /* array_basic_tpl.hpp in Headers */ = {isa = PBXBuildFile; fileRef = 36F38237170D000300C95BCD /* array_basic_tpl.hpp */; };
		36F3823A170D000300C95BCD /* array_basic.hpp in Headers */ = {isa = PBXBuildFile; fileRef = 36F38238170D000300C95BCD /* array_basic.hpp */; };
		36FD6F3614BDC61A009E0003 /* test_query.cpp in Sources */ = {isa = PBXBuildFile; fileRef = 36FD6F3414BDC61A009E0003 /* test_query.cpp */; };
		36FD6F3714BDC61A009E0003 /* test_table_view.cpp in Sources */ = {isa = PBXBuildFile; fileRef = 36FD6F3514BDC61A009E0003 /* test_table_view.cpp */; };
		36FDACDC17D67CBC0084E8BB /* test_array_blobs_big.cpp in Sources */ = {isa = PBXBuildFile; fileRef = 36FDACDB17D67CBC0084E8BB /* test_array_blobs_big.cpp */; };
		36FDACDF17D67DDD0084E8BB /* array_blobs_big.cpp in Sources */ = {isa = PBXBuildFile; fileRef = 36FDACDD17D67DDB0084E8BB /* array_blobs_big.cpp */; };
		36FDACE017D67DDD0084E8BB /* array_blobs_big.hpp in Headers */ = {isa = PBXBuildFile; fileRef = 36FDACDE17D67DDC0084E8BB /* array_blobs_big.hpp */; };
		36FDACE117D67DED0084E8BB /* array_blobs_big.cpp in Sources */ = {isa = PBXBuildFile; fileRef = 36FDACDD17D67DDB0084E8BB /* array_blobs_big.cpp */; };
		36FDACE217D67DF10084E8BB /* array_blobs_big.hpp in Headers */ = {isa = PBXBuildFile; fileRef = 36FDACDE17D67DDC0084E8BB /* array_blobs_big.hpp */; };
		3AC208C717E200F100640AFA /* test_utilities.cpp in Sources */ = {isa = PBXBuildFile; fileRef = 3AC208C517E200F100640AFA /* test_utilities.cpp */; };
		4142C93B1623478700B3B902 /* alloc_slab.cpp in Sources */ = {isa = PBXBuildFile; fileRef = 365CCDF1157CC37D00172BF8 /* alloc_slab.cpp */; };
		4142C93C1623478700B3B902 /* array_binary.cpp in Sources */ = {isa = PBXBuildFile; fileRef = 365CCDF4157CC37D00172BF8 /* array_binary.cpp */; };
		4142C93D1623478700B3B902 /* array_blob.cpp in Sources */ = {isa = PBXBuildFile; fileRef = 365CCDF6157CC37D00172BF8 /* array_blob.cpp */; };
		4142C93E1623478700B3B902 /* array_string_long.cpp in Sources */ = {isa = PBXBuildFile; fileRef = 365CCDF8157CC37D00172BF8 /* array_string_long.cpp */; };
		4142C93F1623478700B3B902 /* array_string.cpp in Sources */ = {isa = PBXBuildFile; fileRef = 365CCDFA157CC37D00172BF8 /* array_string.cpp */; };
		4142C9401623478700B3B902 /* array.cpp in Sources */ = {isa = PBXBuildFile; fileRef = 365CCDFC157CC37D00172BF8 /* array.cpp */; };
		4142C9421623478700B3B902 /* column_binary.cpp in Sources */ = {isa = PBXBuildFile; fileRef = 365CCE03157CC37D00172BF8 /* column_binary.cpp */; };
		4142C9431623478700B3B902 /* column_mixed.cpp in Sources */ = {isa = PBXBuildFile; fileRef = 365CCE06157CC37D00172BF8 /* column_mixed.cpp */; };
		4142C9441623478700B3B902 /* column_string_enum.cpp in Sources */ = {isa = PBXBuildFile; fileRef = 365CCE08157CC37D00172BF8 /* column_string_enum.cpp */; };
		4142C9451623478700B3B902 /* column_string.cpp in Sources */ = {isa = PBXBuildFile; fileRef = 365CCE0A157CC37D00172BF8 /* column_string.cpp */; };
		4142C9461623478700B3B902 /* column_table.cpp in Sources */ = {isa = PBXBuildFile; fileRef = 365CCE0C157CC37D00172BF8 /* column_table.cpp */; };
		4142C9471623478700B3B902 /* column.cpp in Sources */ = {isa = PBXBuildFile; fileRef = 365CCE10157CC37D00172BF8 /* column.cpp */; };
		4142C9481623478700B3B902 /* group_writer.cpp in Sources */ = {isa = PBXBuildFile; fileRef = 365CCE14157CC37D00172BF8 /* group_writer.cpp */; };
		4142C9491623478700B3B902 /* group.cpp in Sources */ = {isa = PBXBuildFile; fileRef = 365CCE16157CC37D00172BF8 /* group.cpp */; };
		4142C94B1623478700B3B902 /* query.cpp in Sources */ = {isa = PBXBuildFile; fileRef = 365CCE1F157CC37D00172BF8 /* query.cpp */; };
		4142C94C1623478700B3B902 /* spec.cpp in Sources */ = {isa = PBXBuildFile; fileRef = 365CCE21157CC37D00172BF8 /* spec.cpp */; };
		4142C94D1623478700B3B902 /* table_view.cpp in Sources */ = {isa = PBXBuildFile; fileRef = 365CCE29157CC37D00172BF8 /* table_view.cpp */; };
		4142C94E1623478700B3B902 /* table.cpp in Sources */ = {isa = PBXBuildFile; fileRef = 365CCE2B157CC37D00172BF8 /* table.cpp */; };
		4142C94F1623478700B3B902 /* utf8.cpp in Sources */ = {isa = PBXBuildFile; fileRef = 365CCE30157CC37D00172BF8 /* utf8.cpp */; };
		4142C9501623478700B3B902 /* utilities.cpp in Sources */ = {isa = PBXBuildFile; fileRef = 365CCE32157CC37D00172BF8 /* utilities.cpp */; };
		4142C9511623478700B3B902 /* group_shared.cpp in Sources */ = {isa = PBXBuildFile; fileRef = 365CCE7E157CCB4100172BF8 /* group_shared.cpp */; };
		4142C9521623478700B3B902 /* index_string.cpp in Sources */ = {isa = PBXBuildFile; fileRef = 36E67FC815A2EDDB00D131FB /* index_string.cpp */; };
		4142C9541623478700B3B902 /* file.cpp in Sources */ = {isa = PBXBuildFile; fileRef = 3640797D15AD6687009A3A82 /* file.cpp */; };
		4142C95C1623478700B3B902 /* array_binary.hpp in Headers */ = {isa = PBXBuildFile; fileRef = 365CCDF5157CC37D00172BF8 /* array_binary.hpp */; };
		4142C95D1623478700B3B902 /* array_blob.hpp in Headers */ = {isa = PBXBuildFile; fileRef = 365CCDF7157CC37D00172BF8 /* array_blob.hpp */; };
		4142C95E1623478700B3B902 /* array_string_long.hpp in Headers */ = {isa = PBXBuildFile; fileRef = 365CCDF9157CC37D00172BF8 /* array_string_long.hpp */; };
		4142C95F1623478700B3B902 /* array_string.hpp in Headers */ = {isa = PBXBuildFile; fileRef = 365CCDFB157CC37D00172BF8 /* array_string.hpp */; };
		4142C9601623478700B3B902 /* array.hpp in Headers */ = {isa = PBXBuildFile; fileRef = 365CCDFD157CC37D00172BF8 /* array.hpp */; };
		4142C9611623478700B3B902 /* binary_data.hpp in Headers */ = {isa = PBXBuildFile; fileRef = 365CCDFE157CC37D00172BF8 /* binary_data.hpp */; };
		4142C9621623478700B3B902 /* bind_ptr.hpp in Headers */ = {isa = PBXBuildFile; fileRef = 365CCDFF157CC37D00172BF8 /* bind_ptr.hpp */; };
		4142C9651623478700B3B902 /* column_binary.hpp in Headers */ = {isa = PBXBuildFile; fileRef = 365CCE04157CC37D00172BF8 /* column_binary.hpp */; };
		4142C9661623478700B3B902 /* column_fwd.hpp in Headers */ = {isa = PBXBuildFile; fileRef = 365CCE05157CC37D00172BF8 /* column_fwd.hpp */; };
		4142C9671623478700B3B902 /* column_mixed.hpp in Headers */ = {isa = PBXBuildFile; fileRef = 365CCE07157CC37D00172BF8 /* column_mixed.hpp */; };
		4142C9681623478700B3B902 /* column_string_enum.hpp in Headers */ = {isa = PBXBuildFile; fileRef = 365CCE09157CC37D00172BF8 /* column_string_enum.hpp */; };
		4142C9691623478700B3B902 /* column_string.hpp in Headers */ = {isa = PBXBuildFile; fileRef = 365CCE0B157CC37D00172BF8 /* column_string.hpp */; };
		4142C96A1623478700B3B902 /* column_table.hpp in Headers */ = {isa = PBXBuildFile; fileRef = 365CCE0D157CC37D00172BF8 /* column_table.hpp */; };
		4142C96B1623478700B3B902 /* column_tpl.hpp in Headers */ = {isa = PBXBuildFile; fileRef = 365CCE0E157CC37D00172BF8 /* column_tpl.hpp */; };
		4142C96C1623478700B3B902 /* column_type.hpp in Headers */ = {isa = PBXBuildFile; fileRef = 365CCE0F157CC37D00172BF8 /* column_type.hpp */; };
		4142C96D1623478700B3B902 /* column.hpp in Headers */ = {isa = PBXBuildFile; fileRef = 365CCE11157CC37D00172BF8 /* column.hpp */; };
		4142C96E1623478700B3B902 /* config.h in Headers */ = {isa = PBXBuildFile; fileRef = 365CCE12157CC37D00172BF8 /* config.h */; };
		4142C96F1623478700B3B902 /* datetime.hpp in Headers */ = {isa = PBXBuildFile; fileRef = 365CCE13157CC37D00172BF8 /* datetime.hpp */; };
		4142C9701623478700B3B902 /* group_writer.hpp in Headers */ = {isa = PBXBuildFile; fileRef = 365CCE15157CC37D00172BF8 /* group_writer.hpp */; };
		4142C9711623478700B3B902 /* group.hpp in Headers */ = {isa = PBXBuildFile; fileRef = 365CCE17157CC37D00172BF8 /* group.hpp */; };
		4142C9731623478700B3B902 /* lang_bind_helper.hpp in Headers */ = {isa = PBXBuildFile; fileRef = 365CCE1A157CC37D00172BF8 /* lang_bind_helper.hpp */; };
		4142C9741623478700B3B902 /* meta.hpp in Headers */ = {isa = PBXBuildFile; fileRef = 365CCE1B157CC37D00172BF8 /* meta.hpp */; };
		4142C9751623478700B3B902 /* mixed.hpp in Headers */ = {isa = PBXBuildFile; fileRef = 365CCE1C157CC37D00172BF8 /* mixed.hpp */; };
		4142C9761623478700B3B902 /* query_conditions.hpp in Headers */ = {isa = PBXBuildFile; fileRef = 365CCE1D157CC37D00172BF8 /* query_conditions.hpp */; };
		4142C9771623478700B3B902 /* query_engine.hpp in Headers */ = {isa = PBXBuildFile; fileRef = 365CCE1E157CC37D00172BF8 /* query_engine.hpp */; };
		4142C9781623478700B3B902 /* query.hpp in Headers */ = {isa = PBXBuildFile; fileRef = 365CCE20157CC37D00172BF8 /* query.hpp */; };
		4142C9791623478700B3B902 /* spec.hpp in Headers */ = {isa = PBXBuildFile; fileRef = 365CCE22157CC37D00172BF8 /* spec.hpp */; };
		4142C97A1623478700B3B902 /* table_accessors.hpp in Headers */ = {isa = PBXBuildFile; fileRef = 365CCE24157CC37D00172BF8 /* table_accessors.hpp */; };
		4142C97B1623478700B3B902 /* table_basic.hpp in Headers */ = {isa = PBXBuildFile; fileRef = 365CCE25157CC37D00172BF8 /* table_basic.hpp */; };
		4142C97C1623478700B3B902 /* table_macros.hpp in Headers */ = {isa = PBXBuildFile; fileRef = 365CCE26157CC37D00172BF8 /* table_macros.hpp */; };
		4142C97D1623478700B3B902 /* table_ref.hpp in Headers */ = {isa = PBXBuildFile; fileRef = 365CCE27157CC37D00172BF8 /* table_ref.hpp */; };
		4142C97E1623478700B3B902 /* table_view_basic.hpp in Headers */ = {isa = PBXBuildFile; fileRef = 365CCE28157CC37D00172BF8 /* table_view_basic.hpp */; };
		4142C97F1623478700B3B902 /* table_view.hpp in Headers */ = {isa = PBXBuildFile; fileRef = 365CCE2A157CC37D00172BF8 /* table_view.hpp */; };
		4142C9801623478700B3B902 /* table.hpp in Headers */ = {isa = PBXBuildFile; fileRef = 365CCE2C157CC37D00172BF8 /* table.hpp */; };
		4142C9821623478700B3B902 /* tuple.hpp in Headers */ = {isa = PBXBuildFile; fileRef = 365CCE2E157CC37D00172BF8 /* tuple.hpp */; };
		4142C9831623478700B3B902 /* type_list.hpp in Headers */ = {isa = PBXBuildFile; fileRef = 365CCE2F157CC37D00172BF8 /* type_list.hpp */; };
		4142C9841623478700B3B902 /* utf8.hpp in Headers */ = {isa = PBXBuildFile; fileRef = 365CCE31157CC37D00172BF8 /* utf8.hpp */; };
		4142C9851623478700B3B902 /* utilities.hpp in Headers */ = {isa = PBXBuildFile; fileRef = 365CCE33157CC37D00172BF8 /* utilities.hpp */; };
		4142C9861623478700B3B902 /* tightdb.hpp in Headers */ = {isa = PBXBuildFile; fileRef = 365CCE77157CC3A100172BF8 /* tightdb.hpp */; };
		4142C9871623478700B3B902 /* group_shared.hpp in Headers */ = {isa = PBXBuildFile; fileRef = 365CCE7F157CCB4100172BF8 /* group_shared.hpp */; };
		4142C9881623478700B3B902 /* index_string.hpp in Headers */ = {isa = PBXBuildFile; fileRef = 36E67FC915A2EDDB00D131FB /* index_string.hpp */; };
		4142C98A1623478700B3B902 /* file.hpp in Headers */ = {isa = PBXBuildFile; fileRef = 3640797E15AD6687009A3A82 /* file.hpp */; };
		520588CA16C1DA9D009DA6D8 /* data_type.hpp in Headers */ = {isa = PBXBuildFile; fileRef = 520588C916C1DA9D009DA6D8 /* data_type.hpp */; };
		52113CDE16C27EF800C301FB /* lang_bind_helper.cpp in Sources */ = {isa = PBXBuildFile; fileRef = 52113CDD16C27EF800C301FB /* lang_bind_helper.cpp */; };
		525AAC8517CD6C9B00267037 /* thread.cpp in Sources */ = {isa = PBXBuildFile; fileRef = 52C3965616BC6704003619FF /* thread.cpp */; };
		5263C6DF17D2D28C00A99AA4 /* test_thread.cpp in Sources */ = {isa = PBXBuildFile; fileRef = 5263C6DE17D2D28C00A99AA4 /* test_thread.cpp */; };
		52A32B3717D4E7FE00DD22CC /* test_array_float.cpp in Sources */ = {isa = PBXBuildFile; fileRef = 52A32B3617D4E7FE00DD22CC /* test_array_float.cpp */; };
		52A32B3A17D4E82000DD22CC /* test_column_basic.cpp in Sources */ = {isa = PBXBuildFile; fileRef = 52A32B3917D4E82000DD22CC /* test_column_basic.cpp */; };
		52A32B3C17D4E83500DD22CC /* test_column_float.cpp in Sources */ = {isa = PBXBuildFile; fileRef = 52A32B3B17D4E83500DD22CC /* test_column_float.cpp */; };
		52A32B3E17D4E84700DD22CC /* test_file.cpp in Sources */ = {isa = PBXBuildFile; fileRef = 52A32B3D17D4E84700DD22CC /* test_file.cpp */; };
		52A32B4017D4E85A00DD22CC /* test_lang_bind_helper.cpp in Sources */ = {isa = PBXBuildFile; fileRef = 52A32B3F17D4E85A00DD22CC /* test_lang_bind_helper.cpp */; };
		52A32B4217D4E86A00DD22CC /* test_string_data.cpp in Sources */ = {isa = PBXBuildFile; fileRef = 52A32B4117D4E86A00DD22CC /* test_string_data.cpp */; };
		52A32B4417D4E87800DD22CC /* test_transactions_lasse.cpp in Sources */ = {isa = PBXBuildFile; fileRef = 52A32B4317D4E87800DD22CC /* test_transactions_lasse.cpp */; };
		52A32B4617D4E88400DD22CC /* test_transactions.cpp in Sources */ = {isa = PBXBuildFile; fileRef = 52A32B4517D4E88400DD22CC /* test_transactions.cpp */; };
		52A32B4817D4E89100DD22CC /* test_utf8.cpp in Sources */ = {isa = PBXBuildFile; fileRef = 52A32B4717D4E89100DD22CC /* test_utf8.cpp */; };
		52C3965716BC6704003619FF /* thread.cpp in Sources */ = {isa = PBXBuildFile; fileRef = 52C3965616BC6704003619FF /* thread.cpp */; };
		52D6E067175BDBDD00B423E5 /* mem.hpp in Headers */ = {isa = PBXBuildFile; fileRef = 52D6E05B175BDBDD00B423E5 /* mem.hpp */; };
		52D6E069175BDBDD00B423E5 /* number_names.hpp in Headers */ = {isa = PBXBuildFile; fileRef = 52D6E05D175BDBDD00B423E5 /* number_names.hpp */; };
		52D6E06D175BDBDD00B423E5 /* timer.hpp in Headers */ = {isa = PBXBuildFile; fileRef = 52D6E062175BDBDD00B423E5 /* timer.hpp */; };
		52D6E06F175BDC5D00B423E5 /* mem.cpp in Sources */ = {isa = PBXBuildFile; fileRef = 52D6E059175BDBDD00B423E5 /* mem.cpp */; };
		52D6E070175BDC6500B423E5 /* timer.cpp in Sources */ = {isa = PBXBuildFile; fileRef = 52D6E060175BDBDD00B423E5 /* timer.cpp */; };
		52D6E071175BDD6300B423E5 /* test-util.a in Frameworks */ = {isa = PBXBuildFile; fileRef = 52D6E04E175BD9BC00B423E5 /* test-util.a */; };
		52E38B8816BDA00E0009C055 /* unique_ptr.hpp in Headers */ = {isa = PBXBuildFile; fileRef = 52E38B8716BDA00E0009C055 /* unique_ptr.hpp */; };
		52F2E0E317D5F92F00415958 /* test_column_large.cpp in Sources */ = {isa = PBXBuildFile; fileRef = 52F2E0E217D5F92F00415958 /* test_column_large.cpp */; };
		52F2E0E517D5F93D00415958 /* test_strings.cpp in Sources */ = {isa = PBXBuildFile; fileRef = 52F2E0E417D5F93D00415958 /* test_strings.cpp */; };
		52F2E0E717D5F95500415958 /* verified_integer.cpp in Sources */ = {isa = PBXBuildFile; fileRef = 52F2E0E617D5F95500415958 /* verified_integer.cpp */; };
		52F2E0E917D5F96100415958 /* verified_string.cpp in Sources */ = {isa = PBXBuildFile; fileRef = 52F2E0E817D5F96100415958 /* verified_string.cpp */; };
		52F6359416B43C79006117C4 /* alloc.cpp in Sources */ = {isa = PBXBuildFile; fileRef = 52F6359316B43C79006117C4 /* alloc.cpp */; };
/* End PBXBuildFile section */

/* Begin PBXContainerItemProxy section */
		3647E2511422197F00D56FD7 /* PBXContainerItemProxy */ = {
			isa = PBXContainerItemProxy;
			containerPortal = 3611F2FC14209B7000017263 /* Project object */;
			proxyType = 1;
			remoteGlobalIDString = 3647E0E614209E6B00D56FD7;
			remoteInfo = libtightdb;
		};
		36E6086A14599C3300CCC3E8 /* PBXContainerItemProxy */ = {
			isa = PBXContainerItemProxy;
			containerPortal = 3611F2FC14209B7000017263 /* Project object */;
			proxyType = 1;
			remoteGlobalIDString = 3647E0E614209E6B00D56FD7;
			remoteInfo = libtightdb;
		};
		52D6E053175BD9DA00B423E5 /* PBXContainerItemProxy */ = {
			isa = PBXContainerItemProxy;
			containerPortal = 3611F2FC14209B7000017263 /* Project object */;
			proxyType = 1;
			remoteGlobalIDString = 52D6E04D175BD9BC00B423E5;
			remoteInfo = "test-utils";
		};
/* End PBXContainerItemProxy section */

/* Begin PBXCopyFilesBuildPhase section */
		3647E1011420E4D800D56FD7 /* CopyFiles */ = {
			isa = PBXCopyFilesBuildPhase;
			buildActionMask = 2147483647;
			dstPath = /usr/share/man/man1/;
			dstSubfolderSpec = 0;
			files = (
			);
			runOnlyForDeploymentPostprocessing = 1;
		};
		36E6085C1459972100CCC3E8 /* CopyFiles */ = {
			isa = PBXCopyFilesBuildPhase;
			buildActionMask = 2147483647;
			dstPath = /usr/share/man/man1/;
			dstSubfolderSpec = 0;
			files = (
			);
			runOnlyForDeploymentPostprocessing = 1;
		};
/* End PBXCopyFilesBuildPhase section */

/* Begin PBXFileReference section */
		3604595114C97A4E008ACFFD /* test_column_mixed.cpp */ = {isa = PBXFileReference; fileEncoding = 4; lastKnownFileType = sourcecode.cpp.cpp; path = test_column_mixed.cpp; sourceTree = "<group>"; };
		360F1A1C146AB3AA00EBB9C6 /* libUnitTest++.a */ = {isa = PBXFileReference; lastKnownFileType = archive.ar; name = "libUnitTest++.a"; path = "test/UnitTest++/libUnitTest++.a"; sourceTree = "<group>"; };
		3640797D15AD6687009A3A82 /* file.cpp */ = {isa = PBXFileReference; fileEncoding = 4; lastKnownFileType = sourcecode.cpp.cpp; name = file.cpp; path = tightdb/file.cpp; sourceTree = "<group>"; };
		3640797E15AD6687009A3A82 /* file.hpp */ = {isa = PBXFileReference; fileEncoding = 4; lastKnownFileType = sourcecode.cpp.h; name = file.hpp; path = tightdb/file.hpp; sourceTree = "<group>"; };
		3647DFF314209CE600D56FD7 /* main.cpp */ = {isa = PBXFileReference; lastKnownFileType = sourcecode.cpp.cpp; path = main.cpp; sourceTree = "<group>"; };
		3647DFF414209CE600D56FD7 /* Makefile */ = {isa = PBXFileReference; lastKnownFileType = sourcecode.make; path = Makefile; sourceTree = "<group>"; };
		3647DFFE14209CE600D56FD7 /* Makefile */ = {isa = PBXFileReference; lastKnownFileType = sourcecode.make; path = Makefile; sourceTree = "<group>"; };
		3647DFFF14209CE600D56FD7 /* shell.c */ = {isa = PBXFileReference; lastKnownFileType = sourcecode.c.c; path = shell.c; sourceTree = "<group>"; };
		3647E00014209CE600D56FD7 /* sqlite3.c */ = {isa = PBXFileReference; lastKnownFileType = sourcecode.c.c; path = sqlite3.c; sourceTree = "<group>"; };
		3647E00114209CE600D56FD7 /* sqlite3.def */ = {isa = PBXFileReference; lastKnownFileType = text; path = sqlite3.def; sourceTree = "<group>"; };
		3647E00214209CE600D56FD7 /* sqlite3.h */ = {isa = PBXFileReference; lastKnownFileType = sourcecode.c.h; path = sqlite3.h; sourceTree = "<group>"; };
		3647E00314209CE600D56FD7 /* sqlite3ext.h */ = {isa = PBXFileReference; lastKnownFileType = sourcecode.c.h; path = sqlite3ext.h; sourceTree = "<group>"; };
		3647E00414209CE600D56FD7 /* test-sqlite3.cpp */ = {isa = PBXFileReference; lastKnownFileType = sourcecode.cpp.cpp; path = "test-sqlite3.cpp"; sourceTree = "<group>"; };
		3647E00914209CE600D56FD7 /* Makefile */ = {isa = PBXFileReference; lastKnownFileType = sourcecode.make; path = Makefile; sourceTree = "<group>"; };
		3647E00A14209CE600D56FD7 /* test-stl.cpp */ = {isa = PBXFileReference; lastKnownFileType = sourcecode.cpp.cpp; path = "test-stl.cpp"; sourceTree = "<group>"; };
		3647E02114209CE600D56FD7 /* Makefile */ = {isa = PBXFileReference; lastKnownFileType = sourcecode.make; path = Makefile; sourceTree = "<group>"; };
		3647E02214209CE600D56FD7 /* test-tightdb.cpp */ = {isa = PBXFileReference; lastKnownFileType = sourcecode.cpp.cpp; path = "test-tightdb.cpp"; sourceTree = "<group>"; };
		3647E02314209CE600D56FD7 /* test-tightdb.vcproj */ = {isa = PBXFileReference; lastKnownFileType = text.xml; path = "test-tightdb.vcproj"; sourceTree = "<group>"; };
		3647E04A14209CE600D56FD7 /* test_array.cpp */ = {isa = PBXFileReference; lastKnownFileType = sourcecode.cpp.cpp; path = test_array.cpp; sourceTree = "<group>"; };
		3647E04B14209CE600D56FD7 /* test_array_string.cpp */ = {isa = PBXFileReference; lastKnownFileType = sourcecode.cpp.cpp; path = test_array_string.cpp; sourceTree = "<group>"; };
		3647E04C14209CE600D56FD7 /* test_column.cpp */ = {isa = PBXFileReference; lastKnownFileType = sourcecode.cpp.cpp; path = test_column.cpp; sourceTree = "<group>"; };
		3647E04D14209CE600D56FD7 /* test_index.cpp */ = {isa = PBXFileReference; lastKnownFileType = sourcecode.cpp.cpp; path = test_index.cpp; sourceTree = "<group>"; };
		3647E04E14209CE600D56FD7 /* test_table.cpp */ = {isa = PBXFileReference; lastKnownFileType = sourcecode.cpp.cpp; path = test_table.cpp; sourceTree = "<group>"; };
		3647E05014209CE600D56FD7 /* COPYING */ = {isa = PBXFileReference; lastKnownFileType = text; path = COPYING; sourceTree = "<group>"; };
		3647E05214209CE600D56FD7 /* UnitTest++.html */ = {isa = PBXFileReference; lastKnownFileType = text.html; path = "UnitTest++.html"; sourceTree = "<group>"; };
		3647E05314209CE600D56FD7 /* Makefile */ = {isa = PBXFileReference; lastKnownFileType = sourcecode.make; path = Makefile; sourceTree = "<group>"; };
		3647E06B14209CE600D56FD7 /* README */ = {isa = PBXFileReference; lastKnownFileType = text; path = README; sourceTree = "<group>"; };
		3647E06D14209CE600D56FD7 /* AssertException.cpp */ = {isa = PBXFileReference; lastKnownFileType = sourcecode.cpp.cpp; path = AssertException.cpp; sourceTree = "<group>"; };
		3647E06E14209CE600D56FD7 /* AssertException.h */ = {isa = PBXFileReference; lastKnownFileType = sourcecode.c.h; path = AssertException.h; sourceTree = "<group>"; };
		3647E06F14209CE600D56FD7 /* CheckMacros.h */ = {isa = PBXFileReference; lastKnownFileType = sourcecode.c.h; path = CheckMacros.h; sourceTree = "<group>"; };
		3647E07014209CE600D56FD7 /* Checks.cpp */ = {isa = PBXFileReference; lastKnownFileType = sourcecode.cpp.cpp; path = Checks.cpp; sourceTree = "<group>"; };
		3647E07114209CE600D56FD7 /* Checks.h */ = {isa = PBXFileReference; lastKnownFileType = sourcecode.c.h; path = Checks.h; sourceTree = "<group>"; };
		3647E07214209CE600D56FD7 /* Config.h */ = {isa = PBXFileReference; lastKnownFileType = sourcecode.c.h; path = Config.h; sourceTree = "<group>"; };
		3647E07314209CE600D56FD7 /* CurrentTest.cpp */ = {isa = PBXFileReference; lastKnownFileType = sourcecode.cpp.cpp; path = CurrentTest.cpp; sourceTree = "<group>"; };
		3647E07414209CE600D56FD7 /* CurrentTest.h */ = {isa = PBXFileReference; lastKnownFileType = sourcecode.c.h; path = CurrentTest.h; sourceTree = "<group>"; };
		3647E07514209CE600D56FD7 /* DeferredTestReporter.cpp */ = {isa = PBXFileReference; lastKnownFileType = sourcecode.cpp.cpp; path = DeferredTestReporter.cpp; sourceTree = "<group>"; };
		3647E07614209CE600D56FD7 /* DeferredTestReporter.h */ = {isa = PBXFileReference; lastKnownFileType = sourcecode.c.h; path = DeferredTestReporter.h; sourceTree = "<group>"; };
		3647E07714209CE600D56FD7 /* DeferredTestResult.cpp */ = {isa = PBXFileReference; lastKnownFileType = sourcecode.cpp.cpp; path = DeferredTestResult.cpp; sourceTree = "<group>"; };
		3647E07814209CE600D56FD7 /* DeferredTestResult.h */ = {isa = PBXFileReference; lastKnownFileType = sourcecode.c.h; path = DeferredTestResult.h; sourceTree = "<group>"; };
		3647E07914209CE600D56FD7 /* ExecuteTest.h */ = {isa = PBXFileReference; lastKnownFileType = sourcecode.c.h; path = ExecuteTest.h; sourceTree = "<group>"; };
		3647E07A14209CE600D56FD7 /* MemoryOutStream.cpp */ = {isa = PBXFileReference; lastKnownFileType = sourcecode.cpp.cpp; path = MemoryOutStream.cpp; sourceTree = "<group>"; };
		3647E07B14209CE600D56FD7 /* MemoryOutStream.h */ = {isa = PBXFileReference; lastKnownFileType = sourcecode.c.h; path = MemoryOutStream.h; sourceTree = "<group>"; };
		3647E07D14209CE600D56FD7 /* SignalTranslator.cpp */ = {isa = PBXFileReference; lastKnownFileType = sourcecode.cpp.cpp; path = SignalTranslator.cpp; sourceTree = "<group>"; };
		3647E07E14209CE600D56FD7 /* SignalTranslator.h */ = {isa = PBXFileReference; lastKnownFileType = sourcecode.c.h; path = SignalTranslator.h; sourceTree = "<group>"; };
		3647E07F14209CE600D56FD7 /* TimeHelpers.cpp */ = {isa = PBXFileReference; lastKnownFileType = sourcecode.cpp.cpp; path = TimeHelpers.cpp; sourceTree = "<group>"; };
		3647E08014209CE600D56FD7 /* TimeHelpers.h */ = {isa = PBXFileReference; lastKnownFileType = sourcecode.c.h; path = TimeHelpers.h; sourceTree = "<group>"; };
		3647E08114209CE600D56FD7 /* ReportAssert.cpp */ = {isa = PBXFileReference; lastKnownFileType = sourcecode.cpp.cpp; path = ReportAssert.cpp; sourceTree = "<group>"; };
		3647E08214209CE600D56FD7 /* ReportAssert.h */ = {isa = PBXFileReference; lastKnownFileType = sourcecode.c.h; path = ReportAssert.h; sourceTree = "<group>"; };
		3647E08314209CE600D56FD7 /* Test.cpp */ = {isa = PBXFileReference; lastKnownFileType = sourcecode.cpp.cpp; path = Test.cpp; sourceTree = "<group>"; };
		3647E08414209CE600D56FD7 /* Test.h */ = {isa = PBXFileReference; lastKnownFileType = sourcecode.c.h; path = Test.h; sourceTree = "<group>"; };
		3647E08514209CE600D56FD7 /* TestDetails.cpp */ = {isa = PBXFileReference; lastKnownFileType = sourcecode.cpp.cpp; path = TestDetails.cpp; sourceTree = "<group>"; };
		3647E08614209CE600D56FD7 /* TestDetails.h */ = {isa = PBXFileReference; lastKnownFileType = sourcecode.c.h; path = TestDetails.h; sourceTree = "<group>"; };
		3647E08714209CE600D56FD7 /* TestList.cpp */ = {isa = PBXFileReference; lastKnownFileType = sourcecode.cpp.cpp; path = TestList.cpp; sourceTree = "<group>"; };
		3647E08814209CE600D56FD7 /* TestList.h */ = {isa = PBXFileReference; lastKnownFileType = sourcecode.c.h; path = TestList.h; sourceTree = "<group>"; };
		3647E08914209CE600D56FD7 /* TestMacros.h */ = {isa = PBXFileReference; lastKnownFileType = sourcecode.c.h; path = TestMacros.h; sourceTree = "<group>"; };
		3647E08A14209CE600D56FD7 /* TestReporter.cpp */ = {isa = PBXFileReference; lastKnownFileType = sourcecode.cpp.cpp; path = TestReporter.cpp; sourceTree = "<group>"; };
		3647E08B14209CE600D56FD7 /* TestReporter.h */ = {isa = PBXFileReference; lastKnownFileType = sourcecode.c.h; path = TestReporter.h; sourceTree = "<group>"; };
		3647E08C14209CE600D56FD7 /* TestReporterStdout.cpp */ = {isa = PBXFileReference; lastKnownFileType = sourcecode.cpp.cpp; path = TestReporterStdout.cpp; sourceTree = "<group>"; };
		3647E08D14209CE600D56FD7 /* TestReporterStdout.h */ = {isa = PBXFileReference; lastKnownFileType = sourcecode.c.h; path = TestReporterStdout.h; sourceTree = "<group>"; };
		3647E08E14209CE600D56FD7 /* TestResults.cpp */ = {isa = PBXFileReference; lastKnownFileType = sourcecode.cpp.cpp; path = TestResults.cpp; sourceTree = "<group>"; };
		3647E08F14209CE600D56FD7 /* TestResults.h */ = {isa = PBXFileReference; lastKnownFileType = sourcecode.c.h; path = TestResults.h; sourceTree = "<group>"; };
		3647E09014209CE600D56FD7 /* TestRunner.cpp */ = {isa = PBXFileReference; lastKnownFileType = sourcecode.cpp.cpp; path = TestRunner.cpp; sourceTree = "<group>"; };
		3647E09114209CE600D56FD7 /* TestRunner.h */ = {isa = PBXFileReference; lastKnownFileType = sourcecode.c.h; path = TestRunner.h; sourceTree = "<group>"; };
		3647E09314209CE600D56FD7 /* Main.cpp */ = {isa = PBXFileReference; lastKnownFileType = sourcecode.cpp.cpp; path = Main.cpp; sourceTree = "<group>"; };
		3647E09414209CE600D56FD7 /* RecordingReporter.h */ = {isa = PBXFileReference; lastKnownFileType = sourcecode.c.h; path = RecordingReporter.h; sourceTree = "<group>"; };
		3647E09514209CE600D56FD7 /* ScopedCurrentTest.h */ = {isa = PBXFileReference; lastKnownFileType = sourcecode.c.h; path = ScopedCurrentTest.h; sourceTree = "<group>"; };
		3647E09614209CE600D56FD7 /* TestAssertHandler.cpp */ = {isa = PBXFileReference; lastKnownFileType = sourcecode.cpp.cpp; path = TestAssertHandler.cpp; sourceTree = "<group>"; };
		3647E09714209CE600D56FD7 /* TestCheckMacros.cpp */ = {isa = PBXFileReference; lastKnownFileType = sourcecode.cpp.cpp; path = TestCheckMacros.cpp; sourceTree = "<group>"; };
		3647E09814209CE600D56FD7 /* TestChecks.cpp */ = {isa = PBXFileReference; lastKnownFileType = sourcecode.cpp.cpp; path = TestChecks.cpp; sourceTree = "<group>"; };
		3647E09914209CE600D56FD7 /* TestCurrentTest.cpp */ = {isa = PBXFileReference; lastKnownFileType = sourcecode.cpp.cpp; path = TestCurrentTest.cpp; sourceTree = "<group>"; };
		3647E09A14209CE600D56FD7 /* TestDeferredTestReporter.cpp */ = {isa = PBXFileReference; lastKnownFileType = sourcecode.cpp.cpp; path = TestDeferredTestReporter.cpp; sourceTree = "<group>"; };
		3647E09B14209CE600D56FD7 /* TestMemoryOutStream.cpp */ = {isa = PBXFileReference; lastKnownFileType = sourcecode.cpp.cpp; path = TestMemoryOutStream.cpp; sourceTree = "<group>"; };
		3647E09C14209CE600D56FD7 /* TestTest.cpp */ = {isa = PBXFileReference; lastKnownFileType = sourcecode.cpp.cpp; path = TestTest.cpp; sourceTree = "<group>"; };
		3647E09D14209CE600D56FD7 /* TestTestList.cpp */ = {isa = PBXFileReference; lastKnownFileType = sourcecode.cpp.cpp; path = TestTestList.cpp; sourceTree = "<group>"; };
		3647E09E14209CE600D56FD7 /* TestTestMacros.cpp */ = {isa = PBXFileReference; lastKnownFileType = sourcecode.cpp.cpp; path = TestTestMacros.cpp; sourceTree = "<group>"; };
		3647E09F14209CE600D56FD7 /* TestTestResults.cpp */ = {isa = PBXFileReference; lastKnownFileType = sourcecode.cpp.cpp; path = TestTestResults.cpp; sourceTree = "<group>"; };
		3647E0A014209CE600D56FD7 /* TestTestRunner.cpp */ = {isa = PBXFileReference; lastKnownFileType = sourcecode.cpp.cpp; path = TestTestRunner.cpp; sourceTree = "<group>"; };
		3647E0A114209CE600D56FD7 /* TestTestSuite.cpp */ = {isa = PBXFileReference; lastKnownFileType = sourcecode.cpp.cpp; path = TestTestSuite.cpp; sourceTree = "<group>"; };
		3647E0A214209CE600D56FD7 /* TestTimeConstraint.cpp */ = {isa = PBXFileReference; lastKnownFileType = sourcecode.cpp.cpp; path = TestTimeConstraint.cpp; sourceTree = "<group>"; };
		3647E0A314209CE600D56FD7 /* TestTimeConstraintMacro.cpp */ = {isa = PBXFileReference; lastKnownFileType = sourcecode.cpp.cpp; path = TestTimeConstraintMacro.cpp; sourceTree = "<group>"; };
		3647E0A414209CE600D56FD7 /* TestUnitTest++.cpp */ = {isa = PBXFileReference; lastKnownFileType = sourcecode.cpp.cpp; path = "TestUnitTest++.cpp"; sourceTree = "<group>"; };
		3647E0A514209CE600D56FD7 /* TestXmlTestReporter.cpp */ = {isa = PBXFileReference; lastKnownFileType = sourcecode.cpp.cpp; path = TestXmlTestReporter.cpp; sourceTree = "<group>"; };
		3647E0A614209CE600D56FD7 /* TestSuite.h */ = {isa = PBXFileReference; lastKnownFileType = sourcecode.c.h; path = TestSuite.h; sourceTree = "<group>"; };
		3647E0A714209CE600D56FD7 /* TimeConstraint.cpp */ = {isa = PBXFileReference; lastKnownFileType = sourcecode.cpp.cpp; path = TimeConstraint.cpp; sourceTree = "<group>"; };
		3647E0A814209CE600D56FD7 /* TimeConstraint.h */ = {isa = PBXFileReference; lastKnownFileType = sourcecode.c.h; path = TimeConstraint.h; sourceTree = "<group>"; };
		3647E0A914209CE600D56FD7 /* TimeHelpers.h */ = {isa = PBXFileReference; lastKnownFileType = sourcecode.c.h; path = TimeHelpers.h; sourceTree = "<group>"; };
		3647E0AA14209CE600D56FD7 /* UnitTest++.h */ = {isa = PBXFileReference; lastKnownFileType = sourcecode.c.h; path = "UnitTest++.h"; sourceTree = "<group>"; };
		3647E0AC14209CE600D56FD7 /* TimeHelpers.cpp */ = {isa = PBXFileReference; lastKnownFileType = sourcecode.cpp.cpp; path = TimeHelpers.cpp; sourceTree = "<group>"; };
		3647E0AD14209CE600D56FD7 /* TimeHelpers.h */ = {isa = PBXFileReference; lastKnownFileType = sourcecode.c.h; path = TimeHelpers.h; sourceTree = "<group>"; };
		3647E0AE14209CE600D56FD7 /* XmlTestReporter.cpp */ = {isa = PBXFileReference; lastKnownFileType = sourcecode.cpp.cpp; path = XmlTestReporter.cpp; sourceTree = "<group>"; };
		3647E0AF14209CE600D56FD7 /* XmlTestReporter.h */ = {isa = PBXFileReference; lastKnownFileType = sourcecode.c.h; path = XmlTestReporter.h; sourceTree = "<group>"; };
		3647E0E714209E6B00D56FD7 /* libtightdb.a */ = {isa = PBXFileReference; explicitFileType = archive.ar; includeInIndex = 0; path = libtightdb.a; sourceTree = BUILT_PRODUCTS_DIR; };
		3647E1031420E4D800D56FD7 /* tightdb_unit_tests */ = {isa = PBXFileReference; explicitFileType = "compiled.mach-o.executable"; includeInIndex = 0; path = tightdb_unit_tests; sourceTree = BUILT_PRODUCTS_DIR; };
		365CCDF1157CC37D00172BF8 /* alloc_slab.cpp */ = {isa = PBXFileReference; fileEncoding = 4; lastKnownFileType = sourcecode.cpp.cpp; name = alloc_slab.cpp; path = tightdb/alloc_slab.cpp; sourceTree = "<group>"; };
		365CCDF4157CC37D00172BF8 /* array_binary.cpp */ = {isa = PBXFileReference; fileEncoding = 4; lastKnownFileType = sourcecode.cpp.cpp; name = array_binary.cpp; path = tightdb/array_binary.cpp; sourceTree = "<group>"; };
		365CCDF5157CC37D00172BF8 /* array_binary.hpp */ = {isa = PBXFileReference; fileEncoding = 4; lastKnownFileType = sourcecode.cpp.h; name = array_binary.hpp; path = tightdb/array_binary.hpp; sourceTree = "<group>"; };
		365CCDF6157CC37D00172BF8 /* array_blob.cpp */ = {isa = PBXFileReference; fileEncoding = 4; lastKnownFileType = sourcecode.cpp.cpp; name = array_blob.cpp; path = tightdb/array_blob.cpp; sourceTree = "<group>"; };
		365CCDF7157CC37D00172BF8 /* array_blob.hpp */ = {isa = PBXFileReference; fileEncoding = 4; lastKnownFileType = sourcecode.cpp.h; name = array_blob.hpp; path = tightdb/array_blob.hpp; sourceTree = "<group>"; };
		365CCDF8157CC37D00172BF8 /* array_string_long.cpp */ = {isa = PBXFileReference; fileEncoding = 4; lastKnownFileType = sourcecode.cpp.cpp; name = array_string_long.cpp; path = tightdb/array_string_long.cpp; sourceTree = "<group>"; };
		365CCDF9157CC37D00172BF8 /* array_string_long.hpp */ = {isa = PBXFileReference; fileEncoding = 4; lastKnownFileType = sourcecode.cpp.h; name = array_string_long.hpp; path = tightdb/array_string_long.hpp; sourceTree = "<group>"; };
		365CCDFA157CC37D00172BF8 /* array_string.cpp */ = {isa = PBXFileReference; fileEncoding = 4; lastKnownFileType = sourcecode.cpp.cpp; name = array_string.cpp; path = tightdb/array_string.cpp; sourceTree = "<group>"; };
		365CCDFB157CC37D00172BF8 /* array_string.hpp */ = {isa = PBXFileReference; fileEncoding = 4; lastKnownFileType = sourcecode.cpp.h; name = array_string.hpp; path = tightdb/array_string.hpp; sourceTree = "<group>"; };
		365CCDFC157CC37D00172BF8 /* array.cpp */ = {isa = PBXFileReference; fileEncoding = 4; lastKnownFileType = sourcecode.cpp.cpp; name = array.cpp; path = tightdb/array.cpp; sourceTree = "<group>"; };
		365CCDFD157CC37D00172BF8 /* array.hpp */ = {isa = PBXFileReference; fileEncoding = 4; lastKnownFileType = sourcecode.cpp.h; name = array.hpp; path = tightdb/array.hpp; sourceTree = "<group>"; };
		365CCDFE157CC37D00172BF8 /* binary_data.hpp */ = {isa = PBXFileReference; fileEncoding = 4; lastKnownFileType = sourcecode.cpp.h; name = binary_data.hpp; path = tightdb/binary_data.hpp; sourceTree = "<group>"; };
		365CCDFF157CC37D00172BF8 /* bind_ptr.hpp */ = {isa = PBXFileReference; fileEncoding = 4; lastKnownFileType = sourcecode.cpp.h; name = bind_ptr.hpp; path = tightdb/bind_ptr.hpp; sourceTree = "<group>"; };
		365CCE03157CC37D00172BF8 /* column_binary.cpp */ = {isa = PBXFileReference; fileEncoding = 4; lastKnownFileType = sourcecode.cpp.cpp; name = column_binary.cpp; path = tightdb/column_binary.cpp; sourceTree = "<group>"; };
		365CCE04157CC37D00172BF8 /* column_binary.hpp */ = {isa = PBXFileReference; fileEncoding = 4; lastKnownFileType = sourcecode.cpp.h; name = column_binary.hpp; path = tightdb/column_binary.hpp; sourceTree = "<group>"; };
		365CCE05157CC37D00172BF8 /* column_fwd.hpp */ = {isa = PBXFileReference; fileEncoding = 4; lastKnownFileType = sourcecode.cpp.h; name = column_fwd.hpp; path = tightdb/column_fwd.hpp; sourceTree = "<group>"; };
		365CCE06157CC37D00172BF8 /* column_mixed.cpp */ = {isa = PBXFileReference; fileEncoding = 4; lastKnownFileType = sourcecode.cpp.cpp; name = column_mixed.cpp; path = tightdb/column_mixed.cpp; sourceTree = "<group>"; };
		365CCE07157CC37D00172BF8 /* column_mixed.hpp */ = {isa = PBXFileReference; fileEncoding = 4; lastKnownFileType = sourcecode.cpp.h; name = column_mixed.hpp; path = tightdb/column_mixed.hpp; sourceTree = "<group>"; };
		365CCE08157CC37D00172BF8 /* column_string_enum.cpp */ = {isa = PBXFileReference; fileEncoding = 4; lastKnownFileType = sourcecode.cpp.cpp; name = column_string_enum.cpp; path = tightdb/column_string_enum.cpp; sourceTree = "<group>"; };
		365CCE09157CC37D00172BF8 /* column_string_enum.hpp */ = {isa = PBXFileReference; fileEncoding = 4; lastKnownFileType = sourcecode.cpp.h; name = column_string_enum.hpp; path = tightdb/column_string_enum.hpp; sourceTree = "<group>"; };
		365CCE0A157CC37D00172BF8 /* column_string.cpp */ = {isa = PBXFileReference; fileEncoding = 4; lastKnownFileType = sourcecode.cpp.cpp; name = column_string.cpp; path = tightdb/column_string.cpp; sourceTree = "<group>"; };
		365CCE0B157CC37D00172BF8 /* column_string.hpp */ = {isa = PBXFileReference; fileEncoding = 4; lastKnownFileType = sourcecode.cpp.h; name = column_string.hpp; path = tightdb/column_string.hpp; sourceTree = "<group>"; };
		365CCE0C157CC37D00172BF8 /* column_table.cpp */ = {isa = PBXFileReference; fileEncoding = 4; lastKnownFileType = sourcecode.cpp.cpp; name = column_table.cpp; path = tightdb/column_table.cpp; sourceTree = "<group>"; };
		365CCE0D157CC37D00172BF8 /* column_table.hpp */ = {isa = PBXFileReference; fileEncoding = 4; lastKnownFileType = sourcecode.cpp.h; name = column_table.hpp; path = tightdb/column_table.hpp; sourceTree = "<group>"; };
		365CCE0E157CC37D00172BF8 /* column_tpl.hpp */ = {isa = PBXFileReference; fileEncoding = 4; lastKnownFileType = sourcecode.cpp.h; name = column_tpl.hpp; path = tightdb/column_tpl.hpp; sourceTree = "<group>"; };
		365CCE0F157CC37D00172BF8 /* column_type.hpp */ = {isa = PBXFileReference; fileEncoding = 4; lastKnownFileType = sourcecode.cpp.h; name = column_type.hpp; path = tightdb/column_type.hpp; sourceTree = "<group>"; };
		365CCE10157CC37D00172BF8 /* column.cpp */ = {isa = PBXFileReference; fileEncoding = 4; lastKnownFileType = sourcecode.cpp.cpp; name = column.cpp; path = tightdb/column.cpp; sourceTree = "<group>"; };
		365CCE11157CC37D00172BF8 /* column.hpp */ = {isa = PBXFileReference; fileEncoding = 4; lastKnownFileType = sourcecode.cpp.h; name = column.hpp; path = tightdb/column.hpp; sourceTree = "<group>"; };
		365CCE12157CC37D00172BF8 /* config.h */ = {isa = PBXFileReference; fileEncoding = 4; lastKnownFileType = sourcecode.c.h; name = config.h; path = tightdb/config.h; sourceTree = "<group>"; };
		365CCE13157CC37D00172BF8 /* datetime.hpp */ = {isa = PBXFileReference; fileEncoding = 4; lastKnownFileType = sourcecode.cpp.h; name = datetime.hpp; path = tightdb/datetime.hpp; sourceTree = "<group>"; };
		365CCE14157CC37D00172BF8 /* group_writer.cpp */ = {isa = PBXFileReference; fileEncoding = 4; lastKnownFileType = sourcecode.cpp.cpp; name = group_writer.cpp; path = tightdb/group_writer.cpp; sourceTree = "<group>"; };
		365CCE15157CC37D00172BF8 /* group_writer.hpp */ = {isa = PBXFileReference; fileEncoding = 4; lastKnownFileType = sourcecode.cpp.h; name = group_writer.hpp; path = tightdb/group_writer.hpp; sourceTree = "<group>"; };
		365CCE16157CC37D00172BF8 /* group.cpp */ = {isa = PBXFileReference; fileEncoding = 4; lastKnownFileType = sourcecode.cpp.cpp; name = group.cpp; path = tightdb/group.cpp; sourceTree = "<group>"; };
		365CCE17157CC37D00172BF8 /* group.hpp */ = {isa = PBXFileReference; fileEncoding = 4; lastKnownFileType = sourcecode.cpp.h; name = group.hpp; path = tightdb/group.hpp; sourceTree = "<group>"; };
		365CCE1A157CC37D00172BF8 /* lang_bind_helper.hpp */ = {isa = PBXFileReference; fileEncoding = 4; lastKnownFileType = sourcecode.cpp.h; name = lang_bind_helper.hpp; path = tightdb/lang_bind_helper.hpp; sourceTree = "<group>"; };
		365CCE1B157CC37D00172BF8 /* meta.hpp */ = {isa = PBXFileReference; fileEncoding = 4; lastKnownFileType = sourcecode.cpp.h; name = meta.hpp; path = tightdb/meta.hpp; sourceTree = "<group>"; };
		365CCE1C157CC37D00172BF8 /* mixed.hpp */ = {isa = PBXFileReference; fileEncoding = 4; lastKnownFileType = sourcecode.cpp.h; name = mixed.hpp; path = tightdb/mixed.hpp; sourceTree = "<group>"; };
		365CCE1D157CC37D00172BF8 /* query_conditions.hpp */ = {isa = PBXFileReference; fileEncoding = 4; lastKnownFileType = sourcecode.cpp.h; name = query_conditions.hpp; path = tightdb/query_conditions.hpp; sourceTree = "<group>"; };
		365CCE1E157CC37D00172BF8 /* query_engine.hpp */ = {isa = PBXFileReference; fileEncoding = 4; lastKnownFileType = sourcecode.cpp.h; name = query_engine.hpp; path = tightdb/query_engine.hpp; sourceTree = "<group>"; };
		365CCE1F157CC37D00172BF8 /* query.cpp */ = {isa = PBXFileReference; fileEncoding = 4; lastKnownFileType = sourcecode.cpp.cpp; name = query.cpp; path = tightdb/query.cpp; sourceTree = "<group>"; };
		365CCE20157CC37D00172BF8 /* query.hpp */ = {isa = PBXFileReference; fileEncoding = 4; lastKnownFileType = sourcecode.cpp.h; name = query.hpp; path = tightdb/query.hpp; sourceTree = "<group>"; };
		365CCE21157CC37D00172BF8 /* spec.cpp */ = {isa = PBXFileReference; fileEncoding = 4; lastKnownFileType = sourcecode.cpp.cpp; name = spec.cpp; path = tightdb/spec.cpp; sourceTree = "<group>"; };
		365CCE22157CC37D00172BF8 /* spec.hpp */ = {isa = PBXFileReference; fileEncoding = 4; lastKnownFileType = sourcecode.cpp.h; name = spec.hpp; path = tightdb/spec.hpp; sourceTree = "<group>"; };
		365CCE24157CC37D00172BF8 /* table_accessors.hpp */ = {isa = PBXFileReference; fileEncoding = 4; lastKnownFileType = sourcecode.cpp.h; name = table_accessors.hpp; path = tightdb/table_accessors.hpp; sourceTree = "<group>"; };
		365CCE25157CC37D00172BF8 /* table_basic.hpp */ = {isa = PBXFileReference; fileEncoding = 4; lastKnownFileType = sourcecode.cpp.h; name = table_basic.hpp; path = tightdb/table_basic.hpp; sourceTree = "<group>"; };
		365CCE26157CC37D00172BF8 /* table_macros.hpp */ = {isa = PBXFileReference; fileEncoding = 4; lastKnownFileType = sourcecode.cpp.h; name = table_macros.hpp; path = tightdb/table_macros.hpp; sourceTree = "<group>"; };
		365CCE27157CC37D00172BF8 /* table_ref.hpp */ = {isa = PBXFileReference; fileEncoding = 4; lastKnownFileType = sourcecode.cpp.h; name = table_ref.hpp; path = tightdb/table_ref.hpp; sourceTree = "<group>"; };
		365CCE28157CC37D00172BF8 /* table_view_basic.hpp */ = {isa = PBXFileReference; fileEncoding = 4; lastKnownFileType = sourcecode.cpp.h; name = table_view_basic.hpp; path = tightdb/table_view_basic.hpp; sourceTree = "<group>"; };
		365CCE29157CC37D00172BF8 /* table_view.cpp */ = {isa = PBXFileReference; fileEncoding = 4; lastKnownFileType = sourcecode.cpp.cpp; name = table_view.cpp; path = tightdb/table_view.cpp; sourceTree = "<group>"; };
		365CCE2A157CC37D00172BF8 /* table_view.hpp */ = {isa = PBXFileReference; fileEncoding = 4; lastKnownFileType = sourcecode.cpp.h; name = table_view.hpp; path = tightdb/table_view.hpp; sourceTree = "<group>"; };
		365CCE2B157CC37D00172BF8 /* table.cpp */ = {isa = PBXFileReference; fileEncoding = 4; lastKnownFileType = sourcecode.cpp.cpp; name = table.cpp; path = tightdb/table.cpp; sourceTree = "<group>"; };
		365CCE2C157CC37D00172BF8 /* table.hpp */ = {isa = PBXFileReference; fileEncoding = 4; lastKnownFileType = sourcecode.cpp.h; name = table.hpp; path = tightdb/table.hpp; sourceTree = "<group>"; };
		365CCE2E157CC37D00172BF8 /* tuple.hpp */ = {isa = PBXFileReference; fileEncoding = 4; lastKnownFileType = sourcecode.cpp.h; name = tuple.hpp; path = tightdb/tuple.hpp; sourceTree = "<group>"; };
		365CCE2F157CC37D00172BF8 /* type_list.hpp */ = {isa = PBXFileReference; fileEncoding = 4; lastKnownFileType = sourcecode.cpp.h; name = type_list.hpp; path = tightdb/type_list.hpp; sourceTree = "<group>"; };
		365CCE30157CC37D00172BF8 /* utf8.cpp */ = {isa = PBXFileReference; fileEncoding = 4; lastKnownFileType = sourcecode.cpp.cpp; name = utf8.cpp; path = tightdb/utf8.cpp; sourceTree = "<group>"; };
		365CCE31157CC37D00172BF8 /* utf8.hpp */ = {isa = PBXFileReference; fileEncoding = 4; lastKnownFileType = sourcecode.cpp.h; name = utf8.hpp; path = tightdb/utf8.hpp; sourceTree = "<group>"; };
		365CCE32157CC37D00172BF8 /* utilities.cpp */ = {isa = PBXFileReference; fileEncoding = 4; lastKnownFileType = sourcecode.cpp.cpp; name = utilities.cpp; path = tightdb/utilities.cpp; sourceTree = "<group>"; };
		365CCE33157CC37D00172BF8 /* utilities.hpp */ = {isa = PBXFileReference; fileEncoding = 4; lastKnownFileType = sourcecode.cpp.h; name = utilities.hpp; path = tightdb/utilities.hpp; sourceTree = "<group>"; };
		365CCE77157CC3A100172BF8 /* tightdb.hpp */ = {isa = PBXFileReference; fileEncoding = 4; lastKnownFileType = sourcecode.cpp.h; path = tightdb.hpp; sourceTree = "<group>"; };
		365CCE7E157CCB4100172BF8 /* group_shared.cpp */ = {isa = PBXFileReference; fileEncoding = 4; lastKnownFileType = sourcecode.cpp.cpp; name = group_shared.cpp; path = tightdb/group_shared.cpp; sourceTree = "<group>"; };
		365CCE7F157CCB4100172BF8 /* group_shared.hpp */ = {isa = PBXFileReference; fileEncoding = 4; lastKnownFileType = sourcecode.cpp.h; name = group_shared.hpp; path = tightdb/group_shared.hpp; sourceTree = "<group>"; };
		365CCE83157CCB5200172BF8 /* test_shared.cpp */ = {isa = PBXFileReference; fileEncoding = 4; lastKnownFileType = sourcecode.cpp.cpp; path = test_shared.cpp; sourceTree = "<group>"; };
		368063361445AD9200283774 /* test_group.cpp */ = {isa = PBXFileReference; fileEncoding = 4; lastKnownFileType = sourcecode.cpp.cpp; path = test_group.cpp; sourceTree = "<group>"; };
		368063391446D12A00283774 /* test_alloc.cpp */ = {isa = PBXFileReference; fileEncoding = 4; lastKnownFileType = sourcecode.cpp.cpp; path = test_alloc.cpp; sourceTree = "<group>"; };
		36A1DC8E16C3F2D50086A836 /* assert.hpp */ = {isa = PBXFileReference; fileEncoding = 4; lastKnownFileType = sourcecode.cpp.h; name = assert.hpp; path = tightdb/assert.hpp; sourceTree = "<group>"; };
		36A1DC9516C3F3C50086A836 /* terminate.cpp */ = {isa = PBXFileReference; fileEncoding = 4; lastKnownFileType = sourcecode.cpp.cpp; name = terminate.cpp; path = tightdb/terminate.cpp; sourceTree = "<group>"; };
		36A1DC9616C3F3C50086A836 /* terminate.hpp */ = {isa = PBXFileReference; fileEncoding = 4; lastKnownFileType = sourcecode.cpp.h; name = terminate.hpp; path = tightdb/terminate.hpp; sourceTree = "<group>"; };
		36A1DC9B16C3F3F40086A836 /* table_basic_fwd.hpp */ = {isa = PBXFileReference; fileEncoding = 4; lastKnownFileType = sourcecode.cpp.h; name = table_basic_fwd.hpp; path = tightdb/table_basic_fwd.hpp; sourceTree = "<group>"; };
		36A1DC9E16C3F4250086A836 /* string_buffer.hpp */ = {isa = PBXFileReference; fileEncoding = 4; lastKnownFileType = sourcecode.cpp.h; name = string_buffer.hpp; path = tightdb/string_buffer.hpp; sourceTree = "<group>"; };
		36A1DCA116C3F43C0086A836 /* string_buffer.cpp */ = {isa = PBXFileReference; fileEncoding = 4; lastKnownFileType = sourcecode.cpp.cpp; name = string_buffer.cpp; path = tightdb/string_buffer.cpp; sourceTree = "<group>"; };
		36A1DCA416C3F46E0086A836 /* safe_int_ops.hpp */ = {isa = PBXFileReference; fileEncoding = 4; lastKnownFileType = sourcecode.cpp.h; name = safe_int_ops.hpp; path = tightdb/safe_int_ops.hpp; sourceTree = "<group>"; };
		36A1DCAD16C3F4E10086A836 /* thread.hpp */ = {isa = PBXFileReference; fileEncoding = 4; lastKnownFileType = sourcecode.cpp.h; name = thread.hpp; path = tightdb/thread.hpp; sourceTree = "<group>"; };
		36AB350C17E78DA900EC5744 /* string_data.hpp */ = {isa = PBXFileReference; fileEncoding = 4; lastKnownFileType = sourcecode.cpp.h; name = string_data.hpp; path = tightdb/string_data.hpp; sourceTree = "<group>"; };
		36E6085E1459972100CCC3E8 /* test-tightdb */ = {isa = PBXFileReference; explicitFileType = "compiled.mach-o.executable"; includeInIndex = 0; path = "test-tightdb"; sourceTree = BUILT_PRODUCTS_DIR; };
		36E608901459F11200CCC3E8 /* test_array_blob.cpp */ = {isa = PBXFileReference; fileEncoding = 4; lastKnownFileType = sourcecode.cpp.cpp; path = test_array_blob.cpp; sourceTree = "<group>"; };
		36E60896145A99D800CCC3E8 /* test_array_string_long.cpp */ = {isa = PBXFileReference; fileEncoding = 4; lastKnownFileType = sourcecode.cpp.cpp; path = test_array_string_long.cpp; sourceTree = "<group>"; };
		36E60898145AB43600CCC3E8 /* test_column_string.cpp */ = {isa = PBXFileReference; fileEncoding = 4; lastKnownFileType = sourcecode.cpp.cpp; path = test_column_string.cpp; sourceTree = "<group>"; };
		36E6089E145AE7DD00CCC3E8 /* test_array_binary.cpp */ = {isa = PBXFileReference; fileEncoding = 4; lastKnownFileType = sourcecode.cpp.cpp; path = test_array_binary.cpp; sourceTree = "<group>"; };
		36E608A4145B006E00CCC3E8 /* test_column_binary.cpp */ = {isa = PBXFileReference; fileEncoding = 4; lastKnownFileType = sourcecode.cpp.cpp; path = test_column_binary.cpp; sourceTree = "<group>"; };
		36E67FC815A2EDDB00D131FB /* index_string.cpp */ = {isa = PBXFileReference; fileEncoding = 4; lastKnownFileType = sourcecode.cpp.cpp; name = index_string.cpp; path = tightdb/index_string.cpp; sourceTree = "<group>"; };
		36E67FC915A2EDDB00D131FB /* index_string.hpp */ = {isa = PBXFileReference; fileEncoding = 4; lastKnownFileType = sourcecode.cpp.h; name = index_string.hpp; path = tightdb/index_string.hpp; sourceTree = "<group>"; };
		36E67FCD15A2EDFB00D131FB /* test_index_string.cpp */ = {isa = PBXFileReference; fileEncoding = 4; lastKnownFileType = sourcecode.cpp.cpp; path = test_index_string.cpp; sourceTree = "<group>"; };
		36EE6CBE17F0F97300BA9635 /* alloc_slab.hpp */ = {isa = PBXFileReference; fileEncoding = 4; lastKnownFileType = sourcecode.cpp.h; name = alloc_slab.hpp; path = tightdb/alloc_slab.hpp; sourceTree = "<group>"; };
		36EE6CBF17F0F97300BA9635 /* alloc.hpp */ = {isa = PBXFileReference; fileEncoding = 4; lastKnownFileType = sourcecode.cpp.h; name = alloc.hpp; path = tightdb/alloc.hpp; sourceTree = "<group>"; };
		36EE6CC017F0F97300BA9635 /* column_mixed_tpl.hpp */ = {isa = PBXFileReference; fileEncoding = 4; lastKnownFileType = sourcecode.cpp.h; name = column_mixed_tpl.hpp; path = tightdb/column_mixed_tpl.hpp; sourceTree = "<group>"; };
		36EE6CC417F0F9CB00BA9635 /* exceptions.hpp */ = {isa = PBXFileReference; fileEncoding = 4; lastKnownFileType = sourcecode.cpp.h; name = exceptions.hpp; path = tightdb/exceptions.hpp; sourceTree = "<group>"; };
		36EE6CC617F0FA6D00BA9635 /* buffer.hpp */ = {isa = PBXFileReference; fileEncoding = 4; lastKnownFileType = sourcecode.cpp.h; name = buffer.hpp; path = tightdb/buffer.hpp; sourceTree = "<group>"; };
		36EE6CC817F0FA8B00BA9635 /* bind.hpp */ = {isa = PBXFileReference; fileEncoding = 4; lastKnownFileType = sourcecode.cpp.h; name = bind.hpp; path = tightdb/bind.hpp; sourceTree = "<group>"; };
		36F38233170CFEC400C95BCD /* column_basic_tpl.hpp */ = {isa = PBXFileReference; fileEncoding = 4; lastKnownFileType = sourcecode.cpp.h; name = column_basic_tpl.hpp; path = tightdb/column_basic_tpl.hpp; sourceTree = "<group>"; };
		36F38234170CFEC400C95BCD /* column_basic.hpp */ = {isa = PBXFileReference; fileEncoding = 4; lastKnownFileType = sourcecode.cpp.h; name = column_basic.hpp; path = tightdb/column_basic.hpp; sourceTree = "<group>"; };
		36F38237170D000300C95BCD /* array_basic_tpl.hpp */ = {isa = PBXFileReference; fileEncoding = 4; lastKnownFileType = sourcecode.cpp.h; name = array_basic_tpl.hpp; path = tightdb/array_basic_tpl.hpp; sourceTree = "<group>"; };
		36F38238170D000300C95BCD /* array_basic.hpp */ = {isa = PBXFileReference; fileEncoding = 4; lastKnownFileType = sourcecode.cpp.h; name = array_basic.hpp; path = tightdb/array_basic.hpp; sourceTree = "<group>"; };
		36FD6F3414BDC61A009E0003 /* test_query.cpp */ = {isa = PBXFileReference; fileEncoding = 4; lastKnownFileType = sourcecode.cpp.cpp; path = test_query.cpp; sourceTree = "<group>"; };
		36FD6F3514BDC61A009E0003 /* test_table_view.cpp */ = {isa = PBXFileReference; fileEncoding = 4; lastKnownFileType = sourcecode.cpp.cpp; path = test_table_view.cpp; sourceTree = "<group>"; };
		36FDACDB17D67CBC0084E8BB /* test_array_blobs_big.cpp */ = {isa = PBXFileReference; fileEncoding = 4; lastKnownFileType = sourcecode.cpp.cpp; path = test_array_blobs_big.cpp; sourceTree = "<group>"; };
		36FDACDD17D67DDB0084E8BB /* array_blobs_big.cpp */ = {isa = PBXFileReference; fileEncoding = 4; lastKnownFileType = sourcecode.cpp.cpp; name = array_blobs_big.cpp; path = tightdb/array_blobs_big.cpp; sourceTree = "<group>"; };
		36FDACDE17D67DDC0084E8BB /* array_blobs_big.hpp */ = {isa = PBXFileReference; fileEncoding = 4; lastKnownFileType = sourcecode.cpp.h; name = array_blobs_big.hpp; path = tightdb/array_blobs_big.hpp; sourceTree = "<group>"; };
		3AC208C517E200F100640AFA /* test_utilities.cpp */ = {isa = PBXFileReference; fileEncoding = 4; lastKnownFileType = sourcecode.cpp.cpp; path = test_utilities.cpp; sourceTree = "<group>"; };
		3AC208C617E200F100640AFA /* test_utilities.hpp */ = {isa = PBXFileReference; fileEncoding = 4; lastKnownFileType = sourcecode.cpp.h; path = test_utilities.hpp; sourceTree = "<group>"; };
		4142C9951623478700B3B902 /* liblibtightdb ios.a */ = {isa = PBXFileReference; explicitFileType = archive.ar; includeInIndex = 0; path = "liblibtightdb ios.a"; sourceTree = BUILT_PRODUCTS_DIR; };
		520588C916C1DA9D009DA6D8 /* data_type.hpp */ = {isa = PBXFileReference; lastKnownFileType = sourcecode.cpp.h; name = data_type.hpp; path = tightdb/data_type.hpp; sourceTree = "<group>"; };
		52113CDD16C27EF800C301FB /* lang_bind_helper.cpp */ = {isa = PBXFileReference; lastKnownFileType = sourcecode.cpp.cpp; name = lang_bind_helper.cpp; path = tightdb/lang_bind_helper.cpp; sourceTree = "<group>"; };
		5263C6DE17D2D28C00A99AA4 /* test_thread.cpp */ = {isa = PBXFileReference; fileEncoding = 4; lastKnownFileType = sourcecode.cpp.cpp; path = test_thread.cpp; sourceTree = "<group>"; };
		52A32B3617D4E7FE00DD22CC /* test_array_float.cpp */ = {isa = PBXFileReference; fileEncoding = 4; lastKnownFileType = sourcecode.cpp.cpp; path = test_array_float.cpp; sourceTree = "<group>"; };
		52A32B3917D4E82000DD22CC /* test_column_basic.cpp */ = {isa = PBXFileReference; fileEncoding = 4; lastKnownFileType = sourcecode.cpp.cpp; path = test_column_basic.cpp; sourceTree = "<group>"; };
		52A32B3B17D4E83500DD22CC /* test_column_float.cpp */ = {isa = PBXFileReference; fileEncoding = 4; lastKnownFileType = sourcecode.cpp.cpp; path = test_column_float.cpp; sourceTree = "<group>"; };
		52A32B3D17D4E84700DD22CC /* test_file.cpp */ = {isa = PBXFileReference; fileEncoding = 4; lastKnownFileType = sourcecode.cpp.cpp; path = test_file.cpp; sourceTree = "<group>"; };
		52A32B3F17D4E85A00DD22CC /* test_lang_bind_helper.cpp */ = {isa = PBXFileReference; fileEncoding = 4; lastKnownFileType = sourcecode.cpp.cpp; path = test_lang_bind_helper.cpp; sourceTree = "<group>"; };
		52A32B4117D4E86A00DD22CC /* test_string_data.cpp */ = {isa = PBXFileReference; fileEncoding = 4; lastKnownFileType = sourcecode.cpp.cpp; path = test_string_data.cpp; sourceTree = "<group>"; };
		52A32B4317D4E87800DD22CC /* test_transactions_lasse.cpp */ = {isa = PBXFileReference; fileEncoding = 4; lastKnownFileType = sourcecode.cpp.cpp; path = test_transactions_lasse.cpp; sourceTree = "<group>"; };
		52A32B4517D4E88400DD22CC /* test_transactions.cpp */ = {isa = PBXFileReference; fileEncoding = 4; lastKnownFileType = sourcecode.cpp.cpp; path = test_transactions.cpp; sourceTree = "<group>"; };
		52A32B4717D4E89100DD22CC /* test_utf8.cpp */ = {isa = PBXFileReference; fileEncoding = 4; lastKnownFileType = sourcecode.cpp.cpp; path = test_utf8.cpp; sourceTree = "<group>"; };
		52C3965616BC6704003619FF /* thread.cpp */ = {isa = PBXFileReference; lastKnownFileType = sourcecode.cpp.cpp; name = thread.cpp; path = tightdb/thread.cpp; sourceTree = "<group>"; };
		52D6E04E175BD9BC00B423E5 /* test-util.a */ = {isa = PBXFileReference; explicitFileType = archive.ar; includeInIndex = 0; path = "test-util.a"; sourceTree = BUILT_PRODUCTS_DIR; };
		52D6E058175BDBDD00B423E5 /* Makefile */ = {isa = PBXFileReference; fileEncoding = 4; lastKnownFileType = sourcecode.make; path = Makefile; sourceTree = "<group>"; };
		52D6E059175BDBDD00B423E5 /* mem.cpp */ = {isa = PBXFileReference; fileEncoding = 4; lastKnownFileType = sourcecode.cpp.cpp; path = mem.cpp; sourceTree = "<group>"; };
		52D6E05B175BDBDD00B423E5 /* mem.hpp */ = {isa = PBXFileReference; fileEncoding = 4; lastKnownFileType = sourcecode.cpp.h; path = mem.hpp; sourceTree = "<group>"; };
		52D6E05D175BDBDD00B423E5 /* number_names.hpp */ = {isa = PBXFileReference; fileEncoding = 4; lastKnownFileType = sourcecode.cpp.h; path = number_names.hpp; sourceTree = "<group>"; };
		52D6E060175BDBDD00B423E5 /* timer.cpp */ = {isa = PBXFileReference; fileEncoding = 4; lastKnownFileType = sourcecode.cpp.cpp; path = timer.cpp; sourceTree = "<group>"; };
		52D6E062175BDBDD00B423E5 /* timer.hpp */ = {isa = PBXFileReference; fileEncoding = 4; lastKnownFileType = sourcecode.cpp.h; path = timer.hpp; sourceTree = "<group>"; };
		52E38B8716BDA00E0009C055 /* unique_ptr.hpp */ = {isa = PBXFileReference; lastKnownFileType = sourcecode.cpp.h; name = unique_ptr.hpp; path = tightdb/unique_ptr.hpp; sourceTree = "<group>"; };
		52F2E0E217D5F92F00415958 /* test_column_large.cpp */ = {isa = PBXFileReference; fileEncoding = 4; lastKnownFileType = sourcecode.cpp.cpp; name = test_column_large.cpp; path = large_tests/test_column_large.cpp; sourceTree = "<group>"; };
		52F2E0E417D5F93D00415958 /* test_strings.cpp */ = {isa = PBXFileReference; fileEncoding = 4; lastKnownFileType = sourcecode.cpp.cpp; name = test_strings.cpp; path = large_tests/test_strings.cpp; sourceTree = "<group>"; };
		52F2E0E617D5F95500415958 /* verified_integer.cpp */ = {isa = PBXFileReference; fileEncoding = 4; lastKnownFileType = sourcecode.cpp.cpp; name = verified_integer.cpp; path = large_tests/verified_integer.cpp; sourceTree = "<group>"; };
		52F2E0E817D5F96100415958 /* verified_string.cpp */ = {isa = PBXFileReference; fileEncoding = 4; lastKnownFileType = sourcecode.cpp.cpp; name = verified_string.cpp; path = large_tests/verified_string.cpp; sourceTree = "<group>"; };
		52F6359316B43C79006117C4 /* alloc.cpp */ = {isa = PBXFileReference; lastKnownFileType = sourcecode.cpp.cpp; name = alloc.cpp; path = tightdb/alloc.cpp; sourceTree = "<group>"; };
/* End PBXFileReference section */

/* Begin PBXFrameworksBuildPhase section */
		3647E0E414209E6B00D56FD7 /* Frameworks */ = {
			isa = PBXFrameworksBuildPhase;
			buildActionMask = 2147483647;
			files = (
			);
			runOnlyForDeploymentPostprocessing = 0;
		};
		3647E1001420E4D800D56FD7 /* Frameworks */ = {
			isa = PBXFrameworksBuildPhase;
			buildActionMask = 2147483647;
			files = (
				360F1A1D146AB3AA00EBB9C6 /* libUnitTest++.a in Frameworks */,
				3626F56B14A228850097F17B /* libtightdb.a in Frameworks */,
			);
			runOnlyForDeploymentPostprocessing = 0;
		};
		36E6085B1459972100CCC3E8 /* Frameworks */ = {
			isa = PBXFrameworksBuildPhase;
			buildActionMask = 2147483647;
			files = (
				52D6E071175BDD6300B423E5 /* test-util.a in Frameworks */,
				36E608691459977000CCC3E8 /* libtightdb.a in Frameworks */,
			);
			runOnlyForDeploymentPostprocessing = 0;
		};
		4142C9581623478700B3B902 /* Frameworks */ = {
			isa = PBXFrameworksBuildPhase;
			buildActionMask = 2147483647;
			files = (
			);
			runOnlyForDeploymentPostprocessing = 0;
		};
		52D6E04B175BD9BC00B423E5 /* Frameworks */ = {
			isa = PBXFrameworksBuildPhase;
			buildActionMask = 2147483647;
			files = (
			);
			runOnlyForDeploymentPostprocessing = 0;
		};
/* End PBXFrameworksBuildPhase section */

/* Begin PBXGroup section */
		3611F2FA14209B7000017263 = {
			isa = PBXGroup;
			children = (
				360F1A1C146AB3AA00EBB9C6 /* libUnitTest++.a */,
				3647DFF214209CE600D56FD7 /* test */,
				3647DEEA14209C1200D56FD7 /* src */,
				3647E0E814209E6B00D56FD7 /* Products */,
			);
			sourceTree = "<group>";
		};
		3647DEEA14209C1200D56FD7 /* src */ = {
			isa = PBXGroup;
			children = (
				52F6359316B43C79006117C4 /* alloc.cpp */,
				36EE6CBF17F0F97300BA9635 /* alloc.hpp */,
				365CCDF1157CC37D00172BF8 /* alloc_slab.cpp */,
				36EE6CBE17F0F97300BA9635 /* alloc_slab.hpp */,
				36A1DC8E16C3F2D50086A836 /* assert.hpp */,
				36F38237170D000300C95BCD /* array_basic_tpl.hpp */,
				36F38238170D000300C95BCD /* array_basic.hpp */,
				365CCDF4157CC37D00172BF8 /* array_binary.cpp */,
				365CCDF5157CC37D00172BF8 /* array_binary.hpp */,
				365CCDF6157CC37D00172BF8 /* array_blob.cpp */,
				365CCDF7157CC37D00172BF8 /* array_blob.hpp */,
				36FDACDD17D67DDB0084E8BB /* array_blobs_big.cpp */,
				36FDACDE17D67DDC0084E8BB /* array_blobs_big.hpp */,
				365CCDF8157CC37D00172BF8 /* array_string_long.cpp */,
				365CCDF9157CC37D00172BF8 /* array_string_long.hpp */,
				365CCDFA157CC37D00172BF8 /* array_string.cpp */,
				365CCDFB157CC37D00172BF8 /* array_string.hpp */,
				365CCDFC157CC37D00172BF8 /* array.cpp */,
				365CCDFD157CC37D00172BF8 /* array.hpp */,
				365CCDFE157CC37D00172BF8 /* binary_data.hpp */,
				36EE6CC817F0FA8B00BA9635 /* bind.hpp */,
				365CCDFF157CC37D00172BF8 /* bind_ptr.hpp */,
				36EE6CC617F0FA6D00BA9635 /* buffer.hpp */,
				36F38233170CFEC400C95BCD /* column_basic_tpl.hpp */,
				36F38234170CFEC400C95BCD /* column_basic.hpp */,
				365CCE03157CC37D00172BF8 /* column_binary.cpp */,
				365CCE04157CC37D00172BF8 /* column_binary.hpp */,
				365CCE05157CC37D00172BF8 /* column_fwd.hpp */,
				365CCE06157CC37D00172BF8 /* column_mixed.cpp */,
				365CCE07157CC37D00172BF8 /* column_mixed.hpp */,
				36EE6CC017F0F97300BA9635 /* column_mixed_tpl.hpp */,
				365CCE08157CC37D00172BF8 /* column_string_enum.cpp */,
				365CCE09157CC37D00172BF8 /* column_string_enum.hpp */,
				365CCE0A157CC37D00172BF8 /* column_string.cpp */,
				365CCE0B157CC37D00172BF8 /* column_string.hpp */,
				365CCE0C157CC37D00172BF8 /* column_table.cpp */,
				365CCE0D157CC37D00172BF8 /* column_table.hpp */,
				365CCE0E157CC37D00172BF8 /* column_tpl.hpp */,
				365CCE0F157CC37D00172BF8 /* column_type.hpp */,
				365CCE10157CC37D00172BF8 /* column.cpp */,
				365CCE11157CC37D00172BF8 /* column.hpp */,
				365CCE12157CC37D00172BF8 /* config.h */,
				520588C916C1DA9D009DA6D8 /* data_type.hpp */,
<<<<<<< HEAD
				365CCE13157CC37D00172BF8 /* date.hpp */,
=======
				365CCE13157CC37D00172BF8 /* datetime.hpp */,
>>>>>>> 0f482fb1
				36EE6CC417F0F9CB00BA9635 /* exceptions.hpp */,
				3640797D15AD6687009A3A82 /* file.cpp */,
				3640797E15AD6687009A3A82 /* file.hpp */,
				365CCE7E157CCB4100172BF8 /* group_shared.cpp */,
				365CCE7F157CCB4100172BF8 /* group_shared.hpp */,
				365CCE14157CC37D00172BF8 /* group_writer.cpp */,
				365CCE15157CC37D00172BF8 /* group_writer.hpp */,
				365CCE16157CC37D00172BF8 /* group.cpp */,
				365CCE17157CC37D00172BF8 /* group.hpp */,
				36E67FC815A2EDDB00D131FB /* index_string.cpp */,
				36E67FC915A2EDDB00D131FB /* index_string.hpp */,
				52113CDD16C27EF800C301FB /* lang_bind_helper.cpp */,
				365CCE1A157CC37D00172BF8 /* lang_bind_helper.hpp */,
				365CCE1B157CC37D00172BF8 /* meta.hpp */,
				365CCE1C157CC37D00172BF8 /* mixed.hpp */,
				52C3965616BC6704003619FF /* thread.cpp */,
				36A1DCAD16C3F4E10086A836 /* thread.hpp */,
				365CCE1D157CC37D00172BF8 /* query_conditions.hpp */,
				365CCE1E157CC37D00172BF8 /* query_engine.hpp */,
				365CCE1F157CC37D00172BF8 /* query.cpp */,
				365CCE20157CC37D00172BF8 /* query.hpp */,
				36A1DCA416C3F46E0086A836 /* safe_int_ops.hpp */,
				365CCE21157CC37D00172BF8 /* spec.cpp */,
				365CCE22157CC37D00172BF8 /* spec.hpp */,
				36A1DCA116C3F43C0086A836 /* string_buffer.cpp */,
				36A1DC9E16C3F4250086A836 /* string_buffer.hpp */,
				36AB350C17E78DA900EC5744 /* string_data.hpp */,
				365CCE24157CC37D00172BF8 /* table_accessors.hpp */,
				365CCE25157CC37D00172BF8 /* table_basic.hpp */,
				36A1DC9B16C3F3F40086A836 /* table_basic_fwd.hpp */,
				365CCE26157CC37D00172BF8 /* table_macros.hpp */,
				365CCE27157CC37D00172BF8 /* table_ref.hpp */,
				365CCE28157CC37D00172BF8 /* table_view_basic.hpp */,
				365CCE29157CC37D00172BF8 /* table_view.cpp */,
				365CCE2A157CC37D00172BF8 /* table_view.hpp */,
				365CCE2B157CC37D00172BF8 /* table.cpp */,
				365CCE2C157CC37D00172BF8 /* table.hpp */,
				36A1DC9516C3F3C50086A836 /* terminate.cpp */,
				36A1DC9616C3F3C50086A836 /* terminate.hpp */,
				365CCE77157CC3A100172BF8 /* tightdb.hpp */,
				365CCE2E157CC37D00172BF8 /* tuple.hpp */,
				365CCE2F157CC37D00172BF8 /* type_list.hpp */,
				52E38B8716BDA00E0009C055 /* unique_ptr.hpp */,
				365CCE30157CC37D00172BF8 /* utf8.cpp */,
				365CCE31157CC37D00172BF8 /* utf8.hpp */,
				365CCE32157CC37D00172BF8 /* utilities.cpp */,
				365CCE33157CC37D00172BF8 /* utilities.hpp */,
			);
			path = src;
			sourceTree = "<group>";
		};
		3647DFF214209CE600D56FD7 /* test */ = {
			isa = PBXGroup;
			children = (
				3AC208C517E200F100640AFA /* test_utilities.cpp */,
				3AC208C617E200F100640AFA /* test_utilities.hpp */,
				52D6E056175BDBDD00B423E5 /* util */,
				3647DFF314209CE600D56FD7 /* main.cpp */,
				3647DFF414209CE600D56FD7 /* Makefile */,
				3647DFFD14209CE600D56FD7 /* test-sqlite3 */,
				3647E00814209CE600D56FD7 /* test-stl */,
				3647E00E14209CE600D56FD7 /* test-tightdb */,
				368063391446D12A00283774 /* test_alloc.cpp */,
				3647E04A14209CE600D56FD7 /* test_array.cpp */,
				5263C6DE17D2D28C00A99AA4 /* test_thread.cpp */,
				52A32B4717D4E89100DD22CC /* test_utf8.cpp */,
				52F2E0E017D5F8F500415958 /* large_tests */,
				52A32B4517D4E88400DD22CC /* test_transactions.cpp */,
				52A32B4317D4E87800DD22CC /* test_transactions_lasse.cpp */,
				52A32B4117D4E86A00DD22CC /* test_string_data.cpp */,
				52A32B3F17D4E85A00DD22CC /* test_lang_bind_helper.cpp */,
				52A32B3D17D4E84700DD22CC /* test_file.cpp */,
				52A32B3B17D4E83500DD22CC /* test_column_float.cpp */,
				52A32B3917D4E82000DD22CC /* test_column_basic.cpp */,
				52A32B3617D4E7FE00DD22CC /* test_array_float.cpp */,
				3647E04B14209CE600D56FD7 /* test_array_string.cpp */,
				36E60896145A99D800CCC3E8 /* test_array_string_long.cpp */,
				36E6089E145AE7DD00CCC3E8 /* test_array_binary.cpp */,
				36E608901459F11200CCC3E8 /* test_array_blob.cpp */,
				36FDACDB17D67CBC0084E8BB /* test_array_blobs_big.cpp */,
				3647E04C14209CE600D56FD7 /* test_column.cpp */,
				36E60898145AB43600CCC3E8 /* test_column_string.cpp */,
				36E608A4145B006E00CCC3E8 /* test_column_binary.cpp */,
				3604595114C97A4E008ACFFD /* test_column_mixed.cpp */,
				368063361445AD9200283774 /* test_group.cpp */,
				3647E04D14209CE600D56FD7 /* test_index.cpp */,
				36E67FCD15A2EDFB00D131FB /* test_index_string.cpp */,
				3647E04E14209CE600D56FD7 /* test_table.cpp */,
				36FD6F3414BDC61A009E0003 /* test_query.cpp */,
				36FD6F3514BDC61A009E0003 /* test_table_view.cpp */,
				365CCE83157CCB5200172BF8 /* test_shared.cpp */,
				3647E04F14209CE600D56FD7 /* UnitTest++ */,
			);
			path = test;
			sourceTree = "<group>";
		};
		3647DFFD14209CE600D56FD7 /* test-sqlite3 */ = {
			isa = PBXGroup;
			children = (
				3647DFFE14209CE600D56FD7 /* Makefile */,
				3647DFFF14209CE600D56FD7 /* shell.c */,
				3647E00014209CE600D56FD7 /* sqlite3.c */,
				3647E00114209CE600D56FD7 /* sqlite3.def */,
				3647E00214209CE600D56FD7 /* sqlite3.h */,
				3647E00314209CE600D56FD7 /* sqlite3ext.h */,
				3647E00414209CE600D56FD7 /* test-sqlite3.cpp */,
			);
			path = "test-sqlite3";
			sourceTree = "<group>";
		};
		3647E00814209CE600D56FD7 /* test-stl */ = {
			isa = PBXGroup;
			children = (
				3647E00914209CE600D56FD7 /* Makefile */,
				3647E00A14209CE600D56FD7 /* test-stl.cpp */,
			);
			path = "test-stl";
			sourceTree = "<group>";
		};
		3647E00E14209CE600D56FD7 /* test-tightdb */ = {
			isa = PBXGroup;
			children = (
				3647E02114209CE600D56FD7 /* Makefile */,
				3647E02214209CE600D56FD7 /* test-tightdb.cpp */,
				3647E02314209CE600D56FD7 /* test-tightdb.vcproj */,
			);
			path = "test-tightdb";
			sourceTree = "<group>";
		};
		3647E04F14209CE600D56FD7 /* UnitTest++ */ = {
			isa = PBXGroup;
			children = (
				3647E05014209CE600D56FD7 /* COPYING */,
				3647E05114209CE600D56FD7 /* docs */,
				3647E05314209CE600D56FD7 /* Makefile */,
				3647E06B14209CE600D56FD7 /* README */,
				3647E06C14209CE600D56FD7 /* src */,
			);
			path = "UnitTest++";
			sourceTree = "<group>";
		};
		3647E05114209CE600D56FD7 /* docs */ = {
			isa = PBXGroup;
			children = (
				3647E05214209CE600D56FD7 /* UnitTest++.html */,
			);
			path = docs;
			sourceTree = "<group>";
		};
		3647E06C14209CE600D56FD7 /* src */ = {
			isa = PBXGroup;
			children = (
				3647E06D14209CE600D56FD7 /* AssertException.cpp */,
				3647E06E14209CE600D56FD7 /* AssertException.h */,
				3647E06F14209CE600D56FD7 /* CheckMacros.h */,
				3647E07014209CE600D56FD7 /* Checks.cpp */,
				3647E07114209CE600D56FD7 /* Checks.h */,
				3647E07214209CE600D56FD7 /* Config.h */,
				3647E07314209CE600D56FD7 /* CurrentTest.cpp */,
				3647E07414209CE600D56FD7 /* CurrentTest.h */,
				3647E07514209CE600D56FD7 /* DeferredTestReporter.cpp */,
				3647E07614209CE600D56FD7 /* DeferredTestReporter.h */,
				3647E07714209CE600D56FD7 /* DeferredTestResult.cpp */,
				3647E07814209CE600D56FD7 /* DeferredTestResult.h */,
				3647E07914209CE600D56FD7 /* ExecuteTest.h */,
				3647E07A14209CE600D56FD7 /* MemoryOutStream.cpp */,
				3647E07B14209CE600D56FD7 /* MemoryOutStream.h */,
				3647E07C14209CE600D56FD7 /* Posix */,
				3647E08114209CE600D56FD7 /* ReportAssert.cpp */,
				3647E08214209CE600D56FD7 /* ReportAssert.h */,
				3647E08314209CE600D56FD7 /* Test.cpp */,
				3647E08414209CE600D56FD7 /* Test.h */,
				3647E08514209CE600D56FD7 /* TestDetails.cpp */,
				3647E08614209CE600D56FD7 /* TestDetails.h */,
				3647E08714209CE600D56FD7 /* TestList.cpp */,
				3647E08814209CE600D56FD7 /* TestList.h */,
				3647E08914209CE600D56FD7 /* TestMacros.h */,
				3647E08A14209CE600D56FD7 /* TestReporter.cpp */,
				3647E08B14209CE600D56FD7 /* TestReporter.h */,
				3647E08C14209CE600D56FD7 /* TestReporterStdout.cpp */,
				3647E08D14209CE600D56FD7 /* TestReporterStdout.h */,
				3647E08E14209CE600D56FD7 /* TestResults.cpp */,
				3647E08F14209CE600D56FD7 /* TestResults.h */,
				3647E09014209CE600D56FD7 /* TestRunner.cpp */,
				3647E09114209CE600D56FD7 /* TestRunner.h */,
				3647E09214209CE600D56FD7 /* tests */,
				3647E0A614209CE600D56FD7 /* TestSuite.h */,
				3647E0A714209CE600D56FD7 /* TimeConstraint.cpp */,
				3647E0A814209CE600D56FD7 /* TimeConstraint.h */,
				3647E0A914209CE600D56FD7 /* TimeHelpers.h */,
				3647E0AA14209CE600D56FD7 /* UnitTest++.h */,
				3647E0AB14209CE600D56FD7 /* Win32 */,
				3647E0AE14209CE600D56FD7 /* XmlTestReporter.cpp */,
				3647E0AF14209CE600D56FD7 /* XmlTestReporter.h */,
			);
			path = src;
			sourceTree = "<group>";
		};
		3647E07C14209CE600D56FD7 /* Posix */ = {
			isa = PBXGroup;
			children = (
				3647E07D14209CE600D56FD7 /* SignalTranslator.cpp */,
				3647E07E14209CE600D56FD7 /* SignalTranslator.h */,
				3647E07F14209CE600D56FD7 /* TimeHelpers.cpp */,
				3647E08014209CE600D56FD7 /* TimeHelpers.h */,
			);
			path = Posix;
			sourceTree = "<group>";
		};
		3647E09214209CE600D56FD7 /* tests */ = {
			isa = PBXGroup;
			children = (
				3647E09314209CE600D56FD7 /* Main.cpp */,
				3647E09414209CE600D56FD7 /* RecordingReporter.h */,
				3647E09514209CE600D56FD7 /* ScopedCurrentTest.h */,
				3647E09614209CE600D56FD7 /* TestAssertHandler.cpp */,
				3647E09714209CE600D56FD7 /* TestCheckMacros.cpp */,
				3647E09814209CE600D56FD7 /* TestChecks.cpp */,
				3647E09914209CE600D56FD7 /* TestCurrentTest.cpp */,
				3647E09A14209CE600D56FD7 /* TestDeferredTestReporter.cpp */,
				3647E09B14209CE600D56FD7 /* TestMemoryOutStream.cpp */,
				3647E09C14209CE600D56FD7 /* TestTest.cpp */,
				3647E09D14209CE600D56FD7 /* TestTestList.cpp */,
				3647E09E14209CE600D56FD7 /* TestTestMacros.cpp */,
				3647E09F14209CE600D56FD7 /* TestTestResults.cpp */,
				3647E0A014209CE600D56FD7 /* TestTestRunner.cpp */,
				3647E0A114209CE600D56FD7 /* TestTestSuite.cpp */,
				3647E0A214209CE600D56FD7 /* TestTimeConstraint.cpp */,
				3647E0A314209CE600D56FD7 /* TestTimeConstraintMacro.cpp */,
				3647E0A414209CE600D56FD7 /* TestUnitTest++.cpp */,
				3647E0A514209CE600D56FD7 /* TestXmlTestReporter.cpp */,
			);
			path = tests;
			sourceTree = "<group>";
		};
		3647E0AB14209CE600D56FD7 /* Win32 */ = {
			isa = PBXGroup;
			children = (
				3647E0AC14209CE600D56FD7 /* TimeHelpers.cpp */,
				3647E0AD14209CE600D56FD7 /* TimeHelpers.h */,
			);
			path = Win32;
			sourceTree = "<group>";
		};
		3647E0E814209E6B00D56FD7 /* Products */ = {
			isa = PBXGroup;
			children = (
				3647E0E714209E6B00D56FD7 /* libtightdb.a */,
				3647E1031420E4D800D56FD7 /* tightdb_unit_tests */,
				36E6085E1459972100CCC3E8 /* test-tightdb */,
				4142C9951623478700B3B902 /* liblibtightdb ios.a */,
				52D6E04E175BD9BC00B423E5 /* test-util.a */,
			);
			name = Products;
			sourceTree = "<group>";
		};
		52D6E056175BDBDD00B423E5 /* util */ = {
			isa = PBXGroup;
			children = (
				52D6E058175BDBDD00B423E5 /* Makefile */,
				52D6E059175BDBDD00B423E5 /* mem.cpp */,
				52D6E05B175BDBDD00B423E5 /* mem.hpp */,
				52D6E05D175BDBDD00B423E5 /* number_names.hpp */,
				52D6E060175BDBDD00B423E5 /* timer.cpp */,
				52D6E062175BDBDD00B423E5 /* timer.hpp */,
			);
			path = util;
			sourceTree = "<group>";
		};
		52F2E0E017D5F8F500415958 /* large_tests */ = {
			isa = PBXGroup;
			children = (
				52F2E0E217D5F92F00415958 /* test_column_large.cpp */,
				52F2E0E417D5F93D00415958 /* test_strings.cpp */,
				52F2E0E617D5F95500415958 /* verified_integer.cpp */,
				52F2E0E817D5F96100415958 /* verified_string.cpp */,
			);
			name = large_tests;
			sourceTree = "<group>";
		};
/* End PBXGroup section */

/* Begin PBXHeadersBuildPhase section */
		3647E0E514209E6B00D56FD7 /* Headers */ = {
			isa = PBXHeadersBuildPhase;
			buildActionMask = 2147483647;
			files = (
				365CCE38157CC37D00172BF8 /* array_binary.hpp in Headers */,
				365CCE3A157CC37D00172BF8 /* array_blob.hpp in Headers */,
				365CCE3C157CC37D00172BF8 /* array_string_long.hpp in Headers */,
				365CCE3E157CC37D00172BF8 /* array_string.hpp in Headers */,
				365CCE40157CC37D00172BF8 /* array.hpp in Headers */,
				365CCE41157CC37D00172BF8 /* binary_data.hpp in Headers */,
				365CCE42157CC37D00172BF8 /* bind_ptr.hpp in Headers */,
				365CCE47157CC37D00172BF8 /* column_binary.hpp in Headers */,
				365CCE48157CC37D00172BF8 /* column_fwd.hpp in Headers */,
				365CCE4A157CC37D00172BF8 /* column_mixed.hpp in Headers */,
				365CCE4C157CC37D00172BF8 /* column_string_enum.hpp in Headers */,
				365CCE4E157CC37D00172BF8 /* column_string.hpp in Headers */,
				365CCE50157CC37D00172BF8 /* column_table.hpp in Headers */,
				365CCE51157CC37D00172BF8 /* column_tpl.hpp in Headers */,
				365CCE52157CC37D00172BF8 /* column_type.hpp in Headers */,
				365CCE54157CC37D00172BF8 /* column.hpp in Headers */,
				365CCE55157CC37D00172BF8 /* config.h in Headers */,
				365CCE56157CC37D00172BF8 /* datetime.hpp in Headers */,
				365CCE58157CC37D00172BF8 /* group_writer.hpp in Headers */,
				365CCE5A157CC37D00172BF8 /* group.hpp in Headers */,
				365CCE5D157CC37D00172BF8 /* lang_bind_helper.hpp in Headers */,
				365CCE5E157CC37D00172BF8 /* meta.hpp in Headers */,
				365CCE5F157CC37D00172BF8 /* mixed.hpp in Headers */,
				365CCE60157CC37D00172BF8 /* query_conditions.hpp in Headers */,
				365CCE61157CC37D00172BF8 /* query_engine.hpp in Headers */,
				365CCE63157CC37D00172BF8 /* query.hpp in Headers */,
				365CCE65157CC37D00172BF8 /* spec.hpp in Headers */,
				365CCE67157CC37D00172BF8 /* table_accessors.hpp in Headers */,
				365CCE68157CC37D00172BF8 /* table_basic.hpp in Headers */,
				365CCE69157CC37D00172BF8 /* table_macros.hpp in Headers */,
				365CCE6A157CC37D00172BF8 /* table_ref.hpp in Headers */,
				365CCE6B157CC37D00172BF8 /* table_view_basic.hpp in Headers */,
				365CCE6D157CC37D00172BF8 /* table_view.hpp in Headers */,
				365CCE6F157CC37D00172BF8 /* table.hpp in Headers */,
				365CCE71157CC37D00172BF8 /* tuple.hpp in Headers */,
				365CCE72157CC37D00172BF8 /* type_list.hpp in Headers */,
				365CCE74157CC37D00172BF8 /* utf8.hpp in Headers */,
				365CCE76157CC37D00172BF8 /* utilities.hpp in Headers */,
				365CCE78157CC3A100172BF8 /* tightdb.hpp in Headers */,
				365CCE81157CCB4100172BF8 /* group_shared.hpp in Headers */,
				36E67FCB15A2EDDB00D131FB /* index_string.hpp in Headers */,
				3640798115AD6687009A3A82 /* file.hpp in Headers */,
				36A1DC8F16C3F2D50086A836 /* assert.hpp in Headers */,
				36A1DC9216C3F3470086A836 /* data_type.hpp in Headers */,
				36A1DC9416C3F34F0086A836 /* unique_ptr.hpp in Headers */,
				36A1DC9916C3F3C50086A836 /* terminate.hpp in Headers */,
				36A1DC9C16C3F3F40086A836 /* table_basic_fwd.hpp in Headers */,
				36A1DC9F16C3F4250086A836 /* string_buffer.hpp in Headers */,
				36A1DCA516C3F46E0086A836 /* safe_int_ops.hpp in Headers */,
				36A1DCAE16C3F4E10086A836 /* thread.hpp in Headers */,
				36F38235170CFEC400C95BCD /* column_basic_tpl.hpp in Headers */,
				36F38236170CFEC400C95BCD /* column_basic.hpp in Headers */,
				36F38239170D000300C95BCD /* array_basic_tpl.hpp in Headers */,
				36F3823A170D000300C95BCD /* array_basic.hpp in Headers */,
				52D6E067175BDBDD00B423E5 /* mem.hpp in Headers */,
				52D6E069175BDBDD00B423E5 /* number_names.hpp in Headers */,
				52D6E06D175BDBDD00B423E5 /* timer.hpp in Headers */,
				36FDACE017D67DDD0084E8BB /* array_blobs_big.hpp in Headers */,
				36AB350D17E78DA900EC5744 /* string_data.hpp in Headers */,
				36EE6CC117F0F97400BA9635 /* alloc_slab.hpp in Headers */,
				36EE6CC217F0F97400BA9635 /* alloc.hpp in Headers */,
				36EE6CC317F0F97400BA9635 /* column_mixed_tpl.hpp in Headers */,
				36EE6CC517F0F9CB00BA9635 /* exceptions.hpp in Headers */,
				36EE6CC717F0FA6E00BA9635 /* buffer.hpp in Headers */,
				36EE6CC917F0FA8C00BA9635 /* bind.hpp in Headers */,
			);
			runOnlyForDeploymentPostprocessing = 0;
		};
		4142C9591623478700B3B902 /* Headers */ = {
			isa = PBXHeadersBuildPhase;
			buildActionMask = 2147483647;
			files = (
				520588CA16C1DA9D009DA6D8 /* data_type.hpp in Headers */,
				52E38B8816BDA00E0009C055 /* unique_ptr.hpp in Headers */,
				4142C95C1623478700B3B902 /* array_binary.hpp in Headers */,
				4142C95D1623478700B3B902 /* array_blob.hpp in Headers */,
				4142C95E1623478700B3B902 /* array_string_long.hpp in Headers */,
				4142C95F1623478700B3B902 /* array_string.hpp in Headers */,
				4142C9601623478700B3B902 /* array.hpp in Headers */,
				4142C9611623478700B3B902 /* binary_data.hpp in Headers */,
				4142C9621623478700B3B902 /* bind_ptr.hpp in Headers */,
				4142C9651623478700B3B902 /* column_binary.hpp in Headers */,
				4142C9661623478700B3B902 /* column_fwd.hpp in Headers */,
				4142C9671623478700B3B902 /* column_mixed.hpp in Headers */,
				4142C9681623478700B3B902 /* column_string_enum.hpp in Headers */,
				4142C9691623478700B3B902 /* column_string.hpp in Headers */,
				4142C96A1623478700B3B902 /* column_table.hpp in Headers */,
				4142C96B1623478700B3B902 /* column_tpl.hpp in Headers */,
				4142C96C1623478700B3B902 /* column_type.hpp in Headers */,
				4142C96D1623478700B3B902 /* column.hpp in Headers */,
				4142C96E1623478700B3B902 /* config.h in Headers */,
				4142C96F1623478700B3B902 /* datetime.hpp in Headers */,
				4142C9701623478700B3B902 /* group_writer.hpp in Headers */,
				4142C9711623478700B3B902 /* group.hpp in Headers */,
				4142C9731623478700B3B902 /* lang_bind_helper.hpp in Headers */,
				4142C9741623478700B3B902 /* meta.hpp in Headers */,
				4142C9751623478700B3B902 /* mixed.hpp in Headers */,
				4142C9761623478700B3B902 /* query_conditions.hpp in Headers */,
				4142C9771623478700B3B902 /* query_engine.hpp in Headers */,
				4142C9781623478700B3B902 /* query.hpp in Headers */,
				4142C9791623478700B3B902 /* spec.hpp in Headers */,
				4142C97A1623478700B3B902 /* table_accessors.hpp in Headers */,
				4142C97B1623478700B3B902 /* table_basic.hpp in Headers */,
				4142C97C1623478700B3B902 /* table_macros.hpp in Headers */,
				4142C97D1623478700B3B902 /* table_ref.hpp in Headers */,
				4142C97E1623478700B3B902 /* table_view_basic.hpp in Headers */,
				4142C97F1623478700B3B902 /* table_view.hpp in Headers */,
				4142C9801623478700B3B902 /* table.hpp in Headers */,
				4142C9821623478700B3B902 /* tuple.hpp in Headers */,
				4142C9831623478700B3B902 /* type_list.hpp in Headers */,
				4142C9841623478700B3B902 /* utf8.hpp in Headers */,
				4142C9851623478700B3B902 /* utilities.hpp in Headers */,
				4142C9861623478700B3B902 /* tightdb.hpp in Headers */,
				4142C9871623478700B3B902 /* group_shared.hpp in Headers */,
				4142C9881623478700B3B902 /* index_string.hpp in Headers */,
				4142C98A1623478700B3B902 /* file.hpp in Headers */,
				36A1DC9016C3F2DA0086A836 /* assert.hpp in Headers */,
				36A1DC9A16C3F3C50086A836 /* terminate.hpp in Headers */,
				36A1DC9D16C3F3F40086A836 /* table_basic_fwd.hpp in Headers */,
				36A1DCA016C3F4250086A836 /* string_buffer.hpp in Headers */,
				36A1DCA616C3F46E0086A836 /* safe_int_ops.hpp in Headers */,
				36A1DCAF16C3F4E10086A836 /* thread.hpp in Headers */,
				36FDACE217D67DF10084E8BB /* array_blobs_big.hpp in Headers */,
			);
			runOnlyForDeploymentPostprocessing = 0;
		};
		52D6E04C175BD9BC00B423E5 /* Headers */ = {
			isa = PBXHeadersBuildPhase;
			buildActionMask = 2147483647;
			files = (
			);
			runOnlyForDeploymentPostprocessing = 0;
		};
/* End PBXHeadersBuildPhase section */

/* Begin PBXNativeTarget section */
		3647E0E614209E6B00D56FD7 /* libtightdb */ = {
			isa = PBXNativeTarget;
			buildConfigurationList = 3647E0E914209E6B00D56FD7 /* Build configuration list for PBXNativeTarget "libtightdb" */;
			buildPhases = (
				3647E0E314209E6B00D56FD7 /* Sources */,
				3647E0E414209E6B00D56FD7 /* Frameworks */,
				3647E0E514209E6B00D56FD7 /* Headers */,
			);
			buildRules = (
			);
			dependencies = (
			);
			name = libtightdb;
			productName = libtightdb;
			productReference = 3647E0E714209E6B00D56FD7 /* libtightdb.a */;
			productType = "com.apple.product-type.library.static";
		};
		3647E1021420E4D800D56FD7 /* tightdb_unit_tests */ = {
			isa = PBXNativeTarget;
			buildConfigurationList = 3647E10A1420E4D800D56FD7 /* Build configuration list for PBXNativeTarget "tightdb_unit_tests" */;
			buildPhases = (
				3647E0FF1420E4D800D56FD7 /* Sources */,
				3647E1001420E4D800D56FD7 /* Frameworks */,
				3647E1011420E4D800D56FD7 /* CopyFiles */,
			);
			buildRules = (
			);
			dependencies = (
				3647E2521422197F00D56FD7 /* PBXTargetDependency */,
			);
			name = tightdb_unit_tests;
			productName = tightdb_test;
			productReference = 3647E1031420E4D800D56FD7 /* tightdb_unit_tests */;
			productType = "com.apple.product-type.tool";
		};
		36E6085D1459972100CCC3E8 /* test-tightdb */ = {
			isa = PBXNativeTarget;
			buildConfigurationList = 36E608651459972200CCC3E8 /* Build configuration list for PBXNativeTarget "test-tightdb" */;
			buildPhases = (
				36E6085A1459972100CCC3E8 /* Sources */,
				36E6085B1459972100CCC3E8 /* Frameworks */,
				36E6085C1459972100CCC3E8 /* CopyFiles */,
			);
			buildRules = (
			);
			dependencies = (
				52D6E054175BD9DA00B423E5 /* PBXTargetDependency */,
				36E6086B14599C3300CCC3E8 /* PBXTargetDependency */,
			);
			name = "test-tightdb";
			productName = "test-tightdb";
			productReference = 36E6085E1459972100CCC3E8 /* test-tightdb */;
			productType = "com.apple.product-type.tool";
		};
		4142C9391623478700B3B902 /* libtightdb ios */ = {
			isa = PBXNativeTarget;
			buildConfigurationList = 4142C9921623478700B3B902 /* Build configuration list for PBXNativeTarget "libtightdb ios" */;
			buildPhases = (
				4142C93A1623478700B3B902 /* Sources */,
				4142C9581623478700B3B902 /* Frameworks */,
				4142C9591623478700B3B902 /* Headers */,
			);
			buildRules = (
			);
			dependencies = (
			);
			name = "libtightdb ios";
			productName = libtightdb;
			productReference = 4142C9951623478700B3B902 /* liblibtightdb ios.a */;
			productType = "com.apple.product-type.library.static";
		};
		52D6E04D175BD9BC00B423E5 /* test-utils */ = {
			isa = PBXNativeTarget;
			buildConfigurationList = 52D6E051175BD9BC00B423E5 /* Build configuration list for PBXNativeTarget "test-utils" */;
			buildPhases = (
				52D6E04A175BD9BC00B423E5 /* Sources */,
				52D6E04B175BD9BC00B423E5 /* Frameworks */,
				52D6E04C175BD9BC00B423E5 /* Headers */,
			);
			buildRules = (
			);
			dependencies = (
			);
			name = "test-utils";
			productName = "test-utils";
			productReference = 52D6E04E175BD9BC00B423E5 /* test-util.a */;
			productType = "com.apple.product-type.library.static";
		};
/* End PBXNativeTarget section */

/* Begin PBXProject section */
		3611F2FC14209B7000017263 /* Project object */ = {
			isa = PBXProject;
			attributes = {
				LastUpgradeCheck = 0460;
				ORGANIZATIONNAME = TightDB;
			};
			buildConfigurationList = 3611F2FF14209B7000017263 /* Build configuration list for PBXProject "tightdb" */;
			compatibilityVersion = "Xcode 3.2";
			developmentRegion = English;
			hasScannedForEncodings = 0;
			knownRegions = (
				en,
			);
			mainGroup = 3611F2FA14209B7000017263;
			productRefGroup = 3647E0E814209E6B00D56FD7 /* Products */;
			projectDirPath = "";
			projectRoot = "";
			targets = (
				3647E0E614209E6B00D56FD7 /* libtightdb */,
				3647E1021420E4D800D56FD7 /* tightdb_unit_tests */,
				36E6085D1459972100CCC3E8 /* test-tightdb */,
				4142C9391623478700B3B902 /* libtightdb ios */,
				52D6E04D175BD9BC00B423E5 /* test-utils */,
			);
		};
/* End PBXProject section */

/* Begin PBXSourcesBuildPhase section */
		3647E0E314209E6B00D56FD7 /* Sources */ = {
			isa = PBXSourcesBuildPhase;
			buildActionMask = 2147483647;
			files = (
				525AAC8517CD6C9B00267037 /* thread.cpp in Sources */,
				365CCE34157CC37D00172BF8 /* alloc_slab.cpp in Sources */,
				365CCE37157CC37D00172BF8 /* array_binary.cpp in Sources */,
				365CCE39157CC37D00172BF8 /* array_blob.cpp in Sources */,
				365CCE3B157CC37D00172BF8 /* array_string_long.cpp in Sources */,
				365CCE3D157CC37D00172BF8 /* array_string.cpp in Sources */,
				365CCE3F157CC37D00172BF8 /* array.cpp in Sources */,
				365CCE46157CC37D00172BF8 /* column_binary.cpp in Sources */,
				365CCE49157CC37D00172BF8 /* column_mixed.cpp in Sources */,
				365CCE4B157CC37D00172BF8 /* column_string_enum.cpp in Sources */,
				365CCE4D157CC37D00172BF8 /* column_string.cpp in Sources */,
				365CCE4F157CC37D00172BF8 /* column_table.cpp in Sources */,
				365CCE53157CC37D00172BF8 /* column.cpp in Sources */,
				365CCE57157CC37D00172BF8 /* group_writer.cpp in Sources */,
				365CCE59157CC37D00172BF8 /* group.cpp in Sources */,
				365CCE62157CC37D00172BF8 /* query.cpp in Sources */,
				365CCE64157CC37D00172BF8 /* spec.cpp in Sources */,
				365CCE6C157CC37D00172BF8 /* table_view.cpp in Sources */,
				365CCE6E157CC37D00172BF8 /* table.cpp in Sources */,
				365CCE73157CC37D00172BF8 /* utf8.cpp in Sources */,
				365CCE75157CC37D00172BF8 /* utilities.cpp in Sources */,
				365CCE80157CCB4100172BF8 /* group_shared.cpp in Sources */,
				36E67FCA15A2EDDB00D131FB /* index_string.cpp in Sources */,
				3640798015AD6687009A3A82 /* file.cpp in Sources */,
				36A1DC9116C3F2F30086A836 /* alloc.cpp in Sources */,
				36A1DC9316C3F34B0086A836 /* lang_bind_helper.cpp in Sources */,
				36A1DC9716C3F3C50086A836 /* terminate.cpp in Sources */,
				36A1DCA216C3F43D0086A836 /* string_buffer.cpp in Sources */,
				36FDACDF17D67DDD0084E8BB /* array_blobs_big.cpp in Sources */,
			);
			runOnlyForDeploymentPostprocessing = 0;
		};
		3647E0FF1420E4D800D56FD7 /* Sources */ = {
			isa = PBXSourcesBuildPhase;
			buildActionMask = 2147483647;
			files = (
				3647E10E1420E69400D56FD7 /* test_array.cpp in Sources */,
				3647E10F1420E69400D56FD7 /* test_array_string.cpp in Sources */,
				3647E1101420E69400D56FD7 /* test_column.cpp in Sources */,
				3647E1111420E69400D56FD7 /* test_index.cpp in Sources */,
				3647E1121420E69400D56FD7 /* test_table.cpp in Sources */,
				3647E10D1420E66B00D56FD7 /* main.cpp in Sources */,
				368063381445AF9B00283774 /* test_group.cpp in Sources */,
				3680633A1446D12B00283774 /* test_alloc.cpp in Sources */,
				36E608911459F11200CCC3E8 /* test_array_blob.cpp in Sources */,
				36E60897145A99D800CCC3E8 /* test_array_string_long.cpp in Sources */,
				36E60899145AB43600CCC3E8 /* test_column_string.cpp in Sources */,
				36E6089F145AE7DD00CCC3E8 /* test_array_binary.cpp in Sources */,
				36E608A5145B006E00CCC3E8 /* test_column_binary.cpp in Sources */,
				36FD6F3614BDC61A009E0003 /* test_query.cpp in Sources */,
				36FD6F3714BDC61A009E0003 /* test_table_view.cpp in Sources */,
				3604595214C97A4E008ACFFD /* test_column_mixed.cpp in Sources */,
				365CCE85157CCB8C00172BF8 /* test_shared.cpp in Sources */,
				36E67FCE15A2EDFB00D131FB /* test_index_string.cpp in Sources */,
				5263C6DF17D2D28C00A99AA4 /* test_thread.cpp in Sources */,
				52A32B3717D4E7FE00DD22CC /* test_array_float.cpp in Sources */,
				52A32B3A17D4E82000DD22CC /* test_column_basic.cpp in Sources */,
				52A32B3C17D4E83500DD22CC /* test_column_float.cpp in Sources */,
				52A32B3E17D4E84700DD22CC /* test_file.cpp in Sources */,
				52A32B4017D4E85A00DD22CC /* test_lang_bind_helper.cpp in Sources */,
				52A32B4217D4E86A00DD22CC /* test_string_data.cpp in Sources */,
				52A32B4417D4E87800DD22CC /* test_transactions_lasse.cpp in Sources */,
				52A32B4617D4E88400DD22CC /* test_transactions.cpp in Sources */,
				52A32B4817D4E89100DD22CC /* test_utf8.cpp in Sources */,
				52F2E0E317D5F92F00415958 /* test_column_large.cpp in Sources */,
				52F2E0E517D5F93D00415958 /* test_strings.cpp in Sources */,
				52F2E0E717D5F95500415958 /* verified_integer.cpp in Sources */,
				52F2E0E917D5F96100415958 /* verified_string.cpp in Sources */,
				36FDACDC17D67CBC0084E8BB /* test_array_blobs_big.cpp in Sources */,
				3AC208C717E200F100640AFA /* test_utilities.cpp in Sources */,
			);
			runOnlyForDeploymentPostprocessing = 0;
		};
		36E6085A1459972100CCC3E8 /* Sources */ = {
			isa = PBXSourcesBuildPhase;
			buildActionMask = 2147483647;
			files = (
				36E608681459976700CCC3E8 /* test-tightdb.cpp in Sources */,
			);
			runOnlyForDeploymentPostprocessing = 0;
		};
		4142C93A1623478700B3B902 /* Sources */ = {
			isa = PBXSourcesBuildPhase;
			buildActionMask = 2147483647;
			files = (
				52113CDE16C27EF800C301FB /* lang_bind_helper.cpp in Sources */,
				52C3965716BC6704003619FF /* thread.cpp in Sources */,
				52F6359416B43C79006117C4 /* alloc.cpp in Sources */,
				4142C93B1623478700B3B902 /* alloc_slab.cpp in Sources */,
				4142C93C1623478700B3B902 /* array_binary.cpp in Sources */,
				4142C93D1623478700B3B902 /* array_blob.cpp in Sources */,
				4142C93E1623478700B3B902 /* array_string_long.cpp in Sources */,
				4142C93F1623478700B3B902 /* array_string.cpp in Sources */,
				4142C9401623478700B3B902 /* array.cpp in Sources */,
				4142C9421623478700B3B902 /* column_binary.cpp in Sources */,
				4142C9431623478700B3B902 /* column_mixed.cpp in Sources */,
				4142C9441623478700B3B902 /* column_string_enum.cpp in Sources */,
				4142C9451623478700B3B902 /* column_string.cpp in Sources */,
				4142C9461623478700B3B902 /* column_table.cpp in Sources */,
				4142C9471623478700B3B902 /* column.cpp in Sources */,
				4142C9481623478700B3B902 /* group_writer.cpp in Sources */,
				4142C9491623478700B3B902 /* group.cpp in Sources */,
				4142C94B1623478700B3B902 /* query.cpp in Sources */,
				4142C94C1623478700B3B902 /* spec.cpp in Sources */,
				4142C94D1623478700B3B902 /* table_view.cpp in Sources */,
				4142C94E1623478700B3B902 /* table.cpp in Sources */,
				4142C94F1623478700B3B902 /* utf8.cpp in Sources */,
				4142C9501623478700B3B902 /* utilities.cpp in Sources */,
				4142C9511623478700B3B902 /* group_shared.cpp in Sources */,
				4142C9521623478700B3B902 /* index_string.cpp in Sources */,
				4142C9541623478700B3B902 /* file.cpp in Sources */,
				36A1DC9816C3F3C50086A836 /* terminate.cpp in Sources */,
				36A1DCA316C3F43D0086A836 /* string_buffer.cpp in Sources */,
				36FDACE117D67DED0084E8BB /* array_blobs_big.cpp in Sources */,
			);
			runOnlyForDeploymentPostprocessing = 0;
		};
		52D6E04A175BD9BC00B423E5 /* Sources */ = {
			isa = PBXSourcesBuildPhase;
			buildActionMask = 2147483647;
			files = (
				52D6E070175BDC6500B423E5 /* timer.cpp in Sources */,
				52D6E06F175BDC5D00B423E5 /* mem.cpp in Sources */,
			);
			runOnlyForDeploymentPostprocessing = 0;
		};
/* End PBXSourcesBuildPhase section */

/* Begin PBXTargetDependency section */
		3647E2521422197F00D56FD7 /* PBXTargetDependency */ = {
			isa = PBXTargetDependency;
			target = 3647E0E614209E6B00D56FD7 /* libtightdb */;
			targetProxy = 3647E2511422197F00D56FD7 /* PBXContainerItemProxy */;
		};
		36E6086B14599C3300CCC3E8 /* PBXTargetDependency */ = {
			isa = PBXTargetDependency;
			target = 3647E0E614209E6B00D56FD7 /* libtightdb */;
			targetProxy = 36E6086A14599C3300CCC3E8 /* PBXContainerItemProxy */;
		};
		52D6E054175BD9DA00B423E5 /* PBXTargetDependency */ = {
			isa = PBXTargetDependency;
			target = 52D6E04D175BD9BC00B423E5 /* test-utils */;
			targetProxy = 52D6E053175BD9DA00B423E5 /* PBXContainerItemProxy */;
		};
/* End PBXTargetDependency section */

/* Begin XCBuildConfiguration section */
		3611F30114209B7000017263 /* Debug */ = {
			isa = XCBuildConfiguration;
			buildSettings = {
				CLANG_WARN_IMPLICIT_SIGN_CONVERSION = NO;
				CLANG_WARN_SUSPICIOUS_IMPLICIT_CONVERSION = YES;
				CLANG_WARN__EXIT_TIME_DESTRUCTORS = NO;
				CLANG_X86_VECTOR_INSTRUCTIONS = sse4.2;
				GCC_PREPROCESSOR_DEFINITIONS = "TIGHTDB_DEBUG=1";
				GCC_PREPROCESSOR_DEFINITIONS_NOT_USED_IN_PRECOMPS = USE_SSE42;
				GCC_WARN_64_TO_32_BIT_CONVERSION = YES;
				GCC_WARN_ABOUT_MISSING_FIELD_INITIALIZERS = YES;
				GCC_WARN_ABOUT_MISSING_PROTOTYPES = YES;
				GCC_WARN_ABOUT_RETURN_TYPE = YES;
				GCC_WARN_FOUR_CHARACTER_CONSTANTS = YES;
				GCC_WARN_HIDDEN_VIRTUAL_FUNCTIONS = NO;
				GCC_WARN_INITIALIZER_NOT_FULLY_BRACKETED = YES;
				GCC_WARN_NON_VIRTUAL_DESTRUCTOR = NO;
				GCC_WARN_PEDANTIC = NO;
				GCC_WARN_SHADOW = NO;
				GCC_WARN_SIGN_COMPARE = YES;
				GCC_WARN_UNINITIALIZED_AUTOS = YES;
				GCC_WARN_UNKNOWN_PRAGMAS = YES;
				GCC_WARN_UNUSED_FUNCTION = YES;
				GCC_WARN_UNUSED_LABEL = YES;
				GCC_WARN_UNUSED_PARAMETER = YES;
				GCC_WARN_UNUSED_VARIABLE = YES;
				HEADER_SEARCH_PATHS = "$(SRCROOT)/src";
			};
			name = Debug;
		};
		3611F30214209B7000017263 /* Release */ = {
			isa = XCBuildConfiguration;
			buildSettings = {
				CLANG_WARN_IMPLICIT_SIGN_CONVERSION = NO;
				CLANG_WARN_SUSPICIOUS_IMPLICIT_CONVERSION = YES;
				CLANG_WARN__EXIT_TIME_DESTRUCTORS = NO;
				CLANG_X86_VECTOR_INSTRUCTIONS = sse4.2;
				GCC_PREPROCESSOR_DEFINITIONS_NOT_USED_IN_PRECOMPS = USE_SSE42;
				GCC_WARN_64_TO_32_BIT_CONVERSION = YES;
				GCC_WARN_ABOUT_MISSING_FIELD_INITIALIZERS = YES;
				GCC_WARN_ABOUT_MISSING_PROTOTYPES = YES;
				GCC_WARN_ABOUT_RETURN_TYPE = YES;
				GCC_WARN_FOUR_CHARACTER_CONSTANTS = YES;
				GCC_WARN_HIDDEN_VIRTUAL_FUNCTIONS = NO;
				GCC_WARN_INITIALIZER_NOT_FULLY_BRACKETED = YES;
				GCC_WARN_NON_VIRTUAL_DESTRUCTOR = NO;
				GCC_WARN_PEDANTIC = NO;
				GCC_WARN_SHADOW = NO;
				GCC_WARN_SIGN_COMPARE = YES;
				GCC_WARN_UNINITIALIZED_AUTOS = YES;
				GCC_WARN_UNKNOWN_PRAGMAS = YES;
				GCC_WARN_UNUSED_FUNCTION = YES;
				GCC_WARN_UNUSED_LABEL = YES;
				GCC_WARN_UNUSED_PARAMETER = YES;
				GCC_WARN_UNUSED_VARIABLE = YES;
				HEADER_SEARCH_PATHS = "$(SRCROOT)/src";
			};
			name = Release;
		};
		3647E0EA14209E6B00D56FD7 /* Debug */ = {
			isa = XCBuildConfiguration;
			buildSettings = {
				ALWAYS_SEARCH_USER_PATHS = NO;
				ARCHS = "$(ARCHS_STANDARD_64_BIT)";
				COMBINE_HIDPI_IMAGES = YES;
				COPY_PHASE_STRIP = NO;
				DEBUG_INFORMATION_FORMAT = "dwarf-with-dsym";
				EXECUTABLE_PREFIX = lib;
				GCC_C_LANGUAGE_STANDARD = gnu99;
				GCC_DYNAMIC_NO_PIC = NO;
				GCC_ENABLE_OBJC_EXCEPTIONS = YES;
				GCC_OPTIMIZATION_LEVEL = 0;
				GCC_PREPROCESSOR_DEFINITIONS = (
					"DEBUG=1",
					"$(inherited)",
				);
				"GCC_PREPROCESSOR_DEFINITIONS[arch=*]" = (
					"DEBUG=1",
					"_DEBUG=1",
					"$(inherited)",
				);
				GCC_SYMBOLS_PRIVATE_EXTERN = NO;
				GCC_VERSION = com.apple.compilers.llvm.clang.1_0;
				GCC_WARN_64_TO_32_BIT_CONVERSION = YES;
				GCC_WARN_ABOUT_MISSING_PROTOTYPES = YES;
				GCC_WARN_ABOUT_RETURN_TYPE = YES;
				GCC_WARN_UNUSED_VARIABLE = YES;
				LIBRARY_SEARCH_PATHS = (
					"$(inherited)",
					"\"$(SRCROOT)/test/util\"",
				);
				MACOSX_DEPLOYMENT_TARGET = 10.7;
				ONLY_ACTIVE_ARCH = YES;
				PRODUCT_NAME = tightdb;
				SDKROOT = macosx;
			};
			name = Debug;
		};
		3647E0EB14209E6B00D56FD7 /* Release */ = {
			isa = XCBuildConfiguration;
			buildSettings = {
				ALWAYS_SEARCH_USER_PATHS = NO;
				ARCHS = "$(ARCHS_STANDARD_64_BIT)";
				COMBINE_HIDPI_IMAGES = YES;
				COPY_PHASE_STRIP = YES;
				DEBUG_INFORMATION_FORMAT = "dwarf-with-dsym";
				EXECUTABLE_PREFIX = lib;
				GCC_C_LANGUAGE_STANDARD = gnu99;
				GCC_ENABLE_OBJC_EXCEPTIONS = YES;
				"GCC_PREPROCESSOR_DEFINITIONS[arch=*]" = NDEBUG;
				GCC_VERSION = com.apple.compilers.llvm.clang.1_0;
				GCC_WARN_64_TO_32_BIT_CONVERSION = YES;
				GCC_WARN_ABOUT_MISSING_PROTOTYPES = YES;
				GCC_WARN_ABOUT_RETURN_TYPE = YES;
				GCC_WARN_UNUSED_VARIABLE = YES;
				LIBRARY_SEARCH_PATHS = (
					"$(inherited)",
					"\"$(SRCROOT)/test/util\"",
				);
				LLVM_LTO = NO;
				MACOSX_DEPLOYMENT_TARGET = 10.7;
				ONLY_ACTIVE_ARCH = YES;
				PRODUCT_NAME = tightdb;
				SDKROOT = macosx;
			};
			name = Release;
		};
		3647E10B1420E4D800D56FD7 /* Debug */ = {
			isa = XCBuildConfiguration;
			buildSettings = {
				ALWAYS_SEARCH_USER_PATHS = NO;
				ARCHS = "$(ARCHS_STANDARD_64_BIT)";
				COPY_PHASE_STRIP = NO;
				DEBUG_INFORMATION_FORMAT = "dwarf-with-dsym";
				GCC_C_LANGUAGE_STANDARD = gnu99;
				GCC_DYNAMIC_NO_PIC = NO;
				GCC_ENABLE_OBJC_EXCEPTIONS = YES;
				GCC_INLINES_ARE_PRIVATE_EXTERN = NO;
				GCC_OPTIMIZATION_LEVEL = 0;
				GCC_PREPROCESSOR_DEFINITIONS = (
					"DEBUG=1",
					"_DEBUG=1",
					"$(inherited)",
				);
				GCC_SYMBOLS_PRIVATE_EXTERN = NO;
				GCC_VERSION = com.apple.compilers.llvm.clang.1_0;
				GCC_WARN_64_TO_32_BIT_CONVERSION = YES;
				GCC_WARN_ABOUT_MISSING_PROTOTYPES = YES;
				GCC_WARN_ABOUT_RETURN_TYPE = YES;
				GCC_WARN_UNUSED_VARIABLE = YES;
				HEADER_SEARCH_PATHS = (
					"$(inherited)",
					"\"$(SRCROOT)/test/UnitTest++/src\"",
				);
				LIBRARY_SEARCH_PATHS = (
					"$(inherited)",
					"\"$(SRCROOT)/test/UnitTest++\"",
				);
				MACOSX_DEPLOYMENT_TARGET = 10.7;
				ONLY_ACTIVE_ARCH = YES;
				PRODUCT_NAME = "$(TARGET_NAME)";
				SDKROOT = macosx;
				VERSION_INFO_FILE = "$(TARGET_NAME)";
			};
			name = Debug;
		};
		3647E10C1420E4D800D56FD7 /* Release */ = {
			isa = XCBuildConfiguration;
			buildSettings = {
				ALWAYS_SEARCH_USER_PATHS = NO;
				ARCHS = "$(ARCHS_STANDARD_64_BIT)";
				COPY_PHASE_STRIP = YES;
				DEBUG_INFORMATION_FORMAT = "dwarf-with-dsym";
				GCC_C_LANGUAGE_STANDARD = gnu99;
				GCC_ENABLE_OBJC_EXCEPTIONS = YES;
				GCC_INLINES_ARE_PRIVATE_EXTERN = NO;
				GCC_SYMBOLS_PRIVATE_EXTERN = NO;
				GCC_VERSION = com.apple.compilers.llvm.clang.1_0;
				GCC_WARN_64_TO_32_BIT_CONVERSION = YES;
				GCC_WARN_ABOUT_MISSING_PROTOTYPES = YES;
				GCC_WARN_ABOUT_RETURN_TYPE = YES;
				GCC_WARN_UNUSED_VARIABLE = YES;
				HEADER_SEARCH_PATHS = (
					"$(inherited)",
					"\"$(SRCROOT)/test/UnitTest++/src\"",
				);
				LIBRARY_SEARCH_PATHS = (
					"$(inherited)",
					"\"$(SRCROOT)/test/UnitTest++\"",
				);
				MACOSX_DEPLOYMENT_TARGET = 10.7;
				ONLY_ACTIVE_ARCH = YES;
				PRODUCT_NAME = "$(TARGET_NAME)";
				SDKROOT = macosx;
				VERSION_INFO_FILE = "$(TARGET_NAME)";
			};
			name = Release;
		};
		36E608661459972200CCC3E8 /* Debug */ = {
			isa = XCBuildConfiguration;
			buildSettings = {
				ALWAYS_SEARCH_USER_PATHS = NO;
				ARCHS = "$(ARCHS_STANDARD_64_BIT)";
				COPY_PHASE_STRIP = NO;
				GCC_C_LANGUAGE_STANDARD = gnu99;
				GCC_DYNAMIC_NO_PIC = NO;
				GCC_ENABLE_OBJC_EXCEPTIONS = YES;
				GCC_OPTIMIZATION_LEVEL = 0;
				GCC_PREPROCESSOR_DEFINITIONS = (
					"DEBUG=1",
					"_DEBUG=1",
				);
				GCC_SYMBOLS_PRIVATE_EXTERN = NO;
				GCC_VERSION = com.apple.compilers.llvm.clang.1_0;
				GCC_WARN_64_TO_32_BIT_CONVERSION = YES;
				GCC_WARN_ABOUT_MISSING_PROTOTYPES = YES;
				GCC_WARN_ABOUT_RETURN_TYPE = YES;
				GCC_WARN_UNUSED_VARIABLE = YES;
				HEADER_SEARCH_PATHS = (
					"$(inherited)",
					"\"$(SRCROOT)/src\"",
					"\"$(SRCROOT)/test/UnitTest++/src\"",
				);
				LIBRARY_SEARCH_PATHS = (
					"$(inherited)",
					"\"$(SRCROOT)/test/UnitTest++\"",
				);
				MACOSX_DEPLOYMENT_TARGET = 10.7;
				ONLY_ACTIVE_ARCH = YES;
				PRODUCT_NAME = "$(TARGET_NAME)";
				REZ_SEARCH_PATHS = "$(SRCROOT)/src";
				SDKROOT = macosx;
			};
			name = Debug;
		};
		36E608671459972200CCC3E8 /* Release */ = {
			isa = XCBuildConfiguration;
			buildSettings = {
				ALWAYS_SEARCH_USER_PATHS = NO;
				ARCHS = "$(ARCHS_STANDARD_64_BIT)";
				COPY_PHASE_STRIP = YES;
				DEBUG_INFORMATION_FORMAT = "dwarf-with-dsym";
				GCC_C_LANGUAGE_STANDARD = gnu99;
				GCC_ENABLE_OBJC_EXCEPTIONS = YES;
				GCC_SYMBOLS_PRIVATE_EXTERN = NO;
				GCC_VERSION = com.apple.compilers.llvm.clang.1_0;
				GCC_WARN_64_TO_32_BIT_CONVERSION = YES;
				GCC_WARN_ABOUT_MISSING_PROTOTYPES = YES;
				GCC_WARN_ABOUT_RETURN_TYPE = YES;
				GCC_WARN_UNUSED_VARIABLE = YES;
				HEADER_SEARCH_PATHS = (
					"$(inherited)",
					"\"$(SRCROOT)/src\"",
					"\"$(SRCROOT)/test/UnitTest++/src\"",
				);
				LIBRARY_SEARCH_PATHS = (
					"$(inherited)",
					"\"$(SRCROOT)/test/UnitTest++\"",
				);
				MACOSX_DEPLOYMENT_TARGET = 10.7;
				PRODUCT_NAME = "$(TARGET_NAME)";
				REZ_SEARCH_PATHS = "$(SRCROOT)/src";
				SDKROOT = macosx;
			};
			name = Release;
		};
		4142C9931623478700B3B902 /* Debug */ = {
			isa = XCBuildConfiguration;
			buildSettings = {
				ALWAYS_SEARCH_USER_PATHS = NO;
				ARCHS = "$(ARCHS_STANDARD_32_BIT)";
				COPY_PHASE_STRIP = NO;
				DEBUG_INFORMATION_FORMAT = "dwarf-with-dsym";
				EXECUTABLE_PREFIX = lib;
				GCC_C_LANGUAGE_STANDARD = gnu99;
				GCC_DYNAMIC_NO_PIC = NO;
				GCC_ENABLE_OBJC_EXCEPTIONS = YES;
				GCC_OPTIMIZATION_LEVEL = 0;
				GCC_PREPROCESSOR_DEFINITIONS = (
					"DEBUG=1",
					"$(inherited)",
				);
				"GCC_PREPROCESSOR_DEFINITIONS[arch=*]" = (
					"DEBUG=1",
					"_DEBUG=1",
					"$(inherited)",
				);
				GCC_PREPROCESSOR_DEFINITIONS_NOT_USED_IN_PRECOMPS = "";
				GCC_SYMBOLS_PRIVATE_EXTERN = NO;
				GCC_VERSION = com.apple.compilers.llvm.clang.1_0;
				GCC_WARN_64_TO_32_BIT_CONVERSION = YES;
				GCC_WARN_ABOUT_MISSING_PROTOTYPES = YES;
				GCC_WARN_ABOUT_RETURN_TYPE = YES;
				GCC_WARN_UNUSED_VARIABLE = YES;
				MACOSX_DEPLOYMENT_TARGET = 10.7;
				ONLY_ACTIVE_ARCH = YES;
				PRODUCT_NAME = "libtightdb ios";
				SDKROOT = iphoneos;
				SUPPORTED_PLATFORMS = "iphonesimulator iphoneos";
				VALID_ARCHS = "armv6 armv7";
			};
			name = Debug;
		};
		4142C9941623478700B3B902 /* Release */ = {
			isa = XCBuildConfiguration;
			buildSettings = {
				ALWAYS_SEARCH_USER_PATHS = NO;
				ARCHS = "$(ARCHS_STANDARD_32_BIT)";
				COPY_PHASE_STRIP = YES;
				DEBUG_INFORMATION_FORMAT = "dwarf-with-dsym";
				EXECUTABLE_PREFIX = lib;
				GCC_C_LANGUAGE_STANDARD = gnu99;
				GCC_ENABLE_OBJC_EXCEPTIONS = YES;
				"GCC_PREPROCESSOR_DEFINITIONS[arch=*]" = NDEBUG;
				GCC_PREPROCESSOR_DEFINITIONS_NOT_USED_IN_PRECOMPS = "";
				GCC_VERSION = com.apple.compilers.llvm.clang.1_0;
				GCC_WARN_64_TO_32_BIT_CONVERSION = YES;
				GCC_WARN_ABOUT_MISSING_PROTOTYPES = YES;
				GCC_WARN_ABOUT_RETURN_TYPE = YES;
				GCC_WARN_UNUSED_VARIABLE = YES;
				LLVM_LTO = NO;
				MACOSX_DEPLOYMENT_TARGET = 10.7;
				ONLY_ACTIVE_ARCH = YES;
				PRODUCT_NAME = "libtightdb ios";
				SDKROOT = iphoneos;
				SUPPORTED_PLATFORMS = "iphonesimulator iphoneos";
				VALID_ARCHS = "armv6 armv7";
			};
			name = Release;
		};
		52D6E04F175BD9BC00B423E5 /* Debug */ = {
			isa = XCBuildConfiguration;
			buildSettings = {
				ALWAYS_SEARCH_USER_PATHS = NO;
				ARCHS = "$(ARCHS_STANDARD_64_BIT)";
				CLANG_CXX_LANGUAGE_STANDARD = "gnu++0x";
				CLANG_WARN__DUPLICATE_METHOD_MATCH = YES;
				COPY_PHASE_STRIP = NO;
				EXECUTABLE_PREFIX = "";
				GCC_C_LANGUAGE_STANDARD = gnu99;
				GCC_DYNAMIC_NO_PIC = NO;
				GCC_ENABLE_OBJC_EXCEPTIONS = YES;
				GCC_OPTIMIZATION_LEVEL = 0;
				GCC_PREPROCESSOR_DEFINITIONS = (
					"DEBUG=1",
					"$(inherited)",
				);
				GCC_SYMBOLS_PRIVATE_EXTERN = NO;
				MACOSX_DEPLOYMENT_TARGET = 10.8;
				ONLY_ACTIVE_ARCH = YES;
				PRODUCT_NAME = "test-util";
				SDKROOT = macosx;
			};
			name = Debug;
		};
		52D6E050175BD9BC00B423E5 /* Release */ = {
			isa = XCBuildConfiguration;
			buildSettings = {
				ALWAYS_SEARCH_USER_PATHS = NO;
				ARCHS = "$(ARCHS_STANDARD_64_BIT)";
				CLANG_CXX_LANGUAGE_STANDARD = "gnu++0x";
				CLANG_WARN__DUPLICATE_METHOD_MATCH = YES;
				COPY_PHASE_STRIP = YES;
				DEBUG_INFORMATION_FORMAT = "dwarf-with-dsym";
				EXECUTABLE_PREFIX = "";
				GCC_C_LANGUAGE_STANDARD = gnu99;
				GCC_ENABLE_OBJC_EXCEPTIONS = YES;
				MACOSX_DEPLOYMENT_TARGET = 10.8;
				PRODUCT_NAME = "test-util";
				SDKROOT = macosx;
			};
			name = Release;
		};
/* End XCBuildConfiguration section */

/* Begin XCConfigurationList section */
		3611F2FF14209B7000017263 /* Build configuration list for PBXProject "tightdb" */ = {
			isa = XCConfigurationList;
			buildConfigurations = (
				3611F30114209B7000017263 /* Debug */,
				3611F30214209B7000017263 /* Release */,
			);
			defaultConfigurationIsVisible = 0;
			defaultConfigurationName = Release;
		};
		3647E0E914209E6B00D56FD7 /* Build configuration list for PBXNativeTarget "libtightdb" */ = {
			isa = XCConfigurationList;
			buildConfigurations = (
				3647E0EA14209E6B00D56FD7 /* Debug */,
				3647E0EB14209E6B00D56FD7 /* Release */,
			);
			defaultConfigurationIsVisible = 0;
			defaultConfigurationName = Release;
		};
		3647E10A1420E4D800D56FD7 /* Build configuration list for PBXNativeTarget "tightdb_unit_tests" */ = {
			isa = XCConfigurationList;
			buildConfigurations = (
				3647E10B1420E4D800D56FD7 /* Debug */,
				3647E10C1420E4D800D56FD7 /* Release */,
			);
			defaultConfigurationIsVisible = 0;
			defaultConfigurationName = Release;
		};
		36E608651459972200CCC3E8 /* Build configuration list for PBXNativeTarget "test-tightdb" */ = {
			isa = XCConfigurationList;
			buildConfigurations = (
				36E608661459972200CCC3E8 /* Debug */,
				36E608671459972200CCC3E8 /* Release */,
			);
			defaultConfigurationIsVisible = 0;
			defaultConfigurationName = Release;
		};
		4142C9921623478700B3B902 /* Build configuration list for PBXNativeTarget "libtightdb ios" */ = {
			isa = XCConfigurationList;
			buildConfigurations = (
				4142C9931623478700B3B902 /* Debug */,
				4142C9941623478700B3B902 /* Release */,
			);
			defaultConfigurationIsVisible = 0;
			defaultConfigurationName = Release;
		};
		52D6E051175BD9BC00B423E5 /* Build configuration list for PBXNativeTarget "test-utils" */ = {
			isa = XCConfigurationList;
			buildConfigurations = (
				52D6E04F175BD9BC00B423E5 /* Debug */,
				52D6E050175BD9BC00B423E5 /* Release */,
			);
			defaultConfigurationIsVisible = 0;
			defaultConfigurationName = Release;
		};
/* End XCConfigurationList section */
	};
	rootObject = 3611F2FC14209B7000017263 /* Project object */;
}<|MERGE_RESOLUTION|>--- conflicted
+++ resolved
@@ -590,11 +590,7 @@
 				365CCE11157CC37D00172BF8 /* column.hpp */,
 				365CCE12157CC37D00172BF8 /* config.h */,
 				520588C916C1DA9D009DA6D8 /* data_type.hpp */,
-<<<<<<< HEAD
-				365CCE13157CC37D00172BF8 /* date.hpp */,
-=======
 				365CCE13157CC37D00172BF8 /* datetime.hpp */,
->>>>>>> 0f482fb1
 				36EE6CC417F0F9CB00BA9635 /* exceptions.hpp */,
 				3640797D15AD6687009A3A82 /* file.cpp */,
 				3640797E15AD6687009A3A82 /* file.hpp */,
